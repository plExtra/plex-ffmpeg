/*
 * MMX optimized DSP utils
 * Copyright (c) 2007  Aurelien Jacobs <aurel@gnuage.org>
 *
 * This file is part of FFmpeg.
 *
 * FFmpeg is free software; you can redistribute it and/or
 * modify it under the terms of the GNU Lesser General Public
 * License as published by the Free Software Foundation; either
 * version 2.1 of the License, or (at your option) any later version.
 *
 * FFmpeg is distributed in the hope that it will be useful,
 * but WITHOUT ANY WARRANTY; without even the implied warranty of
 * MERCHANTABILITY or FITNESS FOR A PARTICULAR PURPOSE.  See the GNU
 * Lesser General Public License for more details.
 *
 * You should have received a copy of the GNU Lesser General Public
 * License along with FFmpeg; if not, write to the Free Software
 * Foundation, Inc., 51 Franklin Street, Fifth Floor, Boston, MA 02110-1301 USA
 */

#ifndef AVCODEC_X86_DSPUTIL_X86_H
#define AVCODEC_X86_DSPUTIL_X86_H

#include <stdint.h>

#include "libavcodec/avcodec.h"
#include "libavcodec/dsputil.h"

void ff_dsputilenc_init_mmx(DSPContext *c, AVCodecContext *avctx,
                            unsigned high_bit_depth);
void ff_dsputil_init_pix_mmx(DSPContext *c, AVCodecContext *avctx);

<<<<<<< HEAD
void ff_add_pixels_clamped_mmx(const int16_t *block, uint8_t *pixels,
                               int line_size);
void ff_put_pixels_clamped_mmx(const int16_t *block, uint8_t *pixels,
                               int line_size);
void ff_put_signed_pixels_clamped_mmx(const int16_t *block, uint8_t *pixels,
                                      int line_size);
void ff_put_signed_pixels_clamped_sse2(const int16_t *block, uint8_t *pixels,
                                       int line_size);

=======
>>>>>>> e3fcb143
void ff_draw_edges_mmx(uint8_t *buf, int wrap, int width, int height,
                       int w, int h, int sides);


void ff_mmx_idct(int16_t *block);
void ff_mmxext_idct(int16_t *block);
#endif /* AVCODEC_X86_DSPUTIL_X86_H */<|MERGE_RESOLUTION|>--- conflicted
+++ resolved
@@ -31,18 +31,6 @@
                             unsigned high_bit_depth);
 void ff_dsputil_init_pix_mmx(DSPContext *c, AVCodecContext *avctx);
 
-<<<<<<< HEAD
-void ff_add_pixels_clamped_mmx(const int16_t *block, uint8_t *pixels,
-                               int line_size);
-void ff_put_pixels_clamped_mmx(const int16_t *block, uint8_t *pixels,
-                               int line_size);
-void ff_put_signed_pixels_clamped_mmx(const int16_t *block, uint8_t *pixels,
-                                      int line_size);
-void ff_put_signed_pixels_clamped_sse2(const int16_t *block, uint8_t *pixels,
-                                       int line_size);
-
-=======
->>>>>>> e3fcb143
 void ff_draw_edges_mmx(uint8_t *buf, int wrap, int width, int height,
                        int w, int h, int sides);
 
