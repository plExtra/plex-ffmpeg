--- conflicted
+++ resolved
@@ -265,13 +265,7 @@
     GetBitContext gb;
     int i, count1, count2, sz, ret;
 
-<<<<<<< HEAD
-    mp->frame.reference = 3;
-    mp->frame.buffer_hints = FF_BUFFER_HINTS_VALID | FF_BUFFER_HINTS_PRESERVE | FF_BUFFER_HINTS_REUSABLE;
-    if ((ret = avctx->reget_buffer(avctx, &mp->frame)) < 0) {
-=======
     if ((ret = ff_reget_buffer(avctx, &mp->frame)) < 0) {
->>>>>>> 759001c5
         av_log(avctx, AV_LOG_ERROR, "reget_buffer() failed\n");
         return ret;
     }
