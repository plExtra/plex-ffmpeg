/*
 * Copyright (c) 2007-2010 Stefano Sabatini
 *
 * This file is part of FFmpeg.
 *
 * FFmpeg is free software; you can redistribute it and/or
 * modify it under the terms of the GNU Lesser General Public
 * License as published by the Free Software Foundation; either
 * version 2.1 of the License, or (at your option) any later version.
 *
 * FFmpeg is distributed in the hope that it will be useful,
 * but WITHOUT ANY WARRANTY; without even the implied warranty of
 * MERCHANTABILITY or FITNESS FOR A PARTICULAR PURPOSE.  See the GNU
 * Lesser General Public License for more details.
 *
 * You should have received a copy of the GNU Lesser General Public
 * License along with FFmpeg; if not, write to the Free Software
 * Foundation, Inc., 51 Franklin Street, Fifth Floor, Boston, MA 02110-1301 USA
 */

/**
 * @file
 * simple media prober based on the FFmpeg libraries
 */

#include "config.h"
#include "libavutil/ffversion.h"

#include <string.h>

#include "libavformat/avformat.h"
#include "libavformat/version.h"
#include "libavcodec/avcodec.h"
#include "libavcodec/version.h"
#include "libavutil/avassert.h"
#include "libavutil/avstring.h"
#include "libavutil/bprint.h"
#include "libavutil/channel_layout.h"
#include "libavutil/display.h"
#include "libavutil/hash.h"
#include "libavutil/hdr_dynamic_metadata.h"
#include "libavutil/mastering_display_metadata.h"
#include "libavutil/hdr_dynamic_vivid_metadata.h"
#include "libavutil/dovi_meta.h"
#include "libavutil/opt.h"
#include "libavutil/pixdesc.h"
#include "libavutil/spherical.h"
#include "libavutil/stereo3d.h"
#include "libavutil/dict.h"
#include "libavutil/intreadwrite.h"
#include "libavutil/libm.h"
#include "libavutil/parseutils.h"
#include "libavutil/timecode.h"
#include "libavutil/timestamp.h"
#include "libavdevice/avdevice.h"
#include "libavdevice/version.h"
#include "libswscale/swscale.h"
#include "libswscale/version.h"
#include "libswresample/swresample.h"
#include "libswresample/version.h"
#include "libpostproc/postprocess.h"
#include "libpostproc/version.h"
#include "libavfilter/version.h"
#include "cmdutils.h"
#include "opt_common.h"

#include "libavutil/thread.h"

#if !HAVE_THREADS
#  ifdef pthread_mutex_lock
#    undef pthread_mutex_lock
#  endif
#  define pthread_mutex_lock(a) do{}while(0)
#  ifdef pthread_mutex_unlock
#    undef pthread_mutex_unlock
#  endif
#  define pthread_mutex_unlock(a) do{}while(0)
#endif

typedef struct InputStream {
    AVStream *st;

    AVCodecContext *dec_ctx;
} InputStream;

typedef struct InputFile {
    AVFormatContext *fmt_ctx;

    InputStream *streams;
    int       nb_streams;
} InputFile;

const char program_name[] = "ffprobe";
const int program_birth_year = 2007;

static int do_bitexact = 0;
static int do_count_frames = 0;
static int do_count_packets = 0;
static int do_read_frames  = 0;
static int do_read_packets = 0;
static int do_show_chapters = 0;
static int do_show_error   = 0;
static int do_show_format  = 0;
static int do_show_frames  = 0;
static int do_show_packets = 0;
static int do_show_programs = 0;
static int do_show_streams = 0;
static int do_show_stream_disposition = 0;
static int do_show_data    = 0;
static int do_show_program_version  = 0;
static int do_show_library_versions = 0;
static int do_show_pixel_formats = 0;
static int do_show_pixel_format_flags = 0;
static int do_show_pixel_format_components = 0;
static int do_show_log = 0;

static int do_show_chapter_tags = 0;
static int do_show_format_tags = 0;
static int do_show_frame_tags = 0;
static int do_show_program_tags = 0;
static int do_show_stream_tags = 0;
static int do_show_packet_tags = 0;

static int show_value_unit              = 0;
static int use_value_prefix             = 0;
static int use_byte_value_binary_prefix = 0;
static int use_value_sexagesimal_format = 0;
static int show_private_data            = 1;

#define SHOW_OPTIONAL_FIELDS_AUTO       -1
#define SHOW_OPTIONAL_FIELDS_NEVER       0
#define SHOW_OPTIONAL_FIELDS_ALWAYS      1
static int show_optional_fields = SHOW_OPTIONAL_FIELDS_AUTO;

static char *print_format;
static char *stream_specifier;
static char *show_data_hash;

typedef struct ReadInterval {
    int id;             ///< identifier
    int64_t start, end; ///< start, end in second/AV_TIME_BASE units
    int has_start, has_end;
    int start_is_offset, end_is_offset;
    int duration_frames;
} ReadInterval;

static ReadInterval *read_intervals;
static int read_intervals_nb = 0;

static int find_stream_info  = 1;

/* section structure definition */

#define SECTION_MAX_NB_CHILDREN 10

struct section {
    int id;             ///< unique id identifying a section
    const char *name;

#define SECTION_FLAG_IS_WRAPPER      1 ///< the section only contains other sections, but has no data at its own level
#define SECTION_FLAG_IS_ARRAY        2 ///< the section contains an array of elements of the same type
#define SECTION_FLAG_HAS_VARIABLE_FIELDS 4 ///< the section may contain a variable number of fields with variable keys.
                                           ///  For these sections the element_name field is mandatory.
    int flags;
    int children_ids[SECTION_MAX_NB_CHILDREN+1]; ///< list of children section IDS, terminated by -1
    const char *element_name; ///< name of the contained element, if provided
    const char *unique_name;  ///< unique section name, in case the name is ambiguous
    AVDictionary *entries_to_show;
    int show_all_entries;
};

typedef enum {
    SECTION_ID_NONE = -1,
    SECTION_ID_CHAPTER,
    SECTION_ID_CHAPTER_TAGS,
    SECTION_ID_CHAPTERS,
    SECTION_ID_ERROR,
    SECTION_ID_FORMAT,
    SECTION_ID_FORMAT_TAGS,
    SECTION_ID_FRAME,
    SECTION_ID_FRAMES,
    SECTION_ID_FRAME_TAGS,
    SECTION_ID_FRAME_SIDE_DATA_LIST,
    SECTION_ID_FRAME_SIDE_DATA,
    SECTION_ID_FRAME_SIDE_DATA_TIMECODE_LIST,
    SECTION_ID_FRAME_SIDE_DATA_TIMECODE,
    SECTION_ID_FRAME_SIDE_DATA_COMPONENT_LIST,
    SECTION_ID_FRAME_SIDE_DATA_COMPONENT,
    SECTION_ID_FRAME_SIDE_DATA_PIECE_LIST,
    SECTION_ID_FRAME_SIDE_DATA_PIECE,
    SECTION_ID_FRAME_LOG,
    SECTION_ID_FRAME_LOGS,
    SECTION_ID_LIBRARY_VERSION,
    SECTION_ID_LIBRARY_VERSIONS,
    SECTION_ID_PACKET,
    SECTION_ID_PACKET_TAGS,
    SECTION_ID_PACKETS,
    SECTION_ID_PACKETS_AND_FRAMES,
    SECTION_ID_PACKET_SIDE_DATA_LIST,
    SECTION_ID_PACKET_SIDE_DATA,
    SECTION_ID_PIXEL_FORMAT,
    SECTION_ID_PIXEL_FORMAT_FLAGS,
    SECTION_ID_PIXEL_FORMAT_COMPONENT,
    SECTION_ID_PIXEL_FORMAT_COMPONENTS,
    SECTION_ID_PIXEL_FORMATS,
    SECTION_ID_PROGRAM_STREAM_DISPOSITION,
    SECTION_ID_PROGRAM_STREAM_TAGS,
    SECTION_ID_PROGRAM,
    SECTION_ID_PROGRAM_STREAMS,
    SECTION_ID_PROGRAM_STREAM,
    SECTION_ID_PROGRAM_TAGS,
    SECTION_ID_PROGRAM_VERSION,
    SECTION_ID_PROGRAMS,
    SECTION_ID_ROOT,
    SECTION_ID_STREAM,
    SECTION_ID_STREAM_DISPOSITION,
    SECTION_ID_STREAMS,
    SECTION_ID_STREAM_TAGS,
    SECTION_ID_STREAM_SIDE_DATA_LIST,
    SECTION_ID_STREAM_SIDE_DATA,
    SECTION_ID_SUBTITLE,
} SectionID;

static struct section sections[] = {
    [SECTION_ID_CHAPTERS] =           { SECTION_ID_CHAPTERS, "chapters", SECTION_FLAG_IS_ARRAY, { SECTION_ID_CHAPTER, -1 } },
    [SECTION_ID_CHAPTER] =            { SECTION_ID_CHAPTER, "chapter", 0, { SECTION_ID_CHAPTER_TAGS, -1 } },
    [SECTION_ID_CHAPTER_TAGS] =       { SECTION_ID_CHAPTER_TAGS, "tags", SECTION_FLAG_HAS_VARIABLE_FIELDS, { -1 }, .element_name = "tag", .unique_name = "chapter_tags" },
    [SECTION_ID_ERROR] =              { SECTION_ID_ERROR, "error", 0, { -1 } },
    [SECTION_ID_FORMAT] =             { SECTION_ID_FORMAT, "format", 0, { SECTION_ID_FORMAT_TAGS, -1 } },
    [SECTION_ID_FORMAT_TAGS] =        { SECTION_ID_FORMAT_TAGS, "tags", SECTION_FLAG_HAS_VARIABLE_FIELDS, { -1 }, .element_name = "tag", .unique_name = "format_tags" },
    [SECTION_ID_FRAMES] =             { SECTION_ID_FRAMES, "frames", SECTION_FLAG_IS_ARRAY, { SECTION_ID_FRAME, SECTION_ID_SUBTITLE, -1 } },
    [SECTION_ID_FRAME] =              { SECTION_ID_FRAME, "frame", 0, { SECTION_ID_FRAME_TAGS, SECTION_ID_FRAME_SIDE_DATA_LIST, SECTION_ID_FRAME_LOGS, -1 } },
    [SECTION_ID_FRAME_TAGS] =         { SECTION_ID_FRAME_TAGS, "tags", SECTION_FLAG_HAS_VARIABLE_FIELDS, { -1 }, .element_name = "tag", .unique_name = "frame_tags" },
    [SECTION_ID_FRAME_SIDE_DATA_LIST] ={ SECTION_ID_FRAME_SIDE_DATA_LIST, "side_data_list", SECTION_FLAG_IS_ARRAY, { SECTION_ID_FRAME_SIDE_DATA, -1 }, .element_name = "side_data", .unique_name = "frame_side_data_list" },
    [SECTION_ID_FRAME_SIDE_DATA] =     { SECTION_ID_FRAME_SIDE_DATA, "side_data", 0, { SECTION_ID_FRAME_SIDE_DATA_TIMECODE_LIST, SECTION_ID_FRAME_SIDE_DATA_COMPONENT_LIST, -1 }, .unique_name = "frame_side_data" },
    [SECTION_ID_FRAME_SIDE_DATA_TIMECODE_LIST] =  { SECTION_ID_FRAME_SIDE_DATA_TIMECODE_LIST, "timecodes", SECTION_FLAG_IS_ARRAY, { SECTION_ID_FRAME_SIDE_DATA_TIMECODE, -1 } },
    [SECTION_ID_FRAME_SIDE_DATA_TIMECODE] =       { SECTION_ID_FRAME_SIDE_DATA_TIMECODE, "timecode", 0, { -1 } },
    [SECTION_ID_FRAME_SIDE_DATA_COMPONENT_LIST] = { SECTION_ID_FRAME_SIDE_DATA_COMPONENT_LIST, "components", SECTION_FLAG_IS_ARRAY, { SECTION_ID_FRAME_SIDE_DATA_COMPONENT, -1 } },
    [SECTION_ID_FRAME_SIDE_DATA_COMPONENT] =      { SECTION_ID_FRAME_SIDE_DATA_COMPONENT, "component", 0, { SECTION_ID_FRAME_SIDE_DATA_PIECE_LIST, -1 } },
    [SECTION_ID_FRAME_SIDE_DATA_PIECE_LIST] =   { SECTION_ID_FRAME_SIDE_DATA_PIECE_LIST, "pieces", SECTION_FLAG_IS_ARRAY, { SECTION_ID_FRAME_SIDE_DATA_PIECE, -1 } },
    [SECTION_ID_FRAME_SIDE_DATA_PIECE] =        { SECTION_ID_FRAME_SIDE_DATA_PIECE, "section", 0, { -1 } },
    [SECTION_ID_FRAME_LOGS] =         { SECTION_ID_FRAME_LOGS, "logs", SECTION_FLAG_IS_ARRAY, { SECTION_ID_FRAME_LOG, -1 } },
    [SECTION_ID_FRAME_LOG] =          { SECTION_ID_FRAME_LOG, "log", 0, { -1 },  },
    [SECTION_ID_LIBRARY_VERSIONS] =   { SECTION_ID_LIBRARY_VERSIONS, "library_versions", SECTION_FLAG_IS_ARRAY, { SECTION_ID_LIBRARY_VERSION, -1 } },
    [SECTION_ID_LIBRARY_VERSION] =    { SECTION_ID_LIBRARY_VERSION, "library_version", 0, { -1 } },
    [SECTION_ID_PACKETS] =            { SECTION_ID_PACKETS, "packets", SECTION_FLAG_IS_ARRAY, { SECTION_ID_PACKET, -1} },
    [SECTION_ID_PACKETS_AND_FRAMES] = { SECTION_ID_PACKETS_AND_FRAMES, "packets_and_frames", SECTION_FLAG_IS_ARRAY, { SECTION_ID_PACKET, -1} },
    [SECTION_ID_PACKET] =             { SECTION_ID_PACKET, "packet", 0, { SECTION_ID_PACKET_TAGS, SECTION_ID_PACKET_SIDE_DATA_LIST, -1 } },
    [SECTION_ID_PACKET_TAGS] =        { SECTION_ID_PACKET_TAGS, "tags", SECTION_FLAG_HAS_VARIABLE_FIELDS, { -1 }, .element_name = "tag", .unique_name = "packet_tags" },
    [SECTION_ID_PACKET_SIDE_DATA_LIST] ={ SECTION_ID_PACKET_SIDE_DATA_LIST, "side_data_list", SECTION_FLAG_IS_ARRAY, { SECTION_ID_PACKET_SIDE_DATA, -1 }, .element_name = "side_data", .unique_name = "packet_side_data_list" },
    [SECTION_ID_PACKET_SIDE_DATA] =     { SECTION_ID_PACKET_SIDE_DATA, "side_data", 0, { -1 }, .unique_name = "packet_side_data" },
    [SECTION_ID_PIXEL_FORMATS] =      { SECTION_ID_PIXEL_FORMATS, "pixel_formats", SECTION_FLAG_IS_ARRAY, { SECTION_ID_PIXEL_FORMAT, -1 } },
    [SECTION_ID_PIXEL_FORMAT] =       { SECTION_ID_PIXEL_FORMAT, "pixel_format", 0, { SECTION_ID_PIXEL_FORMAT_FLAGS, SECTION_ID_PIXEL_FORMAT_COMPONENTS, -1 } },
    [SECTION_ID_PIXEL_FORMAT_FLAGS] = { SECTION_ID_PIXEL_FORMAT_FLAGS, "flags", 0, { -1 }, .unique_name = "pixel_format_flags" },
    [SECTION_ID_PIXEL_FORMAT_COMPONENTS] = { SECTION_ID_PIXEL_FORMAT_COMPONENTS, "components", SECTION_FLAG_IS_ARRAY, {SECTION_ID_PIXEL_FORMAT_COMPONENT, -1 }, .unique_name = "pixel_format_components" },
    [SECTION_ID_PIXEL_FORMAT_COMPONENT]  = { SECTION_ID_PIXEL_FORMAT_COMPONENT, "component", 0, { -1 } },
    [SECTION_ID_PROGRAM_STREAM_DISPOSITION] = { SECTION_ID_PROGRAM_STREAM_DISPOSITION, "disposition", 0, { -1 }, .unique_name = "program_stream_disposition" },
    [SECTION_ID_PROGRAM_STREAM_TAGS] =        { SECTION_ID_PROGRAM_STREAM_TAGS, "tags", SECTION_FLAG_HAS_VARIABLE_FIELDS, { -1 }, .element_name = "tag", .unique_name = "program_stream_tags" },
    [SECTION_ID_PROGRAM] =                    { SECTION_ID_PROGRAM, "program", 0, { SECTION_ID_PROGRAM_TAGS, SECTION_ID_PROGRAM_STREAMS, -1 } },
    [SECTION_ID_PROGRAM_STREAMS] =            { SECTION_ID_PROGRAM_STREAMS, "streams", SECTION_FLAG_IS_ARRAY, { SECTION_ID_PROGRAM_STREAM, -1 }, .unique_name = "program_streams" },
    [SECTION_ID_PROGRAM_STREAM] =             { SECTION_ID_PROGRAM_STREAM, "stream", 0, { SECTION_ID_PROGRAM_STREAM_DISPOSITION, SECTION_ID_PROGRAM_STREAM_TAGS, -1 }, .unique_name = "program_stream" },
    [SECTION_ID_PROGRAM_TAGS] =               { SECTION_ID_PROGRAM_TAGS, "tags", SECTION_FLAG_HAS_VARIABLE_FIELDS, { -1 }, .element_name = "tag", .unique_name = "program_tags" },
    [SECTION_ID_PROGRAM_VERSION] =    { SECTION_ID_PROGRAM_VERSION, "program_version", 0, { -1 } },
    [SECTION_ID_PROGRAMS] =                   { SECTION_ID_PROGRAMS, "programs", SECTION_FLAG_IS_ARRAY, { SECTION_ID_PROGRAM, -1 } },
    [SECTION_ID_ROOT] =               { SECTION_ID_ROOT, "root", SECTION_FLAG_IS_WRAPPER,
                                        { SECTION_ID_CHAPTERS, SECTION_ID_FORMAT, SECTION_ID_FRAMES, SECTION_ID_PROGRAMS, SECTION_ID_STREAMS,
                                          SECTION_ID_PACKETS, SECTION_ID_ERROR, SECTION_ID_PROGRAM_VERSION, SECTION_ID_LIBRARY_VERSIONS,
                                          SECTION_ID_PIXEL_FORMATS, -1} },
    [SECTION_ID_STREAMS] =            { SECTION_ID_STREAMS, "streams", SECTION_FLAG_IS_ARRAY, { SECTION_ID_STREAM, -1 } },
    [SECTION_ID_STREAM] =             { SECTION_ID_STREAM, "stream", 0, { SECTION_ID_STREAM_DISPOSITION, SECTION_ID_STREAM_TAGS, SECTION_ID_STREAM_SIDE_DATA_LIST, -1 } },
    [SECTION_ID_STREAM_DISPOSITION] = { SECTION_ID_STREAM_DISPOSITION, "disposition", 0, { -1 }, .unique_name = "stream_disposition" },
    [SECTION_ID_STREAM_TAGS] =        { SECTION_ID_STREAM_TAGS, "tags", SECTION_FLAG_HAS_VARIABLE_FIELDS, { -1 }, .element_name = "tag", .unique_name = "stream_tags" },
    [SECTION_ID_STREAM_SIDE_DATA_LIST] ={ SECTION_ID_STREAM_SIDE_DATA_LIST, "side_data_list", SECTION_FLAG_IS_ARRAY, { SECTION_ID_STREAM_SIDE_DATA, -1 }, .element_name = "side_data", .unique_name = "stream_side_data_list" },
    [SECTION_ID_STREAM_SIDE_DATA] =     { SECTION_ID_STREAM_SIDE_DATA, "side_data", 0, { -1 }, .unique_name = "stream_side_data" },
    [SECTION_ID_SUBTITLE] =           { SECTION_ID_SUBTITLE, "subtitle", 0, { -1 } },
};

static const OptionDef *options;

/* FFprobe context */
static const char *input_filename;
static const char *print_input_filename;
static const AVInputFormat *iformat = NULL;

static struct AVHashContext *hash;

static const struct {
    double bin_val;
    double dec_val;
    const char *bin_str;
    const char *dec_str;
} si_prefixes[] = {
    { 1.0, 1.0, "", "" },
    { 1.024e3, 1e3, "Ki", "K" },
    { 1.048576e6, 1e6, "Mi", "M" },
    { 1.073741824e9, 1e9, "Gi", "G" },
    { 1.099511627776e12, 1e12, "Ti", "T" },
    { 1.125899906842624e15, 1e15, "Pi", "P" },
};

static const char unit_second_str[]         = "s"    ;
static const char unit_hertz_str[]          = "Hz"   ;
static const char unit_byte_str[]           = "byte" ;
static const char unit_bit_per_second_str[] = "bit/s";

static int nb_streams;
static uint64_t *nb_streams_packets;
static uint64_t *nb_streams_frames;
static int *selected_streams;

#if HAVE_THREADS
pthread_mutex_t log_mutex;
#endif
typedef struct LogBuffer {
    char *context_name;
    int log_level;
    char *log_message;
    AVClassCategory category;
    char *parent_name;
    AVClassCategory parent_category;
}LogBuffer;

static LogBuffer *log_buffer;
static int log_buffer_size;

static void log_callback(void *ptr, int level, const char *fmt, va_list vl)
{
    AVClass* avc = ptr ? *(AVClass **) ptr : NULL;
    va_list vl2;
    char line[1024];
    static int print_prefix = 1;
    void *new_log_buffer;

    va_copy(vl2, vl);
    av_log_default_callback(ptr, level, fmt, vl);
    av_log_format_line(ptr, level, fmt, vl2, line, sizeof(line), &print_prefix);
    va_end(vl2);

#if HAVE_THREADS
    pthread_mutex_lock(&log_mutex);

    new_log_buffer = av_realloc_array(log_buffer, log_buffer_size + 1, sizeof(*log_buffer));
    if (new_log_buffer) {
        char *msg;
        int i;

        log_buffer = new_log_buffer;
        memset(&log_buffer[log_buffer_size], 0, sizeof(log_buffer[log_buffer_size]));
        log_buffer[log_buffer_size].context_name= avc ? av_strdup(avc->item_name(ptr)) : NULL;
        if (avc) {
            if (avc->get_category) log_buffer[log_buffer_size].category = avc->get_category(ptr);
            else                   log_buffer[log_buffer_size].category = avc->category;
        }
        log_buffer[log_buffer_size].log_level   = level;
        msg = log_buffer[log_buffer_size].log_message = av_strdup(line);
        for (i=strlen(msg) - 1; i>=0 && msg[i] == '\n'; i--) {
            msg[i] = 0;
        }
        if (avc && avc->parent_log_context_offset) {
            AVClass** parent = *(AVClass ***) (((uint8_t *) ptr) +
                                   avc->parent_log_context_offset);
            if (parent && *parent) {
                log_buffer[log_buffer_size].parent_name = av_strdup((*parent)->item_name(parent));
                log_buffer[log_buffer_size].parent_category =
                    (*parent)->get_category ? (*parent)->get_category(parent) :(*parent)->category;
            }
        }
        log_buffer_size ++;
    }

    pthread_mutex_unlock(&log_mutex);
#endif
}

static void ffprobe_cleanup(int ret)
{
    int i;
    for (i = 0; i < FF_ARRAY_ELEMS(sections); i++)
        av_dict_free(&(sections[i].entries_to_show));

#if HAVE_THREADS
    pthread_mutex_destroy(&log_mutex);
#endif
}

struct unit_value {
    union { double d; long long int i; } val;
    const char *unit;
};

static char *value_string(char *buf, int buf_size, struct unit_value uv)
{
    double vald;
    long long int vali;
    int show_float = 0;

    if (uv.unit == unit_second_str) {
        vald = uv.val.d;
        show_float = 1;
    } else {
        vald = vali = uv.val.i;
    }

    if (uv.unit == unit_second_str && use_value_sexagesimal_format) {
        double secs;
        int hours, mins;
        secs  = vald;
        mins  = (int)secs / 60;
        secs  = secs - mins * 60;
        hours = mins / 60;
        mins %= 60;
        snprintf(buf, buf_size, "%d:%02d:%09.6f", hours, mins, secs);
    } else {
        const char *prefix_string = "";

        if (use_value_prefix && vald > 1) {
            long long int index;

            if (uv.unit == unit_byte_str && use_byte_value_binary_prefix) {
                index = (long long int) (log2(vald)) / 10;
                index = av_clip(index, 0, FF_ARRAY_ELEMS(si_prefixes) - 1);
                vald /= si_prefixes[index].bin_val;
                prefix_string = si_prefixes[index].bin_str;
            } else {
                index = (long long int) (log10(vald)) / 3;
                index = av_clip(index, 0, FF_ARRAY_ELEMS(si_prefixes) - 1);
                vald /= si_prefixes[index].dec_val;
                prefix_string = si_prefixes[index].dec_str;
            }
            vali = vald;
        }

        if (show_float || (use_value_prefix && vald != (long long int)vald))
            snprintf(buf, buf_size, "%f", vald);
        else
            snprintf(buf, buf_size, "%lld", vali);
        av_strlcatf(buf, buf_size, "%s%s%s", *prefix_string || show_value_unit ? " " : "",
                 prefix_string, show_value_unit ? uv.unit : "");
    }

    return buf;
}

/* WRITERS API */

typedef struct WriterContext WriterContext;

#define WRITER_FLAG_DISPLAY_OPTIONAL_FIELDS 1
#define WRITER_FLAG_PUT_PACKETS_AND_FRAMES_IN_SAME_CHAPTER 2

typedef enum {
    WRITER_STRING_VALIDATION_FAIL,
    WRITER_STRING_VALIDATION_REPLACE,
    WRITER_STRING_VALIDATION_IGNORE,
    WRITER_STRING_VALIDATION_NB
} StringValidation;

typedef struct Writer {
    const AVClass *priv_class;      ///< private class of the writer, if any
    int priv_size;                  ///< private size for the writer context
    const char *name;

    int  (*init)  (WriterContext *wctx);
    void (*uninit)(WriterContext *wctx);

    void (*print_section_header)(WriterContext *wctx);
    void (*print_section_footer)(WriterContext *wctx);
    void (*print_integer)       (WriterContext *wctx, const char *, long long int);
    void (*print_rational)      (WriterContext *wctx, AVRational *q, char *sep);
    void (*print_string)        (WriterContext *wctx, const char *, const char *);
    int flags;                  ///< a combination or WRITER_FLAG_*
} Writer;

#define SECTION_MAX_NB_LEVELS 10

struct WriterContext {
    const AVClass *class;           ///< class of the writer
    const Writer *writer;           ///< the Writer of which this is an instance
    char *name;                     ///< name of this writer instance
    void *priv;                     ///< private data for use by the filter

    const struct section *sections; ///< array containing all sections
    int nb_sections;                ///< number of sections

    int level;                      ///< current level, starting from 0

    /** number of the item printed in the given section, starting from 0 */
    unsigned int nb_item[SECTION_MAX_NB_LEVELS];

    /** section per each level */
    const struct section *section[SECTION_MAX_NB_LEVELS];
    AVBPrint section_pbuf[SECTION_MAX_NB_LEVELS]; ///< generic print buffer dedicated to each section,
                                                  ///  used by various writers

    unsigned int nb_section_packet; ///< number of the packet section in case we are in "packets_and_frames" section
    unsigned int nb_section_frame;  ///< number of the frame  section in case we are in "packets_and_frames" section
    unsigned int nb_section_packet_frame; ///< nb_section_packet or nb_section_frame according if is_packets_and_frames

    int string_validation;
    char *string_validation_replacement;
    unsigned int string_validation_utf8_flags;
};

static const char *writer_get_name(void *p)
{
    WriterContext *wctx = p;
    return wctx->writer->name;
}

#define OFFSET(x) offsetof(WriterContext, x)

static const AVOption writer_options[] = {
    { "string_validation", "set string validation mode",
      OFFSET(string_validation), AV_OPT_TYPE_INT, {.i64=WRITER_STRING_VALIDATION_REPLACE}, 0, WRITER_STRING_VALIDATION_NB-1, .unit = "sv" },
    { "sv", "set string validation mode",
      OFFSET(string_validation), AV_OPT_TYPE_INT, {.i64=WRITER_STRING_VALIDATION_REPLACE}, 0, WRITER_STRING_VALIDATION_NB-1, .unit = "sv" },
    { "ignore",  NULL, 0, AV_OPT_TYPE_CONST, {.i64 = WRITER_STRING_VALIDATION_IGNORE},  .unit = "sv" },
    { "replace", NULL, 0, AV_OPT_TYPE_CONST, {.i64 = WRITER_STRING_VALIDATION_REPLACE}, .unit = "sv" },
    { "fail",    NULL, 0, AV_OPT_TYPE_CONST, {.i64 = WRITER_STRING_VALIDATION_FAIL},    .unit = "sv" },
    { "string_validation_replacement", "set string validation replacement string", OFFSET(string_validation_replacement), AV_OPT_TYPE_STRING, {.str=""}},
    { "svr", "set string validation replacement string", OFFSET(string_validation_replacement), AV_OPT_TYPE_STRING, {.str="\xEF\xBF\xBD"}},
    { NULL }
};

static void *writer_child_next(void *obj, void *prev)
{
    WriterContext *ctx = obj;
    if (!prev && ctx->writer && ctx->writer->priv_class && ctx->priv)
        return ctx->priv;
    return NULL;
}

static const AVClass writer_class = {
    .class_name = "Writer",
    .item_name  = writer_get_name,
    .option     = writer_options,
    .version    = LIBAVUTIL_VERSION_INT,
    .child_next = writer_child_next,
};

static void writer_close(WriterContext **wctx)
{
    int i;

    if (!*wctx)
        return;

    if ((*wctx)->writer->uninit)
        (*wctx)->writer->uninit(*wctx);
    for (i = 0; i < SECTION_MAX_NB_LEVELS; i++)
        av_bprint_finalize(&(*wctx)->section_pbuf[i], NULL);
    if ((*wctx)->writer->priv_class)
        av_opt_free((*wctx)->priv);
    av_freep(&((*wctx)->priv));
    av_opt_free(*wctx);
    av_freep(wctx);
}

static void bprint_bytes(AVBPrint *bp, const uint8_t *ubuf, size_t ubuf_size)
{
    int i;
    av_bprintf(bp, "0X");
    for (i = 0; i < ubuf_size; i++)
        av_bprintf(bp, "%02X", ubuf[i]);
}


static int writer_open(WriterContext **wctx, const Writer *writer, const char *args,
                       const struct section *sections, int nb_sections)
{
    int i, ret = 0;

    if (!(*wctx = av_mallocz(sizeof(WriterContext)))) {
        ret = AVERROR(ENOMEM);
        goto fail;
    }

    if (!((*wctx)->priv = av_mallocz(writer->priv_size))) {
        ret = AVERROR(ENOMEM);
        goto fail;
    }

    (*wctx)->class = &writer_class;
    (*wctx)->writer = writer;
    (*wctx)->level = -1;
    (*wctx)->sections = sections;
    (*wctx)->nb_sections = nb_sections;

    av_opt_set_defaults(*wctx);

    if (writer->priv_class) {
        void *priv_ctx = (*wctx)->priv;
        *((const AVClass **)priv_ctx) = writer->priv_class;
        av_opt_set_defaults(priv_ctx);
    }

    /* convert options to dictionary */
    if (args) {
        AVDictionary *opts = NULL;
        const AVDictionaryEntry *opt = NULL;

        if ((ret = av_dict_parse_string(&opts, args, "=", ":", 0)) < 0) {
            av_log(*wctx, AV_LOG_ERROR, "Failed to parse option string '%s' provided to writer context\n", args);
            av_dict_free(&opts);
            goto fail;
        }

        while ((opt = av_dict_get(opts, "", opt, AV_DICT_IGNORE_SUFFIX))) {
            if ((ret = av_opt_set(*wctx, opt->key, opt->value, AV_OPT_SEARCH_CHILDREN)) < 0) {
                av_log(*wctx, AV_LOG_ERROR, "Failed to set option '%s' with value '%s' provided to writer context\n",
                       opt->key, opt->value);
                av_dict_free(&opts);
                goto fail;
            }
        }

        av_dict_free(&opts);
    }

    /* validate replace string */
    {
        const uint8_t *p = (*wctx)->string_validation_replacement;
        const uint8_t *endp = p + strlen(p);
        while (*p) {
            const uint8_t *p0 = p;
            int32_t code;
            ret = av_utf8_decode(&code, &p, endp, (*wctx)->string_validation_utf8_flags);
            if (ret < 0) {
                AVBPrint bp;
                av_bprint_init(&bp, 0, AV_BPRINT_SIZE_AUTOMATIC);
                bprint_bytes(&bp, p0, p-p0),
                    av_log(wctx, AV_LOG_ERROR,
                           "Invalid UTF8 sequence %s found in string validation replace '%s'\n",
                           bp.str, (*wctx)->string_validation_replacement);
                return ret;
            }
        }
    }

    for (i = 0; i < SECTION_MAX_NB_LEVELS; i++)
        av_bprint_init(&(*wctx)->section_pbuf[i], 1, AV_BPRINT_SIZE_UNLIMITED);

    if ((*wctx)->writer->init)
        ret = (*wctx)->writer->init(*wctx);
    if (ret < 0)
        goto fail;

    return 0;

fail:
    writer_close(wctx);
    return ret;
}

static inline void writer_print_section_header(WriterContext *wctx,
                                               int section_id)
{
    int parent_section_id;
    wctx->level++;
    av_assert0(wctx->level < SECTION_MAX_NB_LEVELS);
    parent_section_id = wctx->level ?
        (wctx->section[wctx->level-1])->id : SECTION_ID_NONE;

    wctx->nb_item[wctx->level] = 0;
    wctx->section[wctx->level] = &wctx->sections[section_id];

    if (section_id == SECTION_ID_PACKETS_AND_FRAMES) {
        wctx->nb_section_packet = wctx->nb_section_frame =
        wctx->nb_section_packet_frame = 0;
    } else if (parent_section_id == SECTION_ID_PACKETS_AND_FRAMES) {
        wctx->nb_section_packet_frame = section_id == SECTION_ID_PACKET ?
            wctx->nb_section_packet : wctx->nb_section_frame;
    }

    if (wctx->writer->print_section_header)
        wctx->writer->print_section_header(wctx);
}

static inline void writer_print_section_footer(WriterContext *wctx)
{
    int section_id = wctx->section[wctx->level]->id;
    int parent_section_id = wctx->level ?
        wctx->section[wctx->level-1]->id : SECTION_ID_NONE;

    if (parent_section_id != SECTION_ID_NONE)
        wctx->nb_item[wctx->level-1]++;
    if (parent_section_id == SECTION_ID_PACKETS_AND_FRAMES) {
        if (section_id == SECTION_ID_PACKET) wctx->nb_section_packet++;
        else                                     wctx->nb_section_frame++;
    }
    if (wctx->writer->print_section_footer)
        wctx->writer->print_section_footer(wctx);
    wctx->level--;
}

static inline void writer_print_integer(WriterContext *wctx,
                                        const char *key, long long int val)
{
    const struct section *section = wctx->section[wctx->level];

    if (section->show_all_entries || av_dict_get(section->entries_to_show, key, NULL, 0)) {
        wctx->writer->print_integer(wctx, key, val);
        wctx->nb_item[wctx->level]++;
    }
}

static inline int validate_string(WriterContext *wctx, char **dstp, const char *src)
{
    const uint8_t *p, *endp;
    AVBPrint dstbuf;
    int invalid_chars_nb = 0, ret = 0;

    av_bprint_init(&dstbuf, 0, AV_BPRINT_SIZE_UNLIMITED);

    endp = src + strlen(src);
    for (p = (uint8_t *)src; *p;) {
        uint32_t code;
        int invalid = 0;
        const uint8_t *p0 = p;

        if (av_utf8_decode(&code, &p, endp, wctx->string_validation_utf8_flags) < 0) {
            AVBPrint bp;
            av_bprint_init(&bp, 0, AV_BPRINT_SIZE_AUTOMATIC);
            bprint_bytes(&bp, p0, p-p0);
            av_log(wctx, AV_LOG_DEBUG,
                   "Invalid UTF-8 sequence %s found in string '%s'\n", bp.str, src);
            invalid = 1;
        }

        if (invalid) {
            invalid_chars_nb++;

            switch (wctx->string_validation) {
            case WRITER_STRING_VALIDATION_FAIL:
                av_log(wctx, AV_LOG_ERROR,
                       "Invalid UTF-8 sequence found in string '%s'\n", src);
                ret = AVERROR_INVALIDDATA;
                goto end;
                break;

            case WRITER_STRING_VALIDATION_REPLACE:
                av_bprintf(&dstbuf, "%s", wctx->string_validation_replacement);
                break;
            }
        }

        if (!invalid || wctx->string_validation == WRITER_STRING_VALIDATION_IGNORE)
            av_bprint_append_data(&dstbuf, p0, p-p0);
    }

    if (invalid_chars_nb && wctx->string_validation == WRITER_STRING_VALIDATION_REPLACE) {
        av_log(wctx, AV_LOG_WARNING,
               "%d invalid UTF-8 sequence(s) found in string '%s', replaced with '%s'\n",
               invalid_chars_nb, src, wctx->string_validation_replacement);
    }

end:
    av_bprint_finalize(&dstbuf, dstp);
    return ret;
}

#define PRINT_STRING_OPT      1
#define PRINT_STRING_VALIDATE 2

static inline int writer_print_string(WriterContext *wctx,
                                      const char *key, const char *val, int flags)
{
    const struct section *section = wctx->section[wctx->level];
    int ret = 0;

    if (show_optional_fields == SHOW_OPTIONAL_FIELDS_NEVER ||
        (show_optional_fields == SHOW_OPTIONAL_FIELDS_AUTO
        && (flags & PRINT_STRING_OPT)
        && !(wctx->writer->flags & WRITER_FLAG_DISPLAY_OPTIONAL_FIELDS)))
        return 0;

    if (section->show_all_entries || av_dict_get(section->entries_to_show, key, NULL, 0)) {
        if (flags & PRINT_STRING_VALIDATE) {
            char *key1 = NULL, *val1 = NULL;
            ret = validate_string(wctx, &key1, key);
            if (ret < 0) goto end;
            ret = validate_string(wctx, &val1, val);
            if (ret < 0) goto end;
            wctx->writer->print_string(wctx, key1, val1);
        end:
            if (ret < 0) {
                av_log(wctx, AV_LOG_ERROR,
                       "Invalid key=value string combination %s=%s in section %s\n",
                       key, val, section->unique_name);
            }
            av_free(key1);
            av_free(val1);
        } else {
            wctx->writer->print_string(wctx, key, val);
        }

        wctx->nb_item[wctx->level]++;
    }

    return ret;
}

static inline void writer_print_rational(WriterContext *wctx,
                                         const char *key, AVRational q, char sep)
{
    AVBPrint buf;
    av_bprint_init(&buf, 0, AV_BPRINT_SIZE_AUTOMATIC);
    av_bprintf(&buf, "%d%c%d", q.num, sep, q.den);
    writer_print_string(wctx, key, buf.str, 0);
}

static void writer_print_time(WriterContext *wctx, const char *key,
                              int64_t ts, const AVRational *time_base, int is_duration)
{
    char buf[128];

    if ((!is_duration && ts == AV_NOPTS_VALUE) || (is_duration && ts == 0)) {
        writer_print_string(wctx, key, "N/A", PRINT_STRING_OPT);
    } else {
        double d = ts * av_q2d(*time_base);
        struct unit_value uv;
        uv.val.d = d;
        uv.unit = unit_second_str;
        value_string(buf, sizeof(buf), uv);
        writer_print_string(wctx, key, buf, 0);
    }
}

static void writer_print_ts(WriterContext *wctx, const char *key, int64_t ts, int is_duration)
{
    if ((!is_duration && ts == AV_NOPTS_VALUE) || (is_duration && ts == 0)) {
        writer_print_string(wctx, key, "N/A", PRINT_STRING_OPT);
    } else {
        writer_print_integer(wctx, key, ts);
    }
}

static void writer_print_data(WriterContext *wctx, const char *name,
                              uint8_t *data, int size)
{
    AVBPrint bp;
    int offset = 0, l, i;

    av_bprint_init(&bp, 0, AV_BPRINT_SIZE_UNLIMITED);
    av_bprintf(&bp, "\n");
    while (size) {
        av_bprintf(&bp, "%08x: ", offset);
        l = FFMIN(size, 16);
        for (i = 0; i < l; i++) {
            av_bprintf(&bp, "%02x", data[i]);
            if (i & 1)
                av_bprintf(&bp, " ");
        }
        av_bprint_chars(&bp, ' ', 41 - 2 * i - i / 2);
        for (i = 0; i < l; i++)
            av_bprint_chars(&bp, data[i] - 32U < 95 ? data[i] : '.', 1);
        av_bprintf(&bp, "\n");
        offset += l;
        data   += l;
        size   -= l;
    }
    writer_print_string(wctx, name, bp.str, 0);
    av_bprint_finalize(&bp, NULL);
}

static void writer_print_data_hash(WriterContext *wctx, const char *name,
                                   uint8_t *data, int size)
{
    char *p, buf[AV_HASH_MAX_SIZE * 2 + 64] = { 0 };

    if (!hash)
        return;
    av_hash_init(hash);
    av_hash_update(hash, data, size);
    snprintf(buf, sizeof(buf), "%s:", av_hash_get_name(hash));
    p = buf + strlen(buf);
    av_hash_final_hex(hash, p, buf + sizeof(buf) - p);
    writer_print_string(wctx, name, buf, 0);
}

static void writer_print_integers(WriterContext *wctx, const char *name,
                                  uint8_t *data, int size, const char *format,
                                  int columns, int bytes, int offset_add)
{
    AVBPrint bp;
    int offset = 0, l, i;

    av_bprint_init(&bp, 0, AV_BPRINT_SIZE_UNLIMITED);
    av_bprintf(&bp, "\n");
    while (size) {
        av_bprintf(&bp, "%08x: ", offset);
        l = FFMIN(size, columns);
        for (i = 0; i < l; i++) {
            if      (bytes == 1) av_bprintf(&bp, format, *data);
            else if (bytes == 2) av_bprintf(&bp, format, AV_RN16(data));
            else if (bytes == 4) av_bprintf(&bp, format, AV_RN32(data));
            data += bytes;
            size --;
        }
        av_bprintf(&bp, "\n");
        offset += offset_add;
    }
    writer_print_string(wctx, name, bp.str, 0);
    av_bprint_finalize(&bp, NULL);
}

#define MAX_REGISTERED_WRITERS_NB 64

static const Writer *registered_writers[MAX_REGISTERED_WRITERS_NB + 1];

static int writer_register(const Writer *writer)
{
    static int next_registered_writer_idx = 0;

    if (next_registered_writer_idx == MAX_REGISTERED_WRITERS_NB)
        return AVERROR(ENOMEM);

    registered_writers[next_registered_writer_idx++] = writer;
    return 0;
}

static const Writer *writer_get_by_name(const char *name)
{
    int i;

    for (i = 0; registered_writers[i]; i++)
        if (!strcmp(registered_writers[i]->name, name))
            return registered_writers[i];

    return NULL;
}


/* WRITERS */

#define DEFINE_WRITER_CLASS(name)                   \
static const char *name##_get_name(void *ctx)       \
{                                                   \
    return #name ;                                  \
}                                                   \
static const AVClass name##_class = {               \
    .class_name = #name,                            \
    .item_name  = name##_get_name,                  \
    .option     = name##_options                    \
}

/* Default output */

typedef struct DefaultContext {
    const AVClass *class;
    int nokey;
    int noprint_wrappers;
    int nested_section[SECTION_MAX_NB_LEVELS];
} DefaultContext;

#undef OFFSET
#define OFFSET(x) offsetof(DefaultContext, x)

static const AVOption default_options[] = {
    { "noprint_wrappers", "do not print headers and footers", OFFSET(noprint_wrappers), AV_OPT_TYPE_BOOL, {.i64=0}, 0, 1 },
    { "nw",               "do not print headers and footers", OFFSET(noprint_wrappers), AV_OPT_TYPE_BOOL, {.i64=0}, 0, 1 },
    { "nokey",          "force no key printing",     OFFSET(nokey),          AV_OPT_TYPE_BOOL, {.i64=0}, 0, 1 },
    { "nk",             "force no key printing",     OFFSET(nokey),          AV_OPT_TYPE_BOOL, {.i64=0}, 0, 1 },
    {NULL},
};

DEFINE_WRITER_CLASS(default);

/* lame uppercasing routine, assumes the string is lower case ASCII */
static inline char *upcase_string(char *dst, size_t dst_size, const char *src)
{
    int i;
    for (i = 0; src[i] && i < dst_size-1; i++)
        dst[i] = av_toupper(src[i]);
    dst[i] = 0;
    return dst;
}

static void default_print_section_header(WriterContext *wctx)
{
    DefaultContext *def = wctx->priv;
    char buf[32];
    const struct section *section = wctx->section[wctx->level];
    const struct section *parent_section = wctx->level ?
        wctx->section[wctx->level-1] : NULL;

    av_bprint_clear(&wctx->section_pbuf[wctx->level]);
    if (parent_section &&
        !(parent_section->flags & (SECTION_FLAG_IS_WRAPPER|SECTION_FLAG_IS_ARRAY))) {
        def->nested_section[wctx->level] = 1;
        av_bprintf(&wctx->section_pbuf[wctx->level], "%s%s:",
                   wctx->section_pbuf[wctx->level-1].str,
                   upcase_string(buf, sizeof(buf),
                                 av_x_if_null(section->element_name, section->name)));
    }

    if (def->noprint_wrappers || def->nested_section[wctx->level])
        return;

    if (!(section->flags & (SECTION_FLAG_IS_WRAPPER|SECTION_FLAG_IS_ARRAY)))
        printf("[%s]\n", upcase_string(buf, sizeof(buf), section->name));
}

static void default_print_section_footer(WriterContext *wctx)
{
    DefaultContext *def = wctx->priv;
    const struct section *section = wctx->section[wctx->level];
    char buf[32];

    if (def->noprint_wrappers || def->nested_section[wctx->level])
        return;

    if (!(section->flags & (SECTION_FLAG_IS_WRAPPER|SECTION_FLAG_IS_ARRAY)))
        printf("[/%s]\n", upcase_string(buf, sizeof(buf), section->name));
}

static void default_print_str(WriterContext *wctx, const char *key, const char *value)
{
    DefaultContext *def = wctx->priv;

    if (!def->nokey)
        printf("%s%s=", wctx->section_pbuf[wctx->level].str, key);
    printf("%s\n", value);
}

static void default_print_int(WriterContext *wctx, const char *key, long long int value)
{
    DefaultContext *def = wctx->priv;

    if (!def->nokey)
        printf("%s%s=", wctx->section_pbuf[wctx->level].str, key);
    printf("%lld\n", value);
}

static const Writer default_writer = {
    .name                  = "default",
    .priv_size             = sizeof(DefaultContext),
    .print_section_header  = default_print_section_header,
    .print_section_footer  = default_print_section_footer,
    .print_integer         = default_print_int,
    .print_string          = default_print_str,
    .flags = WRITER_FLAG_DISPLAY_OPTIONAL_FIELDS,
    .priv_class            = &default_class,
};

/* Compact output */

/**
 * Apply C-language-like string escaping.
 */
static const char *c_escape_str(AVBPrint *dst, const char *src, const char sep, void *log_ctx)
{
    const char *p;

    for (p = src; *p; p++) {
        switch (*p) {
        case '\b': av_bprintf(dst, "%s", "\\b");  break;
        case '\f': av_bprintf(dst, "%s", "\\f");  break;
        case '\n': av_bprintf(dst, "%s", "\\n");  break;
        case '\r': av_bprintf(dst, "%s", "\\r");  break;
        case '\\': av_bprintf(dst, "%s", "\\\\"); break;
        default:
            if (*p == sep)
                av_bprint_chars(dst, '\\', 1);
            av_bprint_chars(dst, *p, 1);
        }
    }
    return dst->str;
}

/**
 * Quote fields containing special characters, check RFC4180.
 */
static const char *csv_escape_str(AVBPrint *dst, const char *src, const char sep, void *log_ctx)
{
    char meta_chars[] = { sep, '"', '\n', '\r', '\0' };
    int needs_quoting = !!src[strcspn(src, meta_chars)];

    if (needs_quoting)
        av_bprint_chars(dst, '"', 1);

    for (; *src; src++) {
        if (*src == '"')
            av_bprint_chars(dst, '"', 1);
        av_bprint_chars(dst, *src, 1);
    }
    if (needs_quoting)
        av_bprint_chars(dst, '"', 1);
    return dst->str;
}

static const char *none_escape_str(AVBPrint *dst, const char *src, const char sep, void *log_ctx)
{
    return src;
}

typedef struct CompactContext {
    const AVClass *class;
    char *item_sep_str;
    char item_sep;
    int nokey;
    int print_section;
    char *escape_mode_str;
    const char * (*escape_str)(AVBPrint *dst, const char *src, const char sep, void *log_ctx);
    int nested_section[SECTION_MAX_NB_LEVELS];
    int has_nested_elems[SECTION_MAX_NB_LEVELS];
    int terminate_line[SECTION_MAX_NB_LEVELS];
} CompactContext;

#undef OFFSET
#define OFFSET(x) offsetof(CompactContext, x)

static const AVOption compact_options[]= {
    {"item_sep", "set item separator",    OFFSET(item_sep_str),    AV_OPT_TYPE_STRING, {.str="|"},  0, 0 },
    {"s",        "set item separator",    OFFSET(item_sep_str),    AV_OPT_TYPE_STRING, {.str="|"},  0, 0 },
    {"nokey",    "force no key printing", OFFSET(nokey),           AV_OPT_TYPE_BOOL,   {.i64=0},    0,        1        },
    {"nk",       "force no key printing", OFFSET(nokey),           AV_OPT_TYPE_BOOL,   {.i64=0},    0,        1        },
    {"escape",   "set escape mode",       OFFSET(escape_mode_str), AV_OPT_TYPE_STRING, {.str="c"},  0, 0 },
    {"e",        "set escape mode",       OFFSET(escape_mode_str), AV_OPT_TYPE_STRING, {.str="c"},  0, 0 },
    {"print_section", "print section name", OFFSET(print_section), AV_OPT_TYPE_BOOL,   {.i64=1},    0,        1        },
    {"p",             "print section name", OFFSET(print_section), AV_OPT_TYPE_BOOL,   {.i64=1},    0,        1        },
    {NULL},
};

DEFINE_WRITER_CLASS(compact);

static av_cold int compact_init(WriterContext *wctx)
{
    CompactContext *compact = wctx->priv;

    if (strlen(compact->item_sep_str) != 1) {
        av_log(wctx, AV_LOG_ERROR, "Item separator '%s' specified, but must contain a single character\n",
               compact->item_sep_str);
        return AVERROR(EINVAL);
    }
    compact->item_sep = compact->item_sep_str[0];

    if      (!strcmp(compact->escape_mode_str, "none")) compact->escape_str = none_escape_str;
    else if (!strcmp(compact->escape_mode_str, "c"   )) compact->escape_str = c_escape_str;
    else if (!strcmp(compact->escape_mode_str, "csv" )) compact->escape_str = csv_escape_str;
    else {
        av_log(wctx, AV_LOG_ERROR, "Unknown escape mode '%s'\n", compact->escape_mode_str);
        return AVERROR(EINVAL);
    }

    return 0;
}

static void compact_print_section_header(WriterContext *wctx)
{
    CompactContext *compact = wctx->priv;
    const struct section *section = wctx->section[wctx->level];
    const struct section *parent_section = wctx->level ?
        wctx->section[wctx->level-1] : NULL;
    compact->terminate_line[wctx->level] = 1;
    compact->has_nested_elems[wctx->level] = 0;

    av_bprint_clear(&wctx->section_pbuf[wctx->level]);
    if (!(section->flags & SECTION_FLAG_IS_ARRAY) && parent_section &&
        !(parent_section->flags & (SECTION_FLAG_IS_WRAPPER|SECTION_FLAG_IS_ARRAY))) {
        compact->nested_section[wctx->level] = 1;
        compact->has_nested_elems[wctx->level-1] = 1;
        av_bprintf(&wctx->section_pbuf[wctx->level], "%s%s:",
                   wctx->section_pbuf[wctx->level-1].str,
                   (char *)av_x_if_null(section->element_name, section->name));
        wctx->nb_item[wctx->level] = wctx->nb_item[wctx->level-1];
    } else {
        if (parent_section && compact->has_nested_elems[wctx->level-1] &&
            (section->flags & SECTION_FLAG_IS_ARRAY)) {
            compact->terminate_line[wctx->level-1] = 0;
        }
        if (parent_section && !(parent_section->flags & (SECTION_FLAG_IS_WRAPPER|SECTION_FLAG_IS_ARRAY)) &&
            wctx->level && wctx->nb_item[wctx->level-1])
            printf("%c", compact->item_sep);
        if (compact->print_section &&
            !(section->flags & (SECTION_FLAG_IS_WRAPPER|SECTION_FLAG_IS_ARRAY)))
            printf("%s%c", section->name, compact->item_sep);
    }
}

static void compact_print_section_footer(WriterContext *wctx)
{
    CompactContext *compact = wctx->priv;

    if (!compact->nested_section[wctx->level] &&
        compact->terminate_line[wctx->level] &&
        !(wctx->section[wctx->level]->flags & (SECTION_FLAG_IS_WRAPPER|SECTION_FLAG_IS_ARRAY)))
        printf("\n");
}

static void compact_print_str(WriterContext *wctx, const char *key, const char *value)
{
    CompactContext *compact = wctx->priv;
    AVBPrint buf;

    if (wctx->nb_item[wctx->level]) printf("%c", compact->item_sep);
    if (!compact->nokey)
        printf("%s%s=", wctx->section_pbuf[wctx->level].str, key);
    av_bprint_init(&buf, 1, AV_BPRINT_SIZE_UNLIMITED);
    printf("%s", compact->escape_str(&buf, value, compact->item_sep, wctx));
    av_bprint_finalize(&buf, NULL);
}

static void compact_print_int(WriterContext *wctx, const char *key, long long int value)
{
    CompactContext *compact = wctx->priv;

    if (wctx->nb_item[wctx->level]) printf("%c", compact->item_sep);
    if (!compact->nokey)
        printf("%s%s=", wctx->section_pbuf[wctx->level].str, key);
    printf("%lld", value);
}

static const Writer compact_writer = {
    .name                 = "compact",
    .priv_size            = sizeof(CompactContext),
    .init                 = compact_init,
    .print_section_header = compact_print_section_header,
    .print_section_footer = compact_print_section_footer,
    .print_integer        = compact_print_int,
    .print_string         = compact_print_str,
    .flags = WRITER_FLAG_DISPLAY_OPTIONAL_FIELDS,
    .priv_class           = &compact_class,
};

/* CSV output */

#undef OFFSET
#define OFFSET(x) offsetof(CompactContext, x)

static const AVOption csv_options[] = {
    {"item_sep", "set item separator",    OFFSET(item_sep_str),    AV_OPT_TYPE_STRING, {.str=","},  0, 0 },
    {"s",        "set item separator",    OFFSET(item_sep_str),    AV_OPT_TYPE_STRING, {.str=","},  0, 0 },
    {"nokey",    "force no key printing", OFFSET(nokey),           AV_OPT_TYPE_BOOL,   {.i64=1},    0,        1        },
    {"nk",       "force no key printing", OFFSET(nokey),           AV_OPT_TYPE_BOOL,   {.i64=1},    0,        1        },
    {"escape",   "set escape mode",       OFFSET(escape_mode_str), AV_OPT_TYPE_STRING, {.str="csv"}, 0, 0 },
    {"e",        "set escape mode",       OFFSET(escape_mode_str), AV_OPT_TYPE_STRING, {.str="csv"}, 0, 0 },
    {"print_section", "print section name", OFFSET(print_section), AV_OPT_TYPE_BOOL,   {.i64=1},    0,        1        },
    {"p",             "print section name", OFFSET(print_section), AV_OPT_TYPE_BOOL,   {.i64=1},    0,        1        },
    {NULL},
};

DEFINE_WRITER_CLASS(csv);

static const Writer csv_writer = {
    .name                 = "csv",
    .priv_size            = sizeof(CompactContext),
    .init                 = compact_init,
    .print_section_header = compact_print_section_header,
    .print_section_footer = compact_print_section_footer,
    .print_integer        = compact_print_int,
    .print_string         = compact_print_str,
    .flags = WRITER_FLAG_DISPLAY_OPTIONAL_FIELDS,
    .priv_class           = &csv_class,
};

/* Flat output */

typedef struct FlatContext {
    const AVClass *class;
    const char *sep_str;
    char sep;
    int hierarchical;
} FlatContext;

#undef OFFSET
#define OFFSET(x) offsetof(FlatContext, x)

static const AVOption flat_options[]= {
    {"sep_char", "set separator",    OFFSET(sep_str),    AV_OPT_TYPE_STRING, {.str="."},  0, 0 },
    {"s",        "set separator",    OFFSET(sep_str),    AV_OPT_TYPE_STRING, {.str="."},  0, 0 },
    {"hierarchical", "specify if the section specification should be hierarchical", OFFSET(hierarchical), AV_OPT_TYPE_BOOL, {.i64=1}, 0, 1 },
    {"h",            "specify if the section specification should be hierarchical", OFFSET(hierarchical), AV_OPT_TYPE_BOOL, {.i64=1}, 0, 1 },
    {NULL},
};

DEFINE_WRITER_CLASS(flat);

static av_cold int flat_init(WriterContext *wctx)
{
    FlatContext *flat = wctx->priv;

    if (strlen(flat->sep_str) != 1) {
        av_log(wctx, AV_LOG_ERROR, "Item separator '%s' specified, but must contain a single character\n",
               flat->sep_str);
        return AVERROR(EINVAL);
    }
    flat->sep = flat->sep_str[0];

    return 0;
}

static const char *flat_escape_key_str(AVBPrint *dst, const char *src, const char sep)
{
    const char *p;

    for (p = src; *p; p++) {
        if (!((*p >= '0' && *p <= '9') ||
              (*p >= 'a' && *p <= 'z') ||
              (*p >= 'A' && *p <= 'Z')))
            av_bprint_chars(dst, '_', 1);
        else
            av_bprint_chars(dst, *p, 1);
    }
    return dst->str;
}

static const char *flat_escape_value_str(AVBPrint *dst, const char *src)
{
    const char *p;

    for (p = src; *p; p++) {
        switch (*p) {
        case '\n': av_bprintf(dst, "%s", "\\n");  break;
        case '\r': av_bprintf(dst, "%s", "\\r");  break;
        case '\\': av_bprintf(dst, "%s", "\\\\"); break;
        case '"':  av_bprintf(dst, "%s", "\\\""); break;
        case '`':  av_bprintf(dst, "%s", "\\`");  break;
        case '$':  av_bprintf(dst, "%s", "\\$");  break;
        default:   av_bprint_chars(dst, *p, 1);   break;
        }
    }
    return dst->str;
}

static void flat_print_section_header(WriterContext *wctx)
{
    FlatContext *flat = wctx->priv;
    AVBPrint *buf = &wctx->section_pbuf[wctx->level];
    const struct section *section = wctx->section[wctx->level];
    const struct section *parent_section = wctx->level ?
        wctx->section[wctx->level-1] : NULL;

    /* build section header */
    av_bprint_clear(buf);
    if (!parent_section)
        return;
    av_bprintf(buf, "%s", wctx->section_pbuf[wctx->level-1].str);

    if (flat->hierarchical ||
        !(section->flags & (SECTION_FLAG_IS_ARRAY|SECTION_FLAG_IS_WRAPPER))) {
        av_bprintf(buf, "%s%s", wctx->section[wctx->level]->name, flat->sep_str);

        if (parent_section->flags & SECTION_FLAG_IS_ARRAY) {
            int n = parent_section->id == SECTION_ID_PACKETS_AND_FRAMES ?
                wctx->nb_section_packet_frame : wctx->nb_item[wctx->level-1];
            av_bprintf(buf, "%d%s", n, flat->sep_str);
        }
    }
}

static void flat_print_int(WriterContext *wctx, const char *key, long long int value)
{
    printf("%s%s=%lld\n", wctx->section_pbuf[wctx->level].str, key, value);
}

static void flat_print_str(WriterContext *wctx, const char *key, const char *value)
{
    FlatContext *flat = wctx->priv;
    AVBPrint buf;

    printf("%s", wctx->section_pbuf[wctx->level].str);
    av_bprint_init(&buf, 1, AV_BPRINT_SIZE_UNLIMITED);
    printf("%s=", flat_escape_key_str(&buf, key, flat->sep));
    av_bprint_clear(&buf);
    printf("\"%s\"\n", flat_escape_value_str(&buf, value));
    av_bprint_finalize(&buf, NULL);
}

static const Writer flat_writer = {
    .name                  = "flat",
    .priv_size             = sizeof(FlatContext),
    .init                  = flat_init,
    .print_section_header  = flat_print_section_header,
    .print_integer         = flat_print_int,
    .print_string          = flat_print_str,
    .flags = WRITER_FLAG_DISPLAY_OPTIONAL_FIELDS|WRITER_FLAG_PUT_PACKETS_AND_FRAMES_IN_SAME_CHAPTER,
    .priv_class            = &flat_class,
};

/* INI format output */

typedef struct INIContext {
    const AVClass *class;
    int hierarchical;
} INIContext;

#undef OFFSET
#define OFFSET(x) offsetof(INIContext, x)

static const AVOption ini_options[] = {
    {"hierarchical", "specify if the section specification should be hierarchical", OFFSET(hierarchical), AV_OPT_TYPE_BOOL, {.i64=1}, 0, 1 },
    {"h",            "specify if the section specification should be hierarchical", OFFSET(hierarchical), AV_OPT_TYPE_BOOL, {.i64=1}, 0, 1 },
    {NULL},
};

DEFINE_WRITER_CLASS(ini);

static char *ini_escape_str(AVBPrint *dst, const char *src)
{
    int i = 0;
    char c = 0;

    while (c = src[i++]) {
        switch (c) {
        case '\b': av_bprintf(dst, "%s", "\\b"); break;
        case '\f': av_bprintf(dst, "%s", "\\f"); break;
        case '\n': av_bprintf(dst, "%s", "\\n"); break;
        case '\r': av_bprintf(dst, "%s", "\\r"); break;
        case '\t': av_bprintf(dst, "%s", "\\t"); break;
        case '\\':
        case '#' :
        case '=' :
        case ':' : av_bprint_chars(dst, '\\', 1);
        default:
            if ((unsigned char)c < 32)
                av_bprintf(dst, "\\x00%02x", c & 0xff);
            else
                av_bprint_chars(dst, c, 1);
            break;
        }
    }
    return dst->str;
}

static void ini_print_section_header(WriterContext *wctx)
{
    INIContext *ini = wctx->priv;
    AVBPrint *buf = &wctx->section_pbuf[wctx->level];
    const struct section *section = wctx->section[wctx->level];
    const struct section *parent_section = wctx->level ?
        wctx->section[wctx->level-1] : NULL;

    av_bprint_clear(buf);
    if (!parent_section) {
        printf("# ffprobe output\n\n");
        return;
    }

    if (wctx->nb_item[wctx->level-1])
        printf("\n");

    av_bprintf(buf, "%s", wctx->section_pbuf[wctx->level-1].str);
    if (ini->hierarchical ||
        !(section->flags & (SECTION_FLAG_IS_ARRAY|SECTION_FLAG_IS_WRAPPER))) {
        av_bprintf(buf, "%s%s", buf->str[0] ? "." : "", wctx->section[wctx->level]->name);

        if (parent_section->flags & SECTION_FLAG_IS_ARRAY) {
            int n = parent_section->id == SECTION_ID_PACKETS_AND_FRAMES ?
                wctx->nb_section_packet_frame : wctx->nb_item[wctx->level-1];
            av_bprintf(buf, ".%d", n);
        }
    }

    if (!(section->flags & (SECTION_FLAG_IS_ARRAY|SECTION_FLAG_IS_WRAPPER)))
        printf("[%s]\n", buf->str);
}

static void ini_print_str(WriterContext *wctx, const char *key, const char *value)
{
    AVBPrint buf;

    av_bprint_init(&buf, 1, AV_BPRINT_SIZE_UNLIMITED);
    printf("%s=", ini_escape_str(&buf, key));
    av_bprint_clear(&buf);
    printf("%s\n", ini_escape_str(&buf, value));
    av_bprint_finalize(&buf, NULL);
}

static void ini_print_int(WriterContext *wctx, const char *key, long long int value)
{
    printf("%s=%lld\n", key, value);
}

static const Writer ini_writer = {
    .name                  = "ini",
    .priv_size             = sizeof(INIContext),
    .print_section_header  = ini_print_section_header,
    .print_integer         = ini_print_int,
    .print_string          = ini_print_str,
    .flags = WRITER_FLAG_DISPLAY_OPTIONAL_FIELDS|WRITER_FLAG_PUT_PACKETS_AND_FRAMES_IN_SAME_CHAPTER,
    .priv_class            = &ini_class,
};

/* JSON output */

typedef struct JSONContext {
    const AVClass *class;
    int indent_level;
    int compact;
    const char *item_sep, *item_start_end;
} JSONContext;

#undef OFFSET
#define OFFSET(x) offsetof(JSONContext, x)

static const AVOption json_options[]= {
    { "compact", "enable compact output", OFFSET(compact), AV_OPT_TYPE_BOOL, {.i64=0}, 0, 1 },
    { "c",       "enable compact output", OFFSET(compact), AV_OPT_TYPE_BOOL, {.i64=0}, 0, 1 },
    { NULL }
};

DEFINE_WRITER_CLASS(json);

static av_cold int json_init(WriterContext *wctx)
{
    JSONContext *json = wctx->priv;

    json->item_sep       = json->compact ? ", " : ",\n";
    json->item_start_end = json->compact ? " "  : "\n";

    return 0;
}

static const char *json_escape_str(AVBPrint *dst, const char *src, void *log_ctx)
{
    static const char json_escape[] = {'"', '\\', '\b', '\f', '\n', '\r', '\t', 0};
    static const char json_subst[]  = {'"', '\\',  'b',  'f',  'n',  'r',  't', 0};
    const char *p;

    for (p = src; *p; p++) {
        char *s = strchr(json_escape, *p);
        if (s) {
            av_bprint_chars(dst, '\\', 1);
            av_bprint_chars(dst, json_subst[s - json_escape], 1);
        } else if ((unsigned char)*p < 32) {
            av_bprintf(dst, "\\u00%02x", *p & 0xff);
        } else {
            av_bprint_chars(dst, *p, 1);
        }
    }
    return dst->str;
}

#define JSON_INDENT() printf("%*c", json->indent_level * 4, ' ')

static void json_print_section_header(WriterContext *wctx)
{
    JSONContext *json = wctx->priv;
    AVBPrint buf;
    const struct section *section = wctx->section[wctx->level];
    const struct section *parent_section = wctx->level ?
        wctx->section[wctx->level-1] : NULL;

    if (wctx->level && wctx->nb_item[wctx->level-1])
        printf(",\n");

    if (section->flags & SECTION_FLAG_IS_WRAPPER) {
        printf("{\n");
        json->indent_level++;
    } else {
        av_bprint_init(&buf, 1, AV_BPRINT_SIZE_UNLIMITED);
        json_escape_str(&buf, section->name, wctx);
        JSON_INDENT();

        json->indent_level++;
        if (section->flags & SECTION_FLAG_IS_ARRAY) {
            printf("\"%s\": [\n", buf.str);
        } else if (parent_section && !(parent_section->flags & SECTION_FLAG_IS_ARRAY)) {
            printf("\"%s\": {%s", buf.str, json->item_start_end);
        } else {
            printf("{%s", json->item_start_end);

            /* this is required so the parser can distinguish between packets and frames */
            if (parent_section && parent_section->id == SECTION_ID_PACKETS_AND_FRAMES) {
                if (!json->compact)
                    JSON_INDENT();
                printf("\"type\": \"%s\"", section->name);
            }
        }
        av_bprint_finalize(&buf, NULL);
    }
}

static void json_print_section_footer(WriterContext *wctx)
{
    JSONContext *json = wctx->priv;
    const struct section *section = wctx->section[wctx->level];

    if (wctx->level == 0) {
        json->indent_level--;
        printf("\n}\n");
    } else if (section->flags & SECTION_FLAG_IS_ARRAY) {
        printf("\n");
        json->indent_level--;
        JSON_INDENT();
        printf("]");
    } else {
        printf("%s", json->item_start_end);
        json->indent_level--;
        if (!json->compact)
            JSON_INDENT();
        printf("}");
    }
}

static inline void json_print_item_str(WriterContext *wctx,
                                       const char *key, const char *value)
{
    AVBPrint buf;

    av_bprint_init(&buf, 1, AV_BPRINT_SIZE_UNLIMITED);
    printf("\"%s\":", json_escape_str(&buf, key,   wctx));
    av_bprint_clear(&buf);
    printf(" \"%s\"", json_escape_str(&buf, value, wctx));
    av_bprint_finalize(&buf, NULL);
}

static void json_print_str(WriterContext *wctx, const char *key, const char *value)
{
    JSONContext *json = wctx->priv;
    const struct section *parent_section = wctx->level ?
        wctx->section[wctx->level-1] : NULL;

    if (wctx->nb_item[wctx->level] || (parent_section && parent_section->id == SECTION_ID_PACKETS_AND_FRAMES))
        printf("%s", json->item_sep);
    if (!json->compact)
        JSON_INDENT();
    json_print_item_str(wctx, key, value);
}

static void json_print_int(WriterContext *wctx, const char *key, long long int value)
{
    JSONContext *json = wctx->priv;
    const struct section *parent_section = wctx->level ?
        wctx->section[wctx->level-1] : NULL;
    AVBPrint buf;

    if (wctx->nb_item[wctx->level] || (parent_section && parent_section->id == SECTION_ID_PACKETS_AND_FRAMES))
        printf("%s", json->item_sep);
    if (!json->compact)
        JSON_INDENT();

    av_bprint_init(&buf, 1, AV_BPRINT_SIZE_UNLIMITED);
    printf("\"%s\": %lld", json_escape_str(&buf, key, wctx), value);
    av_bprint_finalize(&buf, NULL);
}

static const Writer json_writer = {
    .name                 = "json",
    .priv_size            = sizeof(JSONContext),
    .init                 = json_init,
    .print_section_header = json_print_section_header,
    .print_section_footer = json_print_section_footer,
    .print_integer        = json_print_int,
    .print_string         = json_print_str,
    .flags = WRITER_FLAG_PUT_PACKETS_AND_FRAMES_IN_SAME_CHAPTER,
    .priv_class           = &json_class,
};

/* XML output */

typedef struct XMLContext {
    const AVClass *class;
    int within_tag;
    int indent_level;
    int fully_qualified;
    int xsd_strict;
} XMLContext;

#undef OFFSET
#define OFFSET(x) offsetof(XMLContext, x)

static const AVOption xml_options[] = {
    {"fully_qualified", "specify if the output should be fully qualified", OFFSET(fully_qualified), AV_OPT_TYPE_BOOL, {.i64=0},  0, 1 },
    {"q",               "specify if the output should be fully qualified", OFFSET(fully_qualified), AV_OPT_TYPE_BOOL, {.i64=0},  0, 1 },
    {"xsd_strict",      "ensure that the output is XSD compliant",         OFFSET(xsd_strict),      AV_OPT_TYPE_BOOL, {.i64=0},  0, 1 },
    {"x",               "ensure that the output is XSD compliant",         OFFSET(xsd_strict),      AV_OPT_TYPE_BOOL, {.i64=0},  0, 1 },
    {NULL},
};

DEFINE_WRITER_CLASS(xml);

static av_cold int xml_init(WriterContext *wctx)
{
    XMLContext *xml = wctx->priv;

    if (xml->xsd_strict) {
        xml->fully_qualified = 1;
#define CHECK_COMPLIANCE(opt, opt_name)                                 \
        if (opt) {                                                      \
            av_log(wctx, AV_LOG_ERROR,                                  \
                   "XSD-compliant output selected but option '%s' was selected, XML output may be non-compliant.\n" \
                   "You need to disable such option with '-no%s'\n", opt_name, opt_name); \
            return AVERROR(EINVAL);                                     \
        }
        CHECK_COMPLIANCE(show_private_data, "private");
        CHECK_COMPLIANCE(show_value_unit,   "unit");
        CHECK_COMPLIANCE(use_value_prefix,  "prefix");
    }

    return 0;
}

#define XML_INDENT() printf("%*c", xml->indent_level * 4, ' ')

static void xml_print_section_header(WriterContext *wctx)
{
    XMLContext *xml = wctx->priv;
    const struct section *section = wctx->section[wctx->level];
    const struct section *parent_section = wctx->level ?
        wctx->section[wctx->level-1] : NULL;

    if (wctx->level == 0) {
        const char *qual = " xmlns:xsi=\"http://www.w3.org/2001/XMLSchema-instance\" "
            "xmlns:ffprobe=\"http://www.ffmpeg.org/schema/ffprobe\" "
            "xsi:schemaLocation=\"http://www.ffmpeg.org/schema/ffprobe ffprobe.xsd\"";

        printf("<?xml version=\"1.0\" encoding=\"UTF-8\"?>\n");
        printf("<%sffprobe%s>\n",
               xml->fully_qualified ? "ffprobe:" : "",
               xml->fully_qualified ? qual : "");
        return;
    }

    if (xml->within_tag) {
        xml->within_tag = 0;
        printf(">\n");
    }
    if (section->flags & SECTION_FLAG_HAS_VARIABLE_FIELDS) {
        xml->indent_level++;
    } else {
        if (parent_section && (parent_section->flags & SECTION_FLAG_IS_WRAPPER) &&
            wctx->level && wctx->nb_item[wctx->level-1])
            printf("\n");
        xml->indent_level++;

        if (section->flags & SECTION_FLAG_IS_ARRAY) {
            XML_INDENT(); printf("<%s>\n", section->name);
        } else {
            XML_INDENT(); printf("<%s ", section->name);
            xml->within_tag = 1;
        }
    }
}

static void xml_print_section_footer(WriterContext *wctx)
{
    XMLContext *xml = wctx->priv;
    const struct section *section = wctx->section[wctx->level];

    if (wctx->level == 0) {
        printf("</%sffprobe>\n", xml->fully_qualified ? "ffprobe:" : "");
    } else if (xml->within_tag) {
        xml->within_tag = 0;
        printf("/>\n");
        xml->indent_level--;
    } else if (section->flags & SECTION_FLAG_HAS_VARIABLE_FIELDS) {
        xml->indent_level--;
    } else {
        XML_INDENT(); printf("</%s>\n", section->name);
        xml->indent_level--;
    }
}

static void xml_print_str(WriterContext *wctx, const char *key, const char *value)
{
    AVBPrint buf;
    XMLContext *xml = wctx->priv;
    const struct section *section = wctx->section[wctx->level];

    av_bprint_init(&buf, 1, AV_BPRINT_SIZE_UNLIMITED);

    if (section->flags & SECTION_FLAG_HAS_VARIABLE_FIELDS) {
        XML_INDENT();
        av_bprint_escape(&buf, key, NULL,
                         AV_ESCAPE_MODE_XML, AV_ESCAPE_FLAG_XML_DOUBLE_QUOTES);
        printf("<%s key=\"%s\"",
               section->element_name, buf.str);
        av_bprint_clear(&buf);

        av_bprint_escape(&buf, value, NULL,
                         AV_ESCAPE_MODE_XML, AV_ESCAPE_FLAG_XML_DOUBLE_QUOTES);
        printf(" value=\"%s\"/>\n", buf.str);
    } else {
        if (wctx->nb_item[wctx->level])
            printf(" ");

        av_bprint_escape(&buf, value, NULL,
                         AV_ESCAPE_MODE_XML, AV_ESCAPE_FLAG_XML_DOUBLE_QUOTES);
        printf("%s=\"%s\"", key, buf.str);
    }

    av_bprint_finalize(&buf, NULL);
}

static void xml_print_int(WriterContext *wctx, const char *key, long long int value)
{
    if (wctx->nb_item[wctx->level])
        printf(" ");
    printf("%s=\"%lld\"", key, value);
}

static Writer xml_writer = {
    .name                 = "xml",
    .priv_size            = sizeof(XMLContext),
    .init                 = xml_init,
    .print_section_header = xml_print_section_header,
    .print_section_footer = xml_print_section_footer,
    .print_integer        = xml_print_int,
    .print_string         = xml_print_str,
    .flags = WRITER_FLAG_PUT_PACKETS_AND_FRAMES_IN_SAME_CHAPTER,
    .priv_class           = &xml_class,
};

static void writer_register_all(void)
{
    static int initialized;

    if (initialized)
        return;
    initialized = 1;

    writer_register(&default_writer);
    writer_register(&compact_writer);
    writer_register(&csv_writer);
    writer_register(&flat_writer);
    writer_register(&ini_writer);
    writer_register(&json_writer);
    writer_register(&xml_writer);
}

#define print_fmt(k, f, ...) do {              \
    av_bprint_clear(&pbuf);                    \
    av_bprintf(&pbuf, f, __VA_ARGS__);         \
    writer_print_string(w, k, pbuf.str, 0);    \
} while (0)

#define print_list_fmt(k, f, n, ...) do {       \
    av_bprint_clear(&pbuf);                     \
    for (int idx = 0; idx < n; idx++) {         \
        if (idx > 0)                            \
            av_bprint_chars(&pbuf, ' ', 1);     \
        av_bprintf(&pbuf, f, __VA_ARGS__);      \
    }                                           \
    writer_print_string(w, k, pbuf.str, 0);     \
} while (0)

#define print_int(k, v)         writer_print_integer(w, k, v)
#define print_q(k, v, s)        writer_print_rational(w, k, v, s)
#define print_str(k, v)         writer_print_string(w, k, v, 0)
#define print_str_opt(k, v)     writer_print_string(w, k, v, PRINT_STRING_OPT)
#define print_str_validate(k, v) writer_print_string(w, k, v, PRINT_STRING_VALIDATE)
#define print_time(k, v, tb)    writer_print_time(w, k, v, tb, 0)
#define print_ts(k, v)          writer_print_ts(w, k, v, 0)
#define print_duration_time(k, v, tb) writer_print_time(w, k, v, tb, 1)
#define print_duration_ts(k, v)       writer_print_ts(w, k, v, 1)
#define print_val(k, v, u) do {                                     \
    struct unit_value uv;                                           \
    uv.val.i = v;                                                   \
    uv.unit = u;                                                    \
    writer_print_string(w, k, value_string(val_str, sizeof(val_str), uv), 0); \
} while (0)

#define print_section_header(s) writer_print_section_header(w, s)
#define print_section_footer(s) writer_print_section_footer(w, s)

#define REALLOCZ_ARRAY_STREAM(ptr, cur_n, new_n)                        \
{                                                                       \
    ret = av_reallocp_array(&(ptr), (new_n), sizeof(*(ptr)));           \
    if (ret < 0)                                                        \
        goto end;                                                       \
    memset( (ptr) + (cur_n), 0, ((new_n) - (cur_n)) * sizeof(*(ptr)) ); \
}

static inline int show_tags(WriterContext *w, AVDictionary *tags, int section_id)
{
    const AVDictionaryEntry *tag = NULL;
    int ret = 0;

    if (!tags)
        return 0;
    writer_print_section_header(w, section_id);

    while ((tag = av_dict_get(tags, "", tag, AV_DICT_IGNORE_SUFFIX))) {
        if ((ret = print_str_validate(tag->key, tag->value)) < 0)
            break;
    }
    writer_print_section_footer(w);

    return ret;
}

static void print_dovi_metadata(WriterContext *w, const AVDOVIMetadata *dovi)
{
    if (!dovi)
        return;

    {
        const AVDOVIRpuDataHeader *hdr     = av_dovi_get_header(dovi);
        const AVDOVIDataMapping   *mapping = av_dovi_get_mapping(dovi);
        const AVDOVIColorMetadata *color   = av_dovi_get_color(dovi);
        AVBPrint pbuf;

        av_bprint_init(&pbuf, 1, AV_BPRINT_SIZE_UNLIMITED);

        // header
        print_int("rpu_type",        hdr->rpu_type);
        print_int("rpu_format",      hdr->rpu_format);
        print_int("vdr_rpu_profile", hdr->vdr_rpu_profile);
        print_int("vdr_rpu_level",   hdr->vdr_rpu_level);
        print_int("chroma_resampling_explicit_filter_flag",
                  hdr->chroma_resampling_explicit_filter_flag);
        print_int("coef_data_type",           hdr->coef_data_type);
        print_int("coef_log2_denom",          hdr->coef_log2_denom);
        print_int("vdr_rpu_normalized_idc",   hdr->vdr_rpu_normalized_idc);
        print_int("bl_video_full_range_flag", hdr->bl_video_full_range_flag);
        print_int("bl_bit_depth",             hdr->bl_bit_depth);
        print_int("el_bit_depth",             hdr->el_bit_depth);
        print_int("vdr_bit_depth",            hdr->vdr_bit_depth);
        print_int("spatial_resampling_filter_flag",
                  hdr->spatial_resampling_filter_flag);
        print_int("el_spatial_resampling_filter_flag",
                  hdr->el_spatial_resampling_filter_flag);
        print_int("disable_residual_flag",     hdr->disable_residual_flag);

        // data mapping values
        print_int("vdr_rpu_id",                mapping->vdr_rpu_id);
        print_int("mapping_color_space",       mapping->mapping_color_space);
        print_int("mapping_chroma_format_idc",
                  mapping->mapping_chroma_format_idc);

        print_int("nlq_method_idc",            mapping->nlq_method_idc);
        switch (mapping->nlq_method_idc) {
        case AV_DOVI_NLQ_NONE:
            print_str("nlq_method_idc_name", "none");
            break;
        case AV_DOVI_NLQ_LINEAR_DZ:
            print_str("nlq_method_idc_name", "linear_dz");
            break;
        default:
            print_str("nlq_method_idc_name", "unknown");
            break;
        }

        print_int("num_x_partitions",          mapping->num_x_partitions);
        print_int("num_y_partitions",          mapping->num_y_partitions);

        writer_print_section_header(w, SECTION_ID_FRAME_SIDE_DATA_COMPONENT_LIST);

        for (int c = 0; c < 3; c++) {
            const AVDOVIReshapingCurve *curve = &mapping->curves[c];
            writer_print_section_header(w, SECTION_ID_FRAME_SIDE_DATA_COMPONENT);

            print_list_fmt("pivots", "%"PRIu16, curve->num_pivots, curve->pivots[idx]);

            writer_print_section_header(w, SECTION_ID_FRAME_SIDE_DATA_PIECE_LIST);
            for (int i = 0; i < curve->num_pivots - 1; i++) {

                writer_print_section_header(w, SECTION_ID_FRAME_SIDE_DATA_PIECE);
                print_int("mapping_idc", curve->mapping_idc[i]);
                switch (curve->mapping_idc[i]) {
                case AV_DOVI_MAPPING_POLYNOMIAL:
                    print_str("mapping_idc_name",   "polynomial");
                    print_int("poly_order",         curve->poly_order[i]);
                    print_list_fmt("poly_coef", "%"PRIi64,
                                   curve->poly_order[i] + 1,
                                   curve->poly_coef[i][idx]);
                    break;
                case AV_DOVI_MAPPING_MMR:
                    print_str("mapping_idc_name",   "mmr");
                    print_int("mmr_order",          curve->mmr_order[i]);
                    print_int("mmr_constant",       curve->mmr_constant[i]);
                    print_list_fmt("mmr_coef", "%"PRIi64,
                                   curve->mmr_order[i] * 7,
                                   curve->mmr_coef[i][0][idx]);
                    break;
                default:
                    print_str("mapping_idc_name",   "unknown");
                    break;
                }

                // SECTION_ID_FRAME_SIDE_DATA_PIECE
                writer_print_section_footer(w);
            }

            // SECTION_ID_FRAME_SIDE_DATA_PIECE_LIST
            writer_print_section_footer(w);

            if (mapping->nlq_method_idc != AV_DOVI_NLQ_NONE) {
                const AVDOVINLQParams *nlq  = &mapping->nlq[c];
                print_int("nlq_offset", nlq->nlq_offset);
                print_int("vdr_in_max", nlq->vdr_in_max);

                switch (mapping->nlq_method_idc) {
                case AV_DOVI_NLQ_LINEAR_DZ:
                    print_int("linear_deadzone_slope",      nlq->linear_deadzone_slope);
                    print_int("linear_deadzone_threshold",  nlq->linear_deadzone_threshold);
                    break;
                }
            }

            // SECTION_ID_FRAME_SIDE_DATA_COMPONENT
            writer_print_section_footer(w);
        }

        // SECTION_ID_FRAME_SIDE_DATA_COMPONENT_LIST
        writer_print_section_footer(w);

        // color metadata
        print_int("dm_metadata_id",         color->dm_metadata_id);
        print_int("scene_refresh_flag",     color->scene_refresh_flag);
        print_list_fmt("ycc_to_rgb_matrix", "%d/%d",
                       FF_ARRAY_ELEMS(color->ycc_to_rgb_matrix),
                       color->ycc_to_rgb_matrix[idx].num,
                       color->ycc_to_rgb_matrix[idx].den);
        print_list_fmt("ycc_to_rgb_offset", "%d/%d",
                       FF_ARRAY_ELEMS(color->ycc_to_rgb_offset),
                       color->ycc_to_rgb_offset[idx].num,
                       color->ycc_to_rgb_offset[idx].den);
        print_list_fmt("rgb_to_lms_matrix", "%d/%d",
                       FF_ARRAY_ELEMS(color->rgb_to_lms_matrix),
                       color->rgb_to_lms_matrix[idx].num,
                       color->rgb_to_lms_matrix[idx].den);
        print_int("signal_eotf",            color->signal_eotf);
        print_int("signal_eotf_param0",     color->signal_eotf_param0);
        print_int("signal_eotf_param1",     color->signal_eotf_param1);
        print_int("signal_eotf_param2",     color->signal_eotf_param2);
        print_int("signal_bit_depth",       color->signal_bit_depth);
        print_int("signal_color_space",     color->signal_color_space);
        print_int("signal_chroma_format",   color->signal_chroma_format);
        print_int("signal_full_range_flag", color->signal_full_range_flag);
        print_int("source_min_pq",          color->source_min_pq);
        print_int("source_max_pq",          color->source_max_pq);
        print_int("source_diagonal",        color->source_diagonal);

        av_bprint_finalize(&pbuf, NULL);
    }
}

static void print_dynamic_hdr10_plus(WriterContext *w, const AVDynamicHDRPlus *metadata)
{
    if (!metadata)
        return;
    print_int("application version", metadata->application_version);
    print_int("num_windows", metadata->num_windows);
    for (int n = 1; n < metadata->num_windows; n++) {
        const AVHDRPlusColorTransformParams *params = &metadata->params[n];
        print_q("window_upper_left_corner_x",
                params->window_upper_left_corner_x,'/');
        print_q("window_upper_left_corner_y",
                params->window_upper_left_corner_y,'/');
        print_q("window_lower_right_corner_x",
                params->window_lower_right_corner_x,'/');
        print_q("window_lower_right_corner_y",
                params->window_lower_right_corner_y,'/');
        print_q("window_upper_left_corner_x",
                params->window_upper_left_corner_x,'/');
        print_q("window_upper_left_corner_y",
                params->window_upper_left_corner_y,'/');
        print_int("center_of_ellipse_x",
                  params->center_of_ellipse_x ) ;
        print_int("center_of_ellipse_y",
                  params->center_of_ellipse_y );
        print_int("rotation_angle",
                  params->rotation_angle);
        print_int("semimajor_axis_internal_ellipse",
                  params->semimajor_axis_internal_ellipse);
        print_int("semimajor_axis_external_ellipse",
                  params->semimajor_axis_external_ellipse);
        print_int("semiminor_axis_external_ellipse",
                  params->semiminor_axis_external_ellipse);
        print_int("overlap_process_option",
                  params->overlap_process_option);
    }
    print_q("targeted_system_display_maximum_luminance",
            metadata->targeted_system_display_maximum_luminance,'/');
    if (metadata->targeted_system_display_actual_peak_luminance_flag) {
        print_int("num_rows_targeted_system_display_actual_peak_luminance",
                  metadata->num_rows_targeted_system_display_actual_peak_luminance);
        print_int("num_cols_targeted_system_display_actual_peak_luminance",
                  metadata->num_cols_targeted_system_display_actual_peak_luminance);
        for (int i = 0; i < metadata->num_rows_targeted_system_display_actual_peak_luminance; i++) {
            for (int j = 0; j < metadata->num_cols_targeted_system_display_actual_peak_luminance; j++) {
                print_q("targeted_system_display_actual_peak_luminance",
                        metadata->targeted_system_display_actual_peak_luminance[i][j],'/');
            }
        }
    }
    for (int n = 0; n < metadata->num_windows; n++) {
        const AVHDRPlusColorTransformParams *params = &metadata->params[n];
        for (int i = 0; i < 3; i++) {
            print_q("maxscl",params->maxscl[i],'/');
        }
        print_q("average_maxrgb",
                params->average_maxrgb,'/');
        print_int("num_distribution_maxrgb_percentiles",
                  params->num_distribution_maxrgb_percentiles);
        for (int i = 0; i < params->num_distribution_maxrgb_percentiles; i++) {
            print_int("distribution_maxrgb_percentage",
                      params->distribution_maxrgb[i].percentage);
            print_q("distribution_maxrgb_percentile",
                    params->distribution_maxrgb[i].percentile,'/');
        }
        print_q("fraction_bright_pixels",
                params->fraction_bright_pixels,'/');
    }
    if (metadata->mastering_display_actual_peak_luminance_flag) {
        print_int("num_rows_mastering_display_actual_peak_luminance",
                  metadata->num_rows_mastering_display_actual_peak_luminance);
        print_int("num_cols_mastering_display_actual_peak_luminance",
                  metadata->num_cols_mastering_display_actual_peak_luminance);
        for (int i = 0; i < metadata->num_rows_mastering_display_actual_peak_luminance; i++) {
            for (int j = 0; j <  metadata->num_cols_mastering_display_actual_peak_luminance; j++) {
                print_q("mastering_display_actual_peak_luminance",
                        metadata->mastering_display_actual_peak_luminance[i][j],'/');
            }
        }
    }

    for (int n = 0; n < metadata->num_windows; n++) {
        const AVHDRPlusColorTransformParams *params = &metadata->params[n];
        if (params->tone_mapping_flag) {
            print_q("knee_point_x", params->knee_point_x,'/');
            print_q("knee_point_y", params->knee_point_y,'/');
            print_int("num_bezier_curve_anchors",
                      params->num_bezier_curve_anchors );
            for (int i = 0; i < params->num_bezier_curve_anchors; i++) {
                print_q("bezier_curve_anchors",
                        params->bezier_curve_anchors[i],'/');
            }
        }
        if (params->color_saturation_mapping_flag) {
            print_q("color_saturation_weight",
                    params->color_saturation_weight,'/');
        }
    }
}

static void print_dynamic_hdr_vivid(WriterContext *w, const AVDynamicHDRVivid *metadata)
{
    if (!metadata)
        return;
    print_int("system_start_code", metadata->system_start_code);
    print_int("num_windows", metadata->num_windows);

    for (int n = 0; n < metadata->num_windows; n++) {
        const AVHDRVividColorTransformParams *params = &metadata->params[n];

        print_q("minimum_maxrgb", params->minimum_maxrgb, '/');
        print_q("average_maxrgb", params->average_maxrgb, '/');
        print_q("variance_maxrgb", params->variance_maxrgb, '/');
        print_q("maximum_maxrgb", params->maximum_maxrgb, '/');
    }

    for (int n = 0; n < metadata->num_windows; n++) {
        const AVHDRVividColorTransformParams *params = &metadata->params[n];

        print_int("tone_mapping_mode_flag", params->tone_mapping_mode_flag);
        print_int("tone_mapping_param_num", params->tone_mapping_param_num);
        if (params->tone_mapping_mode_flag) {
            for (int i = 0; i < params->tone_mapping_param_num; i++) {
                const AVHDRVividColorToneMappingParams *tm_params = &params->tm_params[i];

                print_q("targeted_system_display_maximum_luminance",
                        tm_params->targeted_system_display_maximum_luminance, '/');
                print_int("base_enable_flag", tm_params->base_enable_flag);
                if (tm_params->base_enable_flag) {
                    print_q("base_param_m_p", tm_params->base_param_m_p, '/');
                    print_q("base_param_m_m", tm_params->base_param_m_m, '/');
                    print_q("base_param_m_a", tm_params->base_param_m_a, '/');
                    print_q("base_param_m_b", tm_params->base_param_m_b, '/');
                    print_q("base_param_m_n", tm_params->base_param_m_n, '/');

                    print_int("base_param_k1", tm_params->base_param_k1);
                    print_int("base_param_k2", tm_params->base_param_k2);
                    print_int("base_param_k3", tm_params->base_param_k3);
                    print_int("base_param_Delta_enable_mode",
                              tm_params->base_param_Delta_enable_mode);
                    print_q("base_param_Delta", tm_params->base_param_Delta, '/');
                }
                print_int("3Spline_enable_flag", tm_params->three_Spline_enable_flag);
                if (tm_params->three_Spline_enable_flag) {
                    print_int("3Spline_num", tm_params->three_Spline_num);
                    print_int("3Spline_TH_mode", tm_params->three_Spline_TH_mode);

                    for (int j = 0; j < tm_params->three_Spline_num; j++) {
                        print_q("3Spline_TH_enable_MB", tm_params->three_Spline_TH_enable_MB, '/');
                        print_q("3Spline_TH_enable", tm_params->three_Spline_TH_enable, '/');
                        print_q("3Spline_TH_Delta1", tm_params->three_Spline_TH_Delta1, '/');
                        print_q("3Spline_TH_Delta2", tm_params->three_Spline_TH_Delta2, '/');
                        print_q("3Spline_enable_Strength", tm_params->three_Spline_enable_Strength, '/');
                    }
                }
            }
        }

        print_int("color_saturation_mapping_flag", params->color_saturation_mapping_flag);
        if (params->color_saturation_mapping_flag) {
            print_int("color_saturation_num", params->color_saturation_num);
            for (int i = 0; i < params->color_saturation_num; i++) {
                print_q("color_saturation_gain", params->color_saturation_gain[i], '/');
            }
        }
    }
}

static void print_pkt_side_data(WriterContext *w,
                                AVCodecParameters *par,
                                const AVPacketSideData *side_data,
                                int nb_side_data,
                                SectionID id_data_list,
                                SectionID id_data)
{
    int i;

    writer_print_section_header(w, id_data_list);
    for (i = 0; i < nb_side_data; i++) {
        const AVPacketSideData *sd = &side_data[i];
        const char *name = av_packet_side_data_name(sd->type);

        writer_print_section_header(w, id_data);
        print_str("side_data_type", name ? name : "unknown");
        if (sd->type == AV_PKT_DATA_DISPLAYMATRIX && sd->size >= 9*4) {
            writer_print_integers(w, "displaymatrix", sd->data, 9, " %11d", 3, 4, 1);
            print_int("rotation", av_display_rotation_get((int32_t *)sd->data));
        } else if (sd->type == AV_PKT_DATA_STEREO3D) {
            const AVStereo3D *stereo = (AVStereo3D *)sd->data;
            print_str("type", av_stereo3d_type_name(stereo->type));
            print_int("inverted", !!(stereo->flags & AV_STEREO3D_FLAG_INVERT));
        } else if (sd->type == AV_PKT_DATA_SPHERICAL) {
            const AVSphericalMapping *spherical = (AVSphericalMapping *)sd->data;
            print_str("projection", av_spherical_projection_name(spherical->projection));
            if (spherical->projection == AV_SPHERICAL_CUBEMAP) {
                print_int("padding", spherical->padding);
            } else if (spherical->projection == AV_SPHERICAL_EQUIRECTANGULAR_TILE) {
                size_t l, t, r, b;
                av_spherical_tile_bounds(spherical, par->width, par->height,
                                         &l, &t, &r, &b);
                print_int("bound_left", l);
                print_int("bound_top", t);
                print_int("bound_right", r);
                print_int("bound_bottom", b);
            }

            print_int("yaw", (double) spherical->yaw / (1 << 16));
            print_int("pitch", (double) spherical->pitch / (1 << 16));
            print_int("roll", (double) spherical->roll / (1 << 16));
        } else if (sd->type == AV_PKT_DATA_SKIP_SAMPLES && sd->size == 10) {
            print_int("skip_samples",    AV_RL32(sd->data));
            print_int("discard_padding", AV_RL32(sd->data + 4));
            print_int("skip_reason",     AV_RL8(sd->data + 8));
            print_int("discard_reason",  AV_RL8(sd->data + 9));
        } else if (sd->type == AV_PKT_DATA_MASTERING_DISPLAY_METADATA) {
            AVMasteringDisplayMetadata *metadata = (AVMasteringDisplayMetadata *)sd->data;

            if (metadata->has_primaries) {
                print_q("red_x", metadata->display_primaries[0][0], '/');
                print_q("red_y", metadata->display_primaries[0][1], '/');
                print_q("green_x", metadata->display_primaries[1][0], '/');
                print_q("green_y", metadata->display_primaries[1][1], '/');
                print_q("blue_x", metadata->display_primaries[2][0], '/');
                print_q("blue_y", metadata->display_primaries[2][1], '/');

                print_q("white_point_x", metadata->white_point[0], '/');
                print_q("white_point_y", metadata->white_point[1], '/');
            }

            if (metadata->has_luminance) {
                print_q("min_luminance", metadata->min_luminance, '/');
                print_q("max_luminance", metadata->max_luminance, '/');
            }
        } else if (sd->type == AV_PKT_DATA_CONTENT_LIGHT_LEVEL) {
            AVContentLightMetadata *metadata = (AVContentLightMetadata *)sd->data;
            print_int("max_content", metadata->MaxCLL);
            print_int("max_average", metadata->MaxFALL);
        } else if (sd->type == AV_PKT_DATA_DOVI_CONF) {
            AVDOVIDecoderConfigurationRecord *dovi = (AVDOVIDecoderConfigurationRecord *)sd->data;
            print_int("dv_version_major", dovi->dv_version_major);
            print_int("dv_version_minor", dovi->dv_version_minor);
            print_int("dv_profile", dovi->dv_profile);
            print_int("dv_level", dovi->dv_level);
            print_int("rpu_present_flag", dovi->rpu_present_flag);
            print_int("el_present_flag", dovi->el_present_flag);
            print_int("bl_present_flag", dovi->bl_present_flag);
            print_int("dv_bl_signal_compatibility_id", dovi->dv_bl_signal_compatibility_id);
        } else if (sd->type == AV_PKT_DATA_AUDIO_SERVICE_TYPE) {
            enum AVAudioServiceType *t = (enum AVAudioServiceType *)sd->data;
            print_int("service_type", *t);
        } else if (sd->type == AV_PKT_DATA_MPEGTS_STREAM_ID) {
            print_int("id", *sd->data);
        } else if (sd->type == AV_PKT_DATA_CPB_PROPERTIES) {
            const AVCPBProperties *prop = (AVCPBProperties *)sd->data;
            print_int("max_bitrate", prop->max_bitrate);
            print_int("min_bitrate", prop->min_bitrate);
            print_int("avg_bitrate", prop->avg_bitrate);
            print_int("buffer_size", prop->buffer_size);
            print_int("vbv_delay",   prop->vbv_delay);
        } else if (sd->type == AV_PKT_DATA_WEBVTT_IDENTIFIER ||
                   sd->type == AV_PKT_DATA_WEBVTT_SETTINGS) {
            if (do_show_data)
                writer_print_data(w, "data", sd->data, sd->size);
            writer_print_data_hash(w, "data_hash", sd->data, sd->size);
        }
        writer_print_section_footer(w);
    }
    writer_print_section_footer(w);
}

static void print_color_range(WriterContext *w, enum AVColorRange color_range)
{
    const char *val = av_color_range_name(color_range);
    if (!val || color_range == AVCOL_RANGE_UNSPECIFIED) {
        print_str_opt("color_range", "unknown");
    } else {
        print_str("color_range", val);
    }
}

static void print_color_space(WriterContext *w, enum AVColorSpace color_space)
{
    const char *val = av_color_space_name(color_space);
    if (!val || color_space == AVCOL_SPC_UNSPECIFIED) {
        print_str_opt("color_space", "unknown");
    } else {
        print_str("color_space", val);
    }
}

static void print_primaries(WriterContext *w, enum AVColorPrimaries color_primaries)
{
    const char *val = av_color_primaries_name(color_primaries);
    if (!val || color_primaries == AVCOL_PRI_UNSPECIFIED) {
        print_str_opt("color_primaries", "unknown");
    } else {
        print_str("color_primaries", val);
    }
}

static void print_color_trc(WriterContext *w, enum AVColorTransferCharacteristic color_trc)
{
    const char *val = av_color_transfer_name(color_trc);
    if (!val || color_trc == AVCOL_TRC_UNSPECIFIED) {
        print_str_opt("color_transfer", "unknown");
    } else {
        print_str("color_transfer", val);
    }
}

static void print_chroma_location(WriterContext *w, enum AVChromaLocation chroma_location)
{
    const char *val = av_chroma_location_name(chroma_location);
    if (!val || chroma_location == AVCHROMA_LOC_UNSPECIFIED) {
        print_str_opt("chroma_location", "unspecified");
    } else {
        print_str("chroma_location", val);
    }
}


static void clear_log(int need_lock)
{
    int i;

    if (need_lock)
        pthread_mutex_lock(&log_mutex);
    for (i=0; i<log_buffer_size; i++) {
        av_freep(&log_buffer[i].context_name);
        av_freep(&log_buffer[i].parent_name);
        av_freep(&log_buffer[i].log_message);
    }
    log_buffer_size = 0;
    if(need_lock)
        pthread_mutex_unlock(&log_mutex);
}

static int show_log(WriterContext *w, int section_ids, int section_id, int log_level)
{
    int i;
    pthread_mutex_lock(&log_mutex);
    if (!log_buffer_size) {
        pthread_mutex_unlock(&log_mutex);
        return 0;
    }
    writer_print_section_header(w, section_ids);

    for (i=0; i<log_buffer_size; i++) {
        if (log_buffer[i].log_level <= log_level) {
            writer_print_section_header(w, section_id);
            print_str("context", log_buffer[i].context_name);
            print_int("level", log_buffer[i].log_level);
            print_int("category", log_buffer[i].category);
            if (log_buffer[i].parent_name) {
                print_str("parent_context", log_buffer[i].parent_name);
                print_int("parent_category", log_buffer[i].parent_category);
            } else {
                print_str_opt("parent_context", "N/A");
                print_str_opt("parent_category", "N/A");
            }
            print_str("message", log_buffer[i].log_message);
            writer_print_section_footer(w);
        }
    }
    clear_log(0);
    pthread_mutex_unlock(&log_mutex);

    writer_print_section_footer(w);

    return 0;
}

static void show_packet(WriterContext *w, InputFile *ifile, AVPacket *pkt, int packet_idx)
{
    char val_str[128];
    AVStream *st = ifile->streams[pkt->stream_index].st;
    AVBPrint pbuf;
    const char *s;

    av_bprint_init(&pbuf, 1, AV_BPRINT_SIZE_UNLIMITED);

    writer_print_section_header(w, SECTION_ID_PACKET);

    s = av_get_media_type_string(st->codecpar->codec_type);
    if (s) print_str    ("codec_type", s);
    else   print_str_opt("codec_type", "unknown");
    print_int("stream_index",     pkt->stream_index);
    print_ts  ("pts",             pkt->pts);
    print_time("pts_time",        pkt->pts, &st->time_base);
    print_ts  ("dts",             pkt->dts);
    print_time("dts_time",        pkt->dts, &st->time_base);
    print_duration_ts("duration",        pkt->duration);
    print_duration_time("duration_time", pkt->duration, &st->time_base);
    print_val("size",             pkt->size, unit_byte_str);
    if (pkt->pos != -1) print_fmt    ("pos", "%"PRId64, pkt->pos);
    else                print_str_opt("pos", "N/A");
    print_fmt("flags", "%c%c",      pkt->flags & AV_PKT_FLAG_KEY ? 'K' : '_',
              pkt->flags & AV_PKT_FLAG_DISCARD ? 'D' : '_');

    if (pkt->side_data_elems) {
        size_t size;
        const uint8_t *side_metadata;

        side_metadata = av_packet_get_side_data(pkt, AV_PKT_DATA_STRINGS_METADATA, &size);
        if (side_metadata && size && do_show_packet_tags) {
            AVDictionary *dict = NULL;
            if (av_packet_unpack_dictionary(side_metadata, size, &dict) >= 0)
                show_tags(w, dict, SECTION_ID_PACKET_TAGS);
            av_dict_free(&dict);
        }

        print_pkt_side_data(w, st->codecpar, pkt->side_data, pkt->side_data_elems,
                            SECTION_ID_PACKET_SIDE_DATA_LIST,
                            SECTION_ID_PACKET_SIDE_DATA);
    }

    if (do_show_data)
        writer_print_data(w, "data", pkt->data, pkt->size);
    writer_print_data_hash(w, "data_hash", pkt->data, pkt->size);
    writer_print_section_footer(w);

    av_bprint_finalize(&pbuf, NULL);
    fflush(stdout);
}

static void show_subtitle(WriterContext *w, AVSubtitle *sub, AVStream *stream,
                          AVFormatContext *fmt_ctx)
{
    AVBPrint pbuf;

    av_bprint_init(&pbuf, 1, AV_BPRINT_SIZE_UNLIMITED);

    writer_print_section_header(w, SECTION_ID_SUBTITLE);

    print_str ("media_type",         "subtitle");
    print_ts  ("pts",                 sub->pts);
    print_time("pts_time",            sub->pts, &AV_TIME_BASE_Q);
    print_int ("format",              sub->format);
    print_int ("start_display_time",  sub->start_display_time);
    print_int ("end_display_time",    sub->end_display_time);
    print_int ("num_rects",           sub->num_rects);

    writer_print_section_footer(w);

    av_bprint_finalize(&pbuf, NULL);
    fflush(stdout);
}

static void show_frame(WriterContext *w, AVFrame *frame, AVStream *stream,
                       AVFormatContext *fmt_ctx)
{
    AVBPrint pbuf;
    char val_str[128];
    const char *s;
    int i;

    av_bprint_init(&pbuf, 1, AV_BPRINT_SIZE_UNLIMITED);

    writer_print_section_header(w, SECTION_ID_FRAME);

    s = av_get_media_type_string(stream->codecpar->codec_type);
    if (s) print_str    ("media_type", s);
    else   print_str_opt("media_type", "unknown");
    print_int("stream_index",           stream->index);
    print_int("key_frame",              frame->key_frame);
    print_ts  ("pts",                   frame->pts);
    print_time("pts_time",              frame->pts, &stream->time_base);
    print_ts  ("pkt_dts",               frame->pkt_dts);
    print_time("pkt_dts_time",          frame->pkt_dts, &stream->time_base);
    print_ts  ("best_effort_timestamp", frame->best_effort_timestamp);
    print_time("best_effort_timestamp_time", frame->best_effort_timestamp, &stream->time_base);
    print_duration_ts  ("pkt_duration",      frame->pkt_duration);
    print_duration_time("pkt_duration_time", frame->pkt_duration, &stream->time_base);
    if (frame->pkt_pos != -1) print_fmt    ("pkt_pos", "%"PRId64, frame->pkt_pos);
    else                      print_str_opt("pkt_pos", "N/A");
    if (frame->pkt_size != -1) print_val    ("pkt_size", frame->pkt_size, unit_byte_str);
    else                       print_str_opt("pkt_size", "N/A");

    switch (stream->codecpar->codec_type) {
        AVRational sar;

    case AVMEDIA_TYPE_VIDEO:
        print_int("width",                  frame->width);
        print_int("height",                 frame->height);
        s = av_get_pix_fmt_name(frame->format);
        if (s) print_str    ("pix_fmt", s);
        else   print_str_opt("pix_fmt", "unknown");
        sar = av_guess_sample_aspect_ratio(fmt_ctx, stream, frame);
        if (sar.num) {
            print_q("sample_aspect_ratio", sar, ':');
        } else {
            print_str_opt("sample_aspect_ratio", "N/A");
        }
        print_fmt("pict_type",              "%c", av_get_picture_type_char(frame->pict_type));
        print_int("coded_picture_number",   frame->coded_picture_number);
        print_int("display_picture_number", frame->display_picture_number);
        print_int("interlaced_frame",       frame->interlaced_frame);
        print_int("top_field_first",        frame->top_field_first);
        print_int("repeat_pict",            frame->repeat_pict);

        print_color_range(w, frame->color_range);
        print_color_space(w, frame->colorspace);
        print_primaries(w, frame->color_primaries);
        print_color_trc(w, frame->color_trc);
        print_chroma_location(w, frame->chroma_location);
        break;

    case AVMEDIA_TYPE_AUDIO:
        s = av_get_sample_fmt_name(frame->format);
        if (s) print_str    ("sample_fmt", s);
        else   print_str_opt("sample_fmt", "unknown");
        print_int("nb_samples",         frame->nb_samples);
        print_int("channels", frame->ch_layout.nb_channels);
        if (frame->ch_layout.order != AV_CHANNEL_ORDER_UNSPEC) {
            av_channel_layout_describe(&frame->ch_layout, val_str, sizeof(val_str));
            print_str    ("channel_layout", val_str);
        } else
            print_str_opt("channel_layout", "unknown");
        break;
    }
    if (do_show_frame_tags)
        show_tags(w, frame->metadata, SECTION_ID_FRAME_TAGS);
    if (do_show_log)
        show_log(w, SECTION_ID_FRAME_LOGS, SECTION_ID_FRAME_LOG, do_show_log);
    if (frame->nb_side_data) {
        writer_print_section_header(w, SECTION_ID_FRAME_SIDE_DATA_LIST);
        for (i = 0; i < frame->nb_side_data; i++) {
            AVFrameSideData *sd = frame->side_data[i];
            const char *name;

            writer_print_section_header(w, SECTION_ID_FRAME_SIDE_DATA);
            name = av_frame_side_data_name(sd->type);
            print_str("side_data_type", name ? name : "unknown");
            if (sd->type == AV_FRAME_DATA_DISPLAYMATRIX && sd->size >= 9*4) {
                writer_print_integers(w, "displaymatrix", sd->data, 9, " %11d", 3, 4, 1);
                print_int("rotation", av_display_rotation_get((int32_t *)sd->data));
            } else if (sd->type == AV_FRAME_DATA_GOP_TIMECODE && sd->size >= 8) {
                char tcbuf[AV_TIMECODE_STR_SIZE];
                av_timecode_make_mpeg_tc_string(tcbuf, *(int64_t *)(sd->data));
                print_str("timecode", tcbuf);
            } else if (sd->type == AV_FRAME_DATA_S12M_TIMECODE && sd->size == 16) {
                uint32_t *tc = (uint32_t*)sd->data;
                int m = FFMIN(tc[0],3);
                writer_print_section_header(w, SECTION_ID_FRAME_SIDE_DATA_TIMECODE_LIST);
                for (int j = 1; j <= m ; j++) {
                    char tcbuf[AV_TIMECODE_STR_SIZE];
                    av_timecode_make_smpte_tc_string2(tcbuf, stream->avg_frame_rate, tc[j], 0, 0);
                    writer_print_section_header(w, SECTION_ID_FRAME_SIDE_DATA_TIMECODE);
                    print_str("value", tcbuf);
                    writer_print_section_footer(w);
                }
                writer_print_section_footer(w);
            } else if (sd->type == AV_FRAME_DATA_MASTERING_DISPLAY_METADATA) {
                AVMasteringDisplayMetadata *metadata = (AVMasteringDisplayMetadata *)sd->data;

                if (metadata->has_primaries) {
                    print_q("red_x", metadata->display_primaries[0][0], '/');
                    print_q("red_y", metadata->display_primaries[0][1], '/');
                    print_q("green_x", metadata->display_primaries[1][0], '/');
                    print_q("green_y", metadata->display_primaries[1][1], '/');
                    print_q("blue_x", metadata->display_primaries[2][0], '/');
                    print_q("blue_y", metadata->display_primaries[2][1], '/');

                    print_q("white_point_x", metadata->white_point[0], '/');
                    print_q("white_point_y", metadata->white_point[1], '/');
                }

                if (metadata->has_luminance) {
                    print_q("min_luminance", metadata->min_luminance, '/');
                    print_q("max_luminance", metadata->max_luminance, '/');
                }
            } else if (sd->type == AV_FRAME_DATA_DYNAMIC_HDR_PLUS) {
                AVDynamicHDRPlus *metadata = (AVDynamicHDRPlus *)sd->data;
                print_dynamic_hdr10_plus(w, metadata);
            } else if (sd->type == AV_FRAME_DATA_CONTENT_LIGHT_LEVEL) {
                AVContentLightMetadata *metadata = (AVContentLightMetadata *)sd->data;
                print_int("max_content", metadata->MaxCLL);
                print_int("max_average", metadata->MaxFALL);
            } else if (sd->type == AV_FRAME_DATA_ICC_PROFILE) {
                const AVDictionaryEntry *tag = av_dict_get(sd->metadata, "name", NULL, AV_DICT_MATCH_CASE);
                if (tag)
                    print_str(tag->key, tag->value);
                print_int("size", sd->size);
            } else if (sd->type == AV_FRAME_DATA_DOVI_METADATA) {
                print_dovi_metadata(w, (const AVDOVIMetadata *)sd->data);
            } else if (sd->type == AV_FRAME_DATA_DYNAMIC_HDR_VIVID) {
                AVDynamicHDRVivid *metadata = (AVDynamicHDRVivid *)sd->data;
                print_dynamic_hdr_vivid(w, metadata);
            }
            writer_print_section_footer(w);
        }
        writer_print_section_footer(w);
    }

    writer_print_section_footer(w);

    av_bprint_finalize(&pbuf, NULL);
    fflush(stdout);
}

static av_always_inline int process_frame(WriterContext *w,
                                          InputFile *ifile,
                                          AVFrame *frame, AVPacket *pkt,
                                          int *packet_new)
{
    AVFormatContext *fmt_ctx = ifile->fmt_ctx;
    AVCodecContext *dec_ctx = ifile->streams[pkt->stream_index].dec_ctx;
    AVCodecParameters *par = ifile->streams[pkt->stream_index].st->codecpar;
    AVSubtitle sub;
    int ret = 0, got_frame = 0;

    clear_log(1);
    if (dec_ctx) {
        switch (par->codec_type) {
        case AVMEDIA_TYPE_VIDEO:
        case AVMEDIA_TYPE_AUDIO:
            if (*packet_new) {
                ret = avcodec_send_packet(dec_ctx, pkt);
                if (ret == AVERROR(EAGAIN)) {
                    ret = 0;
                } else if (ret >= 0 || ret == AVERROR_EOF) {
                    ret = 0;
                    *packet_new = 0;
                }
            }
            if (ret >= 0) {
                ret = avcodec_receive_frame(dec_ctx, frame);
                if (ret >= 0) {
                    got_frame = 1;
                } else if (ret == AVERROR(EAGAIN) || ret == AVERROR_EOF) {
                    ret = 0;
                }
            }
            break;

        case AVMEDIA_TYPE_SUBTITLE:
            if (*packet_new)
                ret = avcodec_decode_subtitle2(dec_ctx, &sub, &got_frame, pkt);
            *packet_new = 0;
            break;
        default:
            *packet_new = 0;
        }
    } else {
        *packet_new = 0;
    }

    if (ret < 0)
        return ret;
    if (got_frame) {
        int is_sub = (par->codec_type == AVMEDIA_TYPE_SUBTITLE);
        nb_streams_frames[pkt->stream_index]++;
        if (do_show_frames)
            if (is_sub)
                show_subtitle(w, &sub, ifile->streams[pkt->stream_index].st, fmt_ctx);
            else
                show_frame(w, frame, ifile->streams[pkt->stream_index].st, fmt_ctx);
        if (is_sub)
            avsubtitle_free(&sub);
    }
    return got_frame || *packet_new;
}

static void log_read_interval(const ReadInterval *interval, void *log_ctx, int log_level)
{
    av_log(log_ctx, log_level, "id:%d", interval->id);

    if (interval->has_start) {
        av_log(log_ctx, log_level, " start:%s%s", interval->start_is_offset ? "+" : "",
               av_ts2timestr(interval->start, &AV_TIME_BASE_Q));
    } else {
        av_log(log_ctx, log_level, " start:N/A");
    }

    if (interval->has_end) {
        av_log(log_ctx, log_level, " end:%s", interval->end_is_offset ? "+" : "");
        if (interval->duration_frames)
            av_log(log_ctx, log_level, "#%"PRId64, interval->end);
        else
            av_log(log_ctx, log_level, "%s", av_ts2timestr(interval->end, &AV_TIME_BASE_Q));
    } else {
        av_log(log_ctx, log_level, " end:N/A");
    }

    av_log(log_ctx, log_level, "\n");
}

static int read_interval_packets(WriterContext *w, InputFile *ifile,
                                 const ReadInterval *interval, int64_t *cur_ts)
{
    AVFormatContext *fmt_ctx = ifile->fmt_ctx;
    AVPacket *pkt = NULL;
    AVFrame *frame = NULL;
    int ret = 0, i = 0, frame_count = 0;
    int64_t start = -INT64_MAX, end = interval->end;
    int has_start = 0, has_end = interval->has_end && !interval->end_is_offset;

    av_log(NULL, AV_LOG_VERBOSE, "Processing read interval ");
    log_read_interval(interval, NULL, AV_LOG_VERBOSE);

    if (interval->has_start) {
        int64_t target;
        if (interval->start_is_offset) {
            if (*cur_ts == AV_NOPTS_VALUE) {
                av_log(NULL, AV_LOG_ERROR,
                       "Could not seek to relative position since current "
                       "timestamp is not defined\n");
                ret = AVERROR(EINVAL);
                goto end;
            }
            target = *cur_ts + interval->start;
        } else {
            target = interval->start;
        }

        av_log(NULL, AV_LOG_VERBOSE, "Seeking to read interval start point %s\n",
               av_ts2timestr(target, &AV_TIME_BASE_Q));
        if ((ret = avformat_seek_file(fmt_ctx, -1, -INT64_MAX, target, INT64_MAX, 0)) < 0) {
            av_log(NULL, AV_LOG_ERROR, "Could not seek to position %"PRId64": %s\n",
                   interval->start, av_err2str(ret));
            goto end;
        }
    }

    frame = av_frame_alloc();
    if (!frame) {
        ret = AVERROR(ENOMEM);
        goto end;
    }
    pkt = av_packet_alloc();
    if (!pkt) {
        ret = AVERROR(ENOMEM);
        goto end;
    }
    while (!av_read_frame(fmt_ctx, pkt)) {
        if (fmt_ctx->nb_streams > nb_streams) {
            REALLOCZ_ARRAY_STREAM(nb_streams_frames,  nb_streams, fmt_ctx->nb_streams);
            REALLOCZ_ARRAY_STREAM(nb_streams_packets, nb_streams, fmt_ctx->nb_streams);
            REALLOCZ_ARRAY_STREAM(selected_streams,   nb_streams, fmt_ctx->nb_streams);
            nb_streams = fmt_ctx->nb_streams;
        }
        if (selected_streams[pkt->stream_index]) {
            AVRational tb = ifile->streams[pkt->stream_index].st->time_base;

            if (pkt->pts != AV_NOPTS_VALUE)
                *cur_ts = av_rescale_q(pkt->pts, tb, AV_TIME_BASE_Q);

            if (!has_start && *cur_ts != AV_NOPTS_VALUE) {
                start = *cur_ts;
                has_start = 1;
            }

            if (has_start && !has_end && interval->end_is_offset) {
                end = start + interval->end;
                has_end = 1;
            }

            if (interval->end_is_offset && interval->duration_frames) {
                if (frame_count >= interval->end)
                    break;
            } else if (has_end && *cur_ts != AV_NOPTS_VALUE && *cur_ts >= end) {
                break;
            }

            frame_count++;
            if (do_read_packets) {
                if (do_show_packets)
                    show_packet(w, ifile, pkt, i++);
                nb_streams_packets[pkt->stream_index]++;
            }
            if (do_read_frames) {
                int packet_new = 1;
                while (process_frame(w, ifile, frame, pkt, &packet_new) > 0);
            }
        }
        av_packet_unref(pkt);
    }
    av_packet_unref(pkt);
    //Flush remaining frames that are cached in the decoder
    for (i = 0; i < fmt_ctx->nb_streams; i++) {
        pkt->stream_index = i;
        if (do_read_frames) {
            while (process_frame(w, ifile, frame, pkt, &(int){1}) > 0);
            if (ifile->streams[i].dec_ctx)
                avcodec_flush_buffers(ifile->streams[i].dec_ctx);
        }
    }

end:
    av_frame_free(&frame);
    av_packet_free(&pkt);
    if (ret < 0) {
        av_log(NULL, AV_LOG_ERROR, "Could not read packets in interval ");
        log_read_interval(interval, NULL, AV_LOG_ERROR);
    }
    return ret;
}

static int read_packets(WriterContext *w, InputFile *ifile)
{
    AVFormatContext *fmt_ctx = ifile->fmt_ctx;
    int i, ret = 0;
    int64_t cur_ts = fmt_ctx->start_time;

    if (read_intervals_nb == 0) {
        ReadInterval interval = (ReadInterval) { .has_start = 0, .has_end = 0 };
        ret = read_interval_packets(w, ifile, &interval, &cur_ts);
    } else {
        for (i = 0; i < read_intervals_nb; i++) {
            ret = read_interval_packets(w, ifile, &read_intervals[i], &cur_ts);
            if (ret < 0)
                break;
        }
    }

    return ret;
}

static int show_stream(WriterContext *w, AVFormatContext *fmt_ctx, int stream_idx, InputStream *ist, int in_program)
{
    AVStream *stream = ist->st;
    AVCodecParameters *par;
    AVCodecContext *dec_ctx;
    char val_str[128];
    const char *s;
    AVRational sar, dar;
    AVBPrint pbuf;
    const AVCodecDescriptor *cd;
    int ret = 0;
    const char *profile = NULL;

    av_bprint_init(&pbuf, 1, AV_BPRINT_SIZE_UNLIMITED);

    writer_print_section_header(w, in_program ? SECTION_ID_PROGRAM_STREAM : SECTION_ID_STREAM);

    print_int("index", stream->index);

    par     = stream->codecpar;
    dec_ctx = ist->dec_ctx;
    if (cd = avcodec_descriptor_get(par->codec_id)) {
        print_str("codec_name", cd->name);
        if (!do_bitexact) {
            print_str("codec_long_name",
                      cd->long_name ? cd->long_name : "unknown");
        }
    } else {
        print_str_opt("codec_name", "unknown");
        if (!do_bitexact) {
            print_str_opt("codec_long_name", "unknown");
        }
    }

    if (!do_bitexact && (profile = avcodec_profile_name(par->codec_id, par->profile)))
        print_str("profile", profile);
    else {
        if (par->profile != FF_PROFILE_UNKNOWN) {
            char profile_num[12];
            snprintf(profile_num, sizeof(profile_num), "%d", par->profile);
            print_str("profile", profile_num);
        } else
            print_str_opt("profile", "unknown");
    }

    s = av_get_media_type_string(par->codec_type);
    if (s) print_str    ("codec_type", s);
    else   print_str_opt("codec_type", "unknown");

    /* print AVI/FourCC tag */
    print_str("codec_tag_string",    av_fourcc2str(par->codec_tag));
    print_fmt("codec_tag", "0x%04"PRIx32, par->codec_tag);

    switch (par->codec_type) {
    case AVMEDIA_TYPE_VIDEO:
        print_int("width",        par->width);
        print_int("height",       par->height);
        if (dec_ctx) {
            print_int("coded_width",  dec_ctx->coded_width);
            print_int("coded_height", dec_ctx->coded_height);
            print_int("closed_captions", !!(dec_ctx->properties & FF_CODEC_PROPERTY_CLOSED_CAPTIONS));
            print_int("film_grain", !!(dec_ctx->properties & FF_CODEC_PROPERTY_FILM_GRAIN));
        }
        print_int("has_b_frames", par->video_delay);
        sar = av_guess_sample_aspect_ratio(fmt_ctx, stream, NULL);
        if (sar.num) {
            print_q("sample_aspect_ratio", sar, ':');
            av_reduce(&dar.num, &dar.den,
                      par->width  * sar.num,
                      par->height * sar.den,
                      1024*1024);
            print_q("display_aspect_ratio", dar, ':');
        } else {
            print_str_opt("sample_aspect_ratio", "N/A");
            print_str_opt("display_aspect_ratio", "N/A");
        }
        s = av_get_pix_fmt_name(par->format);
        if (s) print_str    ("pix_fmt", s);
        else   print_str_opt("pix_fmt", "unknown");
        print_int("level",   par->level);

        print_color_range(w, par->color_range);
        print_color_space(w, par->color_space);
        print_color_trc(w, par->color_trc);
        print_primaries(w, par->color_primaries);
        print_chroma_location(w, par->chroma_location);

        if (par->field_order == AV_FIELD_PROGRESSIVE)
            print_str("field_order", "progressive");
        else if (par->field_order == AV_FIELD_TT)
            print_str("field_order", "tt");
        else if (par->field_order == AV_FIELD_BB)
            print_str("field_order", "bb");
        else if (par->field_order == AV_FIELD_TB)
            print_str("field_order", "tb");
        else if (par->field_order == AV_FIELD_BT)
            print_str("field_order", "bt");
        else
            print_str_opt("field_order", "unknown");

        if (dec_ctx)
            print_int("refs", dec_ctx->refs);
        break;

    case AVMEDIA_TYPE_AUDIO:
        s = av_get_sample_fmt_name(par->format);
        if (s) print_str    ("sample_fmt", s);
        else   print_str_opt("sample_fmt", "unknown");
        print_val("sample_rate",     par->sample_rate, unit_hertz_str);
        print_int("channels",        par->ch_layout.nb_channels);

        if (par->ch_layout.order != AV_CHANNEL_ORDER_UNSPEC) {
            av_channel_layout_describe(&par->ch_layout, val_str, sizeof(val_str));
            print_str    ("channel_layout", val_str);
        } else {
            print_str_opt("channel_layout", "unknown");
        }

        print_int("bits_per_sample", av_get_bits_per_sample(par->codec_id));
        break;

    case AVMEDIA_TYPE_SUBTITLE:
        if (par->width)
            print_int("width",       par->width);
        else
            print_str_opt("width",   "N/A");
        if (par->height)
            print_int("height",      par->height);
        else
            print_str_opt("height",  "N/A");
        break;
    }

    if (dec_ctx && dec_ctx->codec->priv_class && show_private_data) {
        const AVOption *opt = NULL;
        while (opt = av_opt_next(dec_ctx->priv_data,opt)) {
            uint8_t *str;
            if (!(opt->flags & AV_OPT_FLAG_EXPORT)) continue;
            if (av_opt_get(dec_ctx->priv_data, opt->name, 0, &str) >= 0) {
                print_str(opt->name, str);
                av_free(str);
            }
        }
    }

    if (fmt_ctx->iformat->flags & AVFMT_SHOW_IDS) print_fmt    ("id", "0x%x", stream->id);
    else                                          print_str_opt("id", "N/A");
    print_q("r_frame_rate",   stream->r_frame_rate,   '/');
    print_q("avg_frame_rate", stream->avg_frame_rate, '/');
    print_q("time_base",      stream->time_base,      '/');
    print_ts  ("start_pts",   stream->start_time);
    print_time("start_time",  stream->start_time, &stream->time_base);
    print_ts  ("duration_ts", stream->duration);
    print_time("duration",    stream->duration, &stream->time_base);
    if (par->bit_rate > 0)     print_val    ("bit_rate", par->bit_rate, unit_bit_per_second_str);
    else                       print_str_opt("bit_rate", "N/A");
    if (dec_ctx && dec_ctx->rc_max_rate > 0)
        print_val ("max_bit_rate", dec_ctx->rc_max_rate, unit_bit_per_second_str);
    else
        print_str_opt("max_bit_rate", "N/A");
    if (dec_ctx && dec_ctx->bits_per_raw_sample > 0) print_fmt("bits_per_raw_sample", "%d", dec_ctx->bits_per_raw_sample);
    else                                             print_str_opt("bits_per_raw_sample", "N/A");
    if (stream->nb_frames) print_fmt    ("nb_frames", "%"PRId64, stream->nb_frames);
    else                   print_str_opt("nb_frames", "N/A");
    if (nb_streams_frames[stream_idx])  print_fmt    ("nb_read_frames", "%"PRIu64, nb_streams_frames[stream_idx]);
    else                                print_str_opt("nb_read_frames", "N/A");
    if (nb_streams_packets[stream_idx]) print_fmt    ("nb_read_packets", "%"PRIu64, nb_streams_packets[stream_idx]);
    else                                print_str_opt("nb_read_packets", "N/A");
    if (do_show_data)
        writer_print_data(w, "extradata", par->extradata,
                                          par->extradata_size);

    if (par->extradata_size > 0) {
        print_int("extradata_size", par->extradata_size);
        writer_print_data_hash(w, "extradata_hash", par->extradata,
                                                    par->extradata_size);
    }

    /* Print disposition information */
#define PRINT_DISPOSITION(flagname, name) do {                                \
        print_int(name, !!(stream->disposition & AV_DISPOSITION_##flagname)); \
    } while (0)

    if (do_show_stream_disposition) {
        writer_print_section_header(w, in_program ? SECTION_ID_PROGRAM_STREAM_DISPOSITION : SECTION_ID_STREAM_DISPOSITION);
        PRINT_DISPOSITION(DEFAULT,          "default");
        PRINT_DISPOSITION(DUB,              "dub");
        PRINT_DISPOSITION(ORIGINAL,         "original");
        PRINT_DISPOSITION(COMMENT,          "comment");
        PRINT_DISPOSITION(LYRICS,           "lyrics");
        PRINT_DISPOSITION(KARAOKE,          "karaoke");
        PRINT_DISPOSITION(FORCED,           "forced");
        PRINT_DISPOSITION(HEARING_IMPAIRED, "hearing_impaired");
        PRINT_DISPOSITION(VISUAL_IMPAIRED,  "visual_impaired");
        PRINT_DISPOSITION(CLEAN_EFFECTS,    "clean_effects");
        PRINT_DISPOSITION(ATTACHED_PIC,     "attached_pic");
        PRINT_DISPOSITION(TIMED_THUMBNAILS, "timed_thumbnails");
        PRINT_DISPOSITION(CAPTIONS,         "captions");
        PRINT_DISPOSITION(DESCRIPTIONS,     "descriptions");
        PRINT_DISPOSITION(METADATA,         "metadata");
        PRINT_DISPOSITION(DEPENDENT,        "dependent");
        PRINT_DISPOSITION(STILL_IMAGE,      "still_image");
        writer_print_section_footer(w);
    }

    if (do_show_stream_tags)
        ret = show_tags(w, stream->metadata, in_program ? SECTION_ID_PROGRAM_STREAM_TAGS : SECTION_ID_STREAM_TAGS);

    if (stream->nb_side_data) {
        print_pkt_side_data(w, stream->codecpar, stream->side_data, stream->nb_side_data,
                            SECTION_ID_STREAM_SIDE_DATA_LIST,
                            SECTION_ID_STREAM_SIDE_DATA);
    }

    writer_print_section_footer(w);
    av_bprint_finalize(&pbuf, NULL);
    fflush(stdout);

    return ret;
}

static int show_streams(WriterContext *w, InputFile *ifile)
{
    AVFormatContext *fmt_ctx = ifile->fmt_ctx;
    int i, ret = 0;

    writer_print_section_header(w, SECTION_ID_STREAMS);
    for (i = 0; i < ifile->nb_streams; i++)
        if (selected_streams[i]) {
            ret = show_stream(w, fmt_ctx, i, &ifile->streams[i], 0);
            if (ret < 0)
                break;
        }
    writer_print_section_footer(w);

    return ret;
}

static int show_program(WriterContext *w, InputFile *ifile, AVProgram *program)
{
    AVFormatContext *fmt_ctx = ifile->fmt_ctx;
    int i, ret = 0;

    writer_print_section_header(w, SECTION_ID_PROGRAM);
    print_int("program_id", program->id);
    print_int("program_num", program->program_num);
    print_int("nb_streams", program->nb_stream_indexes);
    print_int("pmt_pid", program->pmt_pid);
    print_int("pcr_pid", program->pcr_pid);
    if (do_show_program_tags)
        ret = show_tags(w, program->metadata, SECTION_ID_PROGRAM_TAGS);
    if (ret < 0)
        goto end;

    writer_print_section_header(w, SECTION_ID_PROGRAM_STREAMS);
    for (i = 0; i < program->nb_stream_indexes; i++) {
        if (selected_streams[program->stream_index[i]]) {
            ret = show_stream(w, fmt_ctx, program->stream_index[i], &ifile->streams[program->stream_index[i]], 1);
            if (ret < 0)
                break;
        }
    }
    writer_print_section_footer(w);

end:
    writer_print_section_footer(w);
    return ret;
}

static int show_programs(WriterContext *w, InputFile *ifile)
{
    AVFormatContext *fmt_ctx = ifile->fmt_ctx;
    int i, ret = 0;

    writer_print_section_header(w, SECTION_ID_PROGRAMS);
    for (i = 0; i < fmt_ctx->nb_programs; i++) {
        AVProgram *program = fmt_ctx->programs[i];
        if (!program)
            continue;
        ret = show_program(w, ifile, program);
        if (ret < 0)
            break;
    }
    writer_print_section_footer(w);
    return ret;
}

static int show_chapters(WriterContext *w, InputFile *ifile)
{
    AVFormatContext *fmt_ctx = ifile->fmt_ctx;
    int i, ret = 0;

    writer_print_section_header(w, SECTION_ID_CHAPTERS);
    for (i = 0; i < fmt_ctx->nb_chapters; i++) {
        AVChapter *chapter = fmt_ctx->chapters[i];

        writer_print_section_header(w, SECTION_ID_CHAPTER);
        print_int("id", chapter->id);
        print_q  ("time_base", chapter->time_base, '/');
        print_int("start", chapter->start);
        print_time("start_time", chapter->start, &chapter->time_base);
        print_int("end", chapter->end);
        print_time("end_time", chapter->end, &chapter->time_base);
        if (do_show_chapter_tags)
            ret = show_tags(w, chapter->metadata, SECTION_ID_CHAPTER_TAGS);
        writer_print_section_footer(w);
    }
    writer_print_section_footer(w);

    return ret;
}

static int show_format(WriterContext *w, InputFile *ifile)
{
    AVFormatContext *fmt_ctx = ifile->fmt_ctx;
    char val_str[128];
    int64_t size = fmt_ctx->pb ? avio_size(fmt_ctx->pb) : -1;
    int ret = 0;

    writer_print_section_header(w, SECTION_ID_FORMAT);
    print_str_validate("filename", fmt_ctx->url);
    print_int("nb_streams",       fmt_ctx->nb_streams);
    print_int("nb_programs",      fmt_ctx->nb_programs);
    print_str("format_name",      fmt_ctx->iformat->name);
    if (!do_bitexact) {
        if (fmt_ctx->iformat->long_name) print_str    ("format_long_name", fmt_ctx->iformat->long_name);
        else                             print_str_opt("format_long_name", "unknown");
    }
    print_time("start_time",      fmt_ctx->start_time, &AV_TIME_BASE_Q);
    print_time("duration",        fmt_ctx->duration,   &AV_TIME_BASE_Q);
    if (size >= 0) print_val    ("size", size, unit_byte_str);
    else           print_str_opt("size", "N/A");
    if (fmt_ctx->bit_rate > 0) print_val    ("bit_rate", fmt_ctx->bit_rate, unit_bit_per_second_str);
    else                       print_str_opt("bit_rate", "N/A");
    print_int("probe_score", fmt_ctx->probe_score);
    if (do_show_format_tags)
        ret = show_tags(w, fmt_ctx->metadata, SECTION_ID_FORMAT_TAGS);

    writer_print_section_footer(w);
    fflush(stdout);
    return ret;
}

static void show_error(WriterContext *w, int err)
{
    char errbuf[128];
    const char *errbuf_ptr = errbuf;

    if (av_strerror(err, errbuf, sizeof(errbuf)) < 0)
        errbuf_ptr = strerror(AVUNERROR(err));

    writer_print_section_header(w, SECTION_ID_ERROR);
    print_int("code", err);
    print_str("string", errbuf_ptr);
    writer_print_section_footer(w);
}

static int open_input_file(InputFile *ifile, const char *filename,
                           const char *print_filename)
{
    int err, i;
    AVFormatContext *fmt_ctx = NULL;
    const AVDictionaryEntry *t = NULL;
    int scan_all_pmts_set = 0;

    fmt_ctx = avformat_alloc_context();
    if (!fmt_ctx) {
        print_error(filename, AVERROR(ENOMEM));
        exit_program(1);
    }

    if (!av_dict_get(format_opts, "scan_all_pmts", NULL, AV_DICT_MATCH_CASE)) {
        av_dict_set(&format_opts, "scan_all_pmts", "1", AV_DICT_DONT_OVERWRITE);
        scan_all_pmts_set = 1;
    }
    if ((err = avformat_open_input(&fmt_ctx, filename,
                                   iformat, &format_opts)) < 0) {
        print_error(filename, err);
        return err;
    }
    if (print_filename) {
        av_freep(&fmt_ctx->url);
        fmt_ctx->url = av_strdup(print_filename);
    }
    ifile->fmt_ctx = fmt_ctx;
    if (scan_all_pmts_set)
        av_dict_set(&format_opts, "scan_all_pmts", NULL, AV_DICT_MATCH_CASE);
    while ((t = av_dict_get(format_opts, "", t, AV_DICT_IGNORE_SUFFIX)))
        av_log(NULL, AV_LOG_WARNING, "Option %s skipped - not known to demuxer.\n", t->key);

    if (find_stream_info) {
        AVDictionary **opts = setup_find_stream_info_opts(fmt_ctx, codec_opts);
        int orig_nb_streams = fmt_ctx->nb_streams;

        err = avformat_find_stream_info(fmt_ctx, opts);

        for (i = 0; i < orig_nb_streams; i++)
            av_dict_free(&opts[i]);
        av_freep(&opts);

        if (err < 0) {
            print_error(filename, err);
            return err;
        }
    }

    av_dump_format(fmt_ctx, 0, filename, 0);

    ifile->streams = av_calloc(fmt_ctx->nb_streams, sizeof(*ifile->streams));
    if (!ifile->streams)
        exit(1);
    ifile->nb_streams = fmt_ctx->nb_streams;

    /* bind a decoder to each input stream */
    for (i = 0; i < fmt_ctx->nb_streams; i++) {
        InputStream *ist = &ifile->streams[i];
        AVStream *stream = fmt_ctx->streams[i];
        const AVCodec *codec;

        ist->st = stream;

        if (stream->codecpar->codec_id == AV_CODEC_ID_PROBE) {
            av_log(NULL, AV_LOG_WARNING,
                   "Failed to probe codec for input stream %d\n",
                    stream->index);
            continue;
        }

        codec = avcodec_find_decoder(stream->codecpar->codec_id);
        if (!codec) {
            av_log(NULL, AV_LOG_WARNING,
                    "Unsupported codec with id %d for input stream %d\n",
                    stream->codecpar->codec_id, stream->index);
            continue;
        }
        {
            AVDictionary *opts = filter_codec_opts(codec_opts, stream->codecpar->codec_id,
                                                   fmt_ctx, stream, codec);

            ist->dec_ctx = avcodec_alloc_context3(codec);
            if (!ist->dec_ctx)
                exit(1);

            err = avcodec_parameters_to_context(ist->dec_ctx, stream->codecpar);
            if (err < 0)
                exit(1);

            if (do_show_log) {
                // For loging it is needed to disable at least frame threads as otherwise
                // the log information would need to be reordered and matches up to contexts and frames
                // That is in fact possible but not trivial
                av_dict_set(&codec_opts, "threads", "1", 0);
            }

            ist->dec_ctx->pkt_timebase = stream->time_base;

            if (avcodec_open2(ist->dec_ctx, codec, &opts) < 0) {
                av_log(NULL, AV_LOG_WARNING, "Could not open codec for input stream %d\n",
                       stream->index);
                exit(1);
            }

            if ((t = av_dict_get(opts, "", NULL, AV_DICT_IGNORE_SUFFIX))) {
                av_log(NULL, AV_LOG_ERROR, "Option %s for input stream %d not found\n",
                       t->key, stream->index);
                return AVERROR_OPTION_NOT_FOUND;
            }
        }
    }

    ifile->fmt_ctx = fmt_ctx;
    return 0;
}

static void close_input_file(InputFile *ifile)
{
    int i;

    /* close decoder for each stream */
    for (i = 0; i < ifile->nb_streams; i++)
        avcodec_free_context(&ifile->streams[i].dec_ctx);

    av_freep(&ifile->streams);
    ifile->nb_streams = 0;

    avformat_close_input(&ifile->fmt_ctx);
}

static int probe_file(WriterContext *wctx, const char *filename,
                      const char *print_filename)
{
    InputFile ifile = { 0 };
    int ret, i;
    int section_id;

    do_read_frames = do_show_frames || do_count_frames;
    do_read_packets = do_show_packets || do_count_packets;

    ret = open_input_file(&ifile, filename, print_filename);
    if (ret < 0)
        goto end;

#define CHECK_END if (ret < 0) goto end

    nb_streams = ifile.fmt_ctx->nb_streams;
    REALLOCZ_ARRAY_STREAM(nb_streams_frames,0,ifile.fmt_ctx->nb_streams);
    REALLOCZ_ARRAY_STREAM(nb_streams_packets,0,ifile.fmt_ctx->nb_streams);
    REALLOCZ_ARRAY_STREAM(selected_streams,0,ifile.fmt_ctx->nb_streams);

    for (i = 0; i < ifile.fmt_ctx->nb_streams; i++) {
        if (stream_specifier) {
            ret = avformat_match_stream_specifier(ifile.fmt_ctx,
                                                  ifile.fmt_ctx->streams[i],
                                                  stream_specifier);
            CHECK_END;
            else
                selected_streams[i] = ret;
            ret = 0;
        } else {
            selected_streams[i] = 1;
        }
        if (!selected_streams[i])
            ifile.fmt_ctx->streams[i]->discard = AVDISCARD_ALL;
    }

    if (do_read_frames || do_read_packets) {
        if (do_show_frames && do_show_packets &&
            wctx->writer->flags & WRITER_FLAG_PUT_PACKETS_AND_FRAMES_IN_SAME_CHAPTER)
            section_id = SECTION_ID_PACKETS_AND_FRAMES;
        else if (do_show_packets && !do_show_frames)
            section_id = SECTION_ID_PACKETS;
        else // (!do_show_packets && do_show_frames)
            section_id = SECTION_ID_FRAMES;
        if (do_show_frames || do_show_packets)
            writer_print_section_header(wctx, section_id);
        ret = read_packets(wctx, &ifile);
        if (do_show_frames || do_show_packets)
            writer_print_section_footer(wctx);
        CHECK_END;
    }

    if (do_show_programs) {
        ret = show_programs(wctx, &ifile);
        CHECK_END;
    }

    if (do_show_streams) {
        ret = show_streams(wctx, &ifile);
        CHECK_END;
    }
    if (do_show_chapters) {
        ret = show_chapters(wctx, &ifile);
        CHECK_END;
    }
    if (do_show_format) {
        ret = show_format(wctx, &ifile);
        CHECK_END;
    }

end:
    if (ifile.fmt_ctx)
        close_input_file(&ifile);
    av_freep(&nb_streams_frames);
    av_freep(&nb_streams_packets);
    av_freep(&selected_streams);

    return ret;
}

static void show_usage(void)
{
    av_log(NULL, AV_LOG_INFO, "Simple multimedia streams analyzer\n");
    av_log(NULL, AV_LOG_INFO, "usage: %s [OPTIONS] [INPUT_FILE]\n", program_name);
    av_log(NULL, AV_LOG_INFO, "\n");
}

static void ffprobe_show_program_version(WriterContext *w)
{
    AVBPrint pbuf;
    av_bprint_init(&pbuf, 1, AV_BPRINT_SIZE_UNLIMITED);

    writer_print_section_header(w, SECTION_ID_PROGRAM_VERSION);
    print_str("version", FFMPEG_VERSION);
    print_fmt("copyright", "Copyright (c) %d-%d the FFmpeg developers",
              program_birth_year, CONFIG_THIS_YEAR);
    print_str("compiler_ident", CC_IDENT);
    print_str("configuration", FFMPEG_CONFIGURATION);
    writer_print_section_footer(w);

    av_bprint_finalize(&pbuf, NULL);
}

#define SHOW_LIB_VERSION(libname, LIBNAME)                              \
    do {                                                                \
        if (CONFIG_##LIBNAME) {                                         \
            unsigned int version = libname##_version();                 \
            writer_print_section_header(w, SECTION_ID_LIBRARY_VERSION); \
            print_str("name",    "lib" #libname);                       \
            print_int("major",   LIB##LIBNAME##_VERSION_MAJOR);         \
            print_int("minor",   LIB##LIBNAME##_VERSION_MINOR);         \
            print_int("micro",   LIB##LIBNAME##_VERSION_MICRO);         \
            print_int("version", version);                              \
            print_str("ident",   LIB##LIBNAME##_IDENT);                 \
            writer_print_section_footer(w);                             \
        }                                                               \
    } while (0)

static void ffprobe_show_library_versions(WriterContext *w)
{
    writer_print_section_header(w, SECTION_ID_LIBRARY_VERSIONS);
    SHOW_LIB_VERSION(avutil,     AVUTIL);
    SHOW_LIB_VERSION(avcodec,    AVCODEC);
    SHOW_LIB_VERSION(avformat,   AVFORMAT);
    SHOW_LIB_VERSION(avdevice,   AVDEVICE);
    SHOW_LIB_VERSION(avfilter,   AVFILTER);
    SHOW_LIB_VERSION(swscale,    SWSCALE);
    SHOW_LIB_VERSION(swresample, SWRESAMPLE);
    SHOW_LIB_VERSION(postproc,   POSTPROC);
    writer_print_section_footer(w);
}

#define PRINT_PIX_FMT_FLAG(flagname, name)                                \
    do {                                                                  \
        print_int(name, !!(pixdesc->flags & AV_PIX_FMT_FLAG_##flagname)); \
    } while (0)

static void ffprobe_show_pixel_formats(WriterContext *w)
{
    const AVPixFmtDescriptor *pixdesc = NULL;
    int i, n;

    writer_print_section_header(w, SECTION_ID_PIXEL_FORMATS);
    while (pixdesc = av_pix_fmt_desc_next(pixdesc)) {
        writer_print_section_header(w, SECTION_ID_PIXEL_FORMAT);
        print_str("name", pixdesc->name);
        print_int("nb_components", pixdesc->nb_components);
        if ((pixdesc->nb_components >= 3) && !(pixdesc->flags & AV_PIX_FMT_FLAG_RGB)) {
            print_int    ("log2_chroma_w", pixdesc->log2_chroma_w);
            print_int    ("log2_chroma_h", pixdesc->log2_chroma_h);
        } else {
            print_str_opt("log2_chroma_w", "N/A");
            print_str_opt("log2_chroma_h", "N/A");
        }
        n = av_get_bits_per_pixel(pixdesc);
        if (n) print_int    ("bits_per_pixel", n);
        else   print_str_opt("bits_per_pixel", "N/A");
        if (do_show_pixel_format_flags) {
            writer_print_section_header(w, SECTION_ID_PIXEL_FORMAT_FLAGS);
            PRINT_PIX_FMT_FLAG(BE,        "big_endian");
            PRINT_PIX_FMT_FLAG(PAL,       "palette");
            PRINT_PIX_FMT_FLAG(BITSTREAM, "bitstream");
            PRINT_PIX_FMT_FLAG(HWACCEL,   "hwaccel");
            PRINT_PIX_FMT_FLAG(PLANAR,    "planar");
            PRINT_PIX_FMT_FLAG(RGB,       "rgb");
            PRINT_PIX_FMT_FLAG(ALPHA,     "alpha");
            writer_print_section_footer(w);
        }
        if (do_show_pixel_format_components && (pixdesc->nb_components > 0)) {
            writer_print_section_header(w, SECTION_ID_PIXEL_FORMAT_COMPONENTS);
            for (i = 0; i < pixdesc->nb_components; i++) {
                writer_print_section_header(w, SECTION_ID_PIXEL_FORMAT_COMPONENT);
                print_int("index", i + 1);
                print_int("bit_depth", pixdesc->comp[i].depth);
                writer_print_section_footer(w);
            }
            writer_print_section_footer(w);
        }
        writer_print_section_footer(w);
    }
    writer_print_section_footer(w);
}

static int opt_show_optional_fields(void *optctx, const char *opt, const char *arg)
{
    if      (!av_strcasecmp(arg, "always")) show_optional_fields = SHOW_OPTIONAL_FIELDS_ALWAYS;
    else if (!av_strcasecmp(arg, "never"))  show_optional_fields = SHOW_OPTIONAL_FIELDS_NEVER;
    else if (!av_strcasecmp(arg, "auto"))   show_optional_fields = SHOW_OPTIONAL_FIELDS_AUTO;

    if (show_optional_fields == SHOW_OPTIONAL_FIELDS_AUTO && av_strcasecmp(arg, "auto"))
        show_optional_fields = parse_number_or_die("show_optional_fields", arg, OPT_INT, SHOW_OPTIONAL_FIELDS_AUTO, SHOW_OPTIONAL_FIELDS_ALWAYS);
    return 0;
}

static int opt_format(void *optctx, const char *opt, const char *arg)
{
    iformat = av_find_input_format(arg);
    if (!iformat) {
        av_log(NULL, AV_LOG_ERROR, "Unknown input format: %s\n", arg);
        return AVERROR(EINVAL);
    }
    return 0;
}

static inline void mark_section_show_entries(SectionID section_id,
                                             int show_all_entries, AVDictionary *entries)
{
    struct section *section = &sections[section_id];

    section->show_all_entries = show_all_entries;
    if (show_all_entries) {
        SectionID *id;
        for (id = section->children_ids; *id != -1; id++)
            mark_section_show_entries(*id, show_all_entries, entries);
    } else {
        av_dict_copy(&section->entries_to_show, entries, 0);
    }
}

static int match_section(const char *section_name,
                         int show_all_entries, AVDictionary *entries)
{
    int i, ret = 0;

    for (i = 0; i < FF_ARRAY_ELEMS(sections); i++) {
        const struct section *section = &sections[i];
        if (!strcmp(section_name, section->name) ||
            (section->unique_name && !strcmp(section_name, section->unique_name))) {
            av_log(NULL, AV_LOG_DEBUG,
                   "'%s' matches section with unique name '%s'\n", section_name,
                   (char *)av_x_if_null(section->unique_name, section->name));
            ret++;
            mark_section_show_entries(section->id, show_all_entries, entries);
        }
    }
    return ret;
}

static int opt_show_entries(void *optctx, const char *opt, const char *arg)
{
    const char *p = arg;
    int ret = 0;

    while (*p) {
        AVDictionary *entries = NULL;
        char *section_name = av_get_token(&p, "=:");
        int show_all_entries = 0;

        if (!section_name) {
            av_log(NULL, AV_LOG_ERROR,
                   "Missing section name for option '%s'\n", opt);
            return AVERROR(EINVAL);
        }

        if (*p == '=') {
            p++;
            while (*p && *p != ':') {
                char *entry = av_get_token(&p, ",:");
                if (!entry)
                    break;
                av_log(NULL, AV_LOG_VERBOSE,
                       "Adding '%s' to the entries to show in section '%s'\n",
                       entry, section_name);
                av_dict_set(&entries, entry, "", AV_DICT_DONT_STRDUP_KEY);
                if (*p == ',')
                    p++;
            }
        } else {
            show_all_entries = 1;
        }

        ret = match_section(section_name, show_all_entries, entries);
        if (ret == 0) {
            av_log(NULL, AV_LOG_ERROR, "No match for section '%s'\n", section_name);
            ret = AVERROR(EINVAL);
        }
        av_dict_free(&entries);
        av_free(section_name);

        if (ret <= 0)
            break;
        if (*p)
            p++;
    }

    return ret;
}

static void opt_input_file(void *optctx, const char *arg)
{
    if (input_filename) {
        av_log(NULL, AV_LOG_ERROR,
                "Argument '%s' provided as input filename, but '%s' was already specified.\n",
                arg, input_filename);
        exit_program(1);
    }
    if (!strcmp(arg, "-"))
        arg = "pipe:";
    input_filename = arg;
}

static int opt_input_file_i(void *optctx, const char *opt, const char *arg)
{
    opt_input_file(optctx, arg);
    return 0;
}

static int opt_print_filename(void *optctx, const char *opt, const char *arg)
{
    print_input_filename = arg;
    return 0;
}

void show_help_default(const char *opt, const char *arg)
{
    av_log_set_callback(log_callback_help);
    show_usage();
    show_help_options(options, "Main options:", 0, 0, 0);
    printf("\n");

    show_help_children(avformat_get_class(), AV_OPT_FLAG_DECODING_PARAM);
    show_help_children(avcodec_get_class(), AV_OPT_FLAG_DECODING_PARAM);
}

/**
 * Parse interval specification, according to the format:
 * INTERVAL ::= [START|+START_OFFSET][%[END|+END_OFFSET]]
 * INTERVALS ::= INTERVAL[,INTERVALS]
*/
static int parse_read_interval(const char *interval_spec,
                               ReadInterval *interval)
{
    int ret = 0;
    char *next, *p, *spec = av_strdup(interval_spec);
    if (!spec)
        return AVERROR(ENOMEM);

    if (!*spec) {
        av_log(NULL, AV_LOG_ERROR, "Invalid empty interval specification\n");
        ret = AVERROR(EINVAL);
        goto end;
    }

    p = spec;
    next = strchr(spec, '%');
    if (next)
        *next++ = 0;

    /* parse first part */
    if (*p) {
        interval->has_start = 1;

        if (*p == '+') {
            interval->start_is_offset = 1;
            p++;
        } else {
            interval->start_is_offset = 0;
        }

        ret = av_parse_time(&interval->start, p, 1);
        if (ret < 0) {
            av_log(NULL, AV_LOG_ERROR, "Invalid interval start specification '%s'\n", p);
            goto end;
        }
    } else {
        interval->has_start = 0;
    }

    /* parse second part */
    p = next;
    if (p && *p) {
        int64_t us;
        interval->has_end = 1;

        if (*p == '+') {
            interval->end_is_offset = 1;
            p++;
        } else {
            interval->end_is_offset = 0;
        }

        if (interval->end_is_offset && *p == '#') {
            long long int lli;
            char *tail;
            interval->duration_frames = 1;
            p++;
            lli = strtoll(p, &tail, 10);
            if (*tail || lli < 0) {
                av_log(NULL, AV_LOG_ERROR,
                       "Invalid or negative value '%s' for duration number of frames\n", p);
                goto end;
            }
            interval->end = lli;
        } else {
            interval->duration_frames = 0;
            ret = av_parse_time(&us, p, 1);
            if (ret < 0) {
                av_log(NULL, AV_LOG_ERROR, "Invalid interval end/duration specification '%s'\n", p);
                goto end;
            }
            interval->end = us;
        }
    } else {
        interval->has_end = 0;
    }

end:
    av_free(spec);
    return ret;
}

static int parse_read_intervals(const char *intervals_spec)
{
    int ret, n, i;
    char *p, *spec = av_strdup(intervals_spec);
    if (!spec)
        return AVERROR(ENOMEM);

    /* preparse specification, get number of intervals */
    for (n = 0, p = spec; *p; p++)
        if (*p == ',')
            n++;
    n++;

    read_intervals = av_malloc_array(n, sizeof(*read_intervals));
    if (!read_intervals) {
        ret = AVERROR(ENOMEM);
        goto end;
    }
    read_intervals_nb = n;

    /* parse intervals */
    p = spec;
    for (i = 0; p; i++) {
        char *next;

        av_assert0(i < read_intervals_nb);
        next = strchr(p, ',');
        if (next)
            *next++ = 0;

        read_intervals[i].id = i;
        ret = parse_read_interval(p, &read_intervals[i]);
        if (ret < 0) {
            av_log(NULL, AV_LOG_ERROR, "Error parsing read interval #%d '%s'\n",
                   i, p);
            goto end;
        }
        av_log(NULL, AV_LOG_VERBOSE, "Parsed log interval ");
        log_read_interval(&read_intervals[i], NULL, AV_LOG_VERBOSE);
        p = next;
    }
    av_assert0(i == read_intervals_nb);

end:
    av_free(spec);
    return ret;
}

static int opt_read_intervals(void *optctx, const char *opt, const char *arg)
{
    return parse_read_intervals(arg);
}

static int opt_pretty(void *optctx, const char *opt, const char *arg)
{
    show_value_unit              = 1;
    use_value_prefix             = 1;
    use_byte_value_binary_prefix = 1;
    use_value_sexagesimal_format = 1;
    return 0;
}

static void print_section(SectionID id, int level)
{
    const SectionID *pid;
    const struct section *section = &sections[id];
    printf("%c%c%c",
           section->flags & SECTION_FLAG_IS_WRAPPER           ? 'W' : '.',
           section->flags & SECTION_FLAG_IS_ARRAY             ? 'A' : '.',
           section->flags & SECTION_FLAG_HAS_VARIABLE_FIELDS  ? 'V' : '.');
    printf("%*c  %s", level * 4, ' ', section->name);
    if (section->unique_name)
        printf("/%s", section->unique_name);
    printf("\n");

    for (pid = section->children_ids; *pid != -1; pid++)
        print_section(*pid, level+1);
}

static int opt_sections(void *optctx, const char *opt, const char *arg)
{
    printf("Sections:\n"
           "W.. = Section is a wrapper (contains other sections, no local entries)\n"
           ".A. = Section contains an array of elements of the same type\n"
           "..V = Section may contain a variable number of fields with variable keys\n"
           "FLAGS NAME/UNIQUE_NAME\n"
           "---\n");
    print_section(SECTION_ID_ROOT, 0);
    return 0;
}

static int opt_show_versions(void *optctx, const char *opt, const char *arg)
{
    mark_section_show_entries(SECTION_ID_PROGRAM_VERSION, 1, NULL);
    mark_section_show_entries(SECTION_ID_LIBRARY_VERSION, 1, NULL);
    return 0;
}

#define DEFINE_OPT_SHOW_SECTION(section, target_section_id)             \
    static int opt_show_##section(void *optctx, const char *opt, const char *arg) \
    {                                                                   \
        mark_section_show_entries(SECTION_ID_##target_section_id, 1, NULL); \
        return 0;                                                       \
    }

DEFINE_OPT_SHOW_SECTION(chapters,         CHAPTERS)
DEFINE_OPT_SHOW_SECTION(error,            ERROR)
DEFINE_OPT_SHOW_SECTION(format,           FORMAT)
DEFINE_OPT_SHOW_SECTION(frames,           FRAMES)
DEFINE_OPT_SHOW_SECTION(library_versions, LIBRARY_VERSIONS)
DEFINE_OPT_SHOW_SECTION(packets,          PACKETS)
DEFINE_OPT_SHOW_SECTION(pixel_formats,    PIXEL_FORMATS)
DEFINE_OPT_SHOW_SECTION(program_version,  PROGRAM_VERSION)
DEFINE_OPT_SHOW_SECTION(streams,          STREAMS)
DEFINE_OPT_SHOW_SECTION(programs,         PROGRAMS)

static const OptionDef real_options[] = {
    CMDUTILS_COMMON_OPTIONS
    { "f", HAS_ARG, {.func_arg = opt_format}, "force format", "format" },
    { "unit", OPT_BOOL, {&show_value_unit}, "show unit of the displayed values" },
    { "prefix", OPT_BOOL, {&use_value_prefix}, "use SI prefixes for the displayed values" },
    { "byte_binary_prefix", OPT_BOOL, {&use_byte_value_binary_prefix},
      "use binary prefixes for byte units" },
    { "sexagesimal", OPT_BOOL,  {&use_value_sexagesimal_format},
      "use sexagesimal format HOURS:MM:SS.MICROSECONDS for time units" },
    { "pretty", 0, {.func_arg = opt_pretty},
      "prettify the format of displayed values, make it more human readable" },
    { "print_format", OPT_STRING | HAS_ARG, { &print_format },
      "set the output printing format (available formats are: default, compact, csv, flat, ini, json, xml)", "format" },
    { "of", OPT_STRING | HAS_ARG, { &print_format }, "alias for -print_format", "format" },
    { "select_streams", OPT_STRING | HAS_ARG, { &stream_specifier }, "select the specified streams", "stream_specifier" },
    { "sections", OPT_EXIT, {.func_arg = opt_sections}, "print sections structure and section information, and exit" },
    { "show_data",    OPT_BOOL, { &do_show_data }, "show packets data" },
    { "show_data_hash", OPT_STRING | HAS_ARG, { &show_data_hash }, "show packets data hash" },
    { "show_error",   0, { .func_arg = &opt_show_error },  "show probing error" },
    { "show_format",  0, { .func_arg = &opt_show_format }, "show format/container info" },
    { "show_frames",  0, { .func_arg = &opt_show_frames }, "show frames info" },
    { "show_entries", HAS_ARG, {.func_arg = opt_show_entries},
      "show a set of specified entries", "entry_list" },
#if HAVE_THREADS
    { "show_log", OPT_INT|HAS_ARG, { &do_show_log }, "show log" },
#endif
    { "show_packets", 0, { .func_arg = &opt_show_packets }, "show packets info" },
    { "show_programs", 0, { .func_arg = &opt_show_programs }, "show programs info" },
    { "show_streams", 0, { .func_arg = &opt_show_streams }, "show streams info" },
    { "show_chapters", 0, { .func_arg = &opt_show_chapters }, "show chapters info" },
    { "count_frames", OPT_BOOL, { &do_count_frames }, "count the number of frames per stream" },
    { "count_packets", OPT_BOOL, { &do_count_packets }, "count the number of packets per stream" },
    { "show_program_version",  0, { .func_arg = &opt_show_program_version },  "show ffprobe version" },
    { "show_library_versions", 0, { .func_arg = &opt_show_library_versions }, "show library versions" },
    { "show_versions",         0, { .func_arg = &opt_show_versions }, "show program and library versions" },
    { "show_pixel_formats", 0, { .func_arg = &opt_show_pixel_formats }, "show pixel format descriptions" },
    { "show_optional_fields", HAS_ARG, { .func_arg = &opt_show_optional_fields }, "show optional fields" },
    { "show_private_data", OPT_BOOL, { &show_private_data }, "show private data" },
    { "private",           OPT_BOOL, { &show_private_data }, "same as show_private_data" },
    { "bitexact", OPT_BOOL, {&do_bitexact}, "force bitexact output" },
    { "read_intervals", HAS_ARG, {.func_arg = opt_read_intervals}, "set read intervals", "read_intervals" },
    { "i", HAS_ARG, {.func_arg = opt_input_file_i}, "read specified file", "input_file"},
    { "print_filename", HAS_ARG, {.func_arg = opt_print_filename}, "override the printed input filename", "print_file"},
    { "find_stream_info", OPT_BOOL | OPT_INPUT | OPT_EXPERT, { &find_stream_info },
        "read and decode the streams to fill missing information with heuristics" },
    { NULL, },
};

static inline int check_section_show_entries(int section_id)
{
    int *id;
    struct section *section = &sections[section_id];
    if (sections[section_id].show_all_entries || sections[section_id].entries_to_show)
        return 1;
    for (id = section->children_ids; *id != -1; id++)
        if (check_section_show_entries(*id))
            return 1;
    return 0;
}

#define SET_DO_SHOW(id, varname) do {                                   \
        if (check_section_show_entries(SECTION_ID_##id))                \
            do_show_##varname = 1;                                      \
    } while (0)

int main(int argc, char **argv)
{
    const Writer *w;
    WriterContext *wctx;
    char *buf;
    char *w_name = NULL, *w_args = NULL;
    int ret, input_ret, i;

    init_dynload();

#if HAVE_THREADS
    ret = pthread_mutex_init(&log_mutex, NULL);
    if (ret != 0) {
        goto end;
    }
#endif
    av_log_set_flags(AV_LOG_SKIP_REPEATED);
    register_exit(ffprobe_cleanup);

    options = real_options;
    parse_loglevel(argc, argv, options);
    avformat_network_init();
#if CONFIG_AVDEVICE
    avdevice_register_all();
#endif

    show_banner(argc, argv, options);
    parse_options(NULL, argc, argv, options, opt_input_file);

    if (do_show_log)
        av_log_set_callback(log_callback);

    /* mark things to show, based on -show_entries */
    SET_DO_SHOW(CHAPTERS, chapters);
    SET_DO_SHOW(ERROR, error);
    SET_DO_SHOW(FORMAT, format);
    SET_DO_SHOW(FRAMES, frames);
    SET_DO_SHOW(LIBRARY_VERSIONS, library_versions);
    SET_DO_SHOW(PACKETS, packets);
    SET_DO_SHOW(PIXEL_FORMATS, pixel_formats);
    SET_DO_SHOW(PIXEL_FORMAT_FLAGS, pixel_format_flags);
    SET_DO_SHOW(PIXEL_FORMAT_COMPONENTS, pixel_format_components);
    SET_DO_SHOW(PROGRAM_VERSION, program_version);
    SET_DO_SHOW(PROGRAMS, programs);
    SET_DO_SHOW(STREAMS, streams);
    SET_DO_SHOW(STREAM_DISPOSITION, stream_disposition);
    SET_DO_SHOW(PROGRAM_STREAM_DISPOSITION, stream_disposition);

    SET_DO_SHOW(CHAPTER_TAGS, chapter_tags);
    SET_DO_SHOW(FORMAT_TAGS, format_tags);
    SET_DO_SHOW(FRAME_TAGS, frame_tags);
    SET_DO_SHOW(PROGRAM_TAGS, program_tags);
    SET_DO_SHOW(STREAM_TAGS, stream_tags);
    SET_DO_SHOW(PROGRAM_STREAM_TAGS, stream_tags);
    SET_DO_SHOW(PACKET_TAGS, packet_tags);

    if (do_bitexact && (do_show_program_version || do_show_library_versions)) {
        av_log(NULL, AV_LOG_ERROR,
               "-bitexact and -show_program_version or -show_library_versions "
               "options are incompatible\n");
        ret = AVERROR(EINVAL);
        goto end;
    }

    writer_register_all();

    if (!print_format)
        print_format = av_strdup("default");
    if (!print_format) {
        ret = AVERROR(ENOMEM);
        goto end;
    }
    w_name = av_strtok(print_format, "=", &buf);
    if (!w_name) {
        av_log(NULL, AV_LOG_ERROR,
               "No name specified for the output format\n");
        ret = AVERROR(EINVAL);
        goto end;
    }
    w_args = buf;

    if (show_data_hash) {
        if ((ret = av_hash_alloc(&hash, show_data_hash)) < 0) {
            if (ret == AVERROR(EINVAL)) {
                const char *n;
                av_log(NULL, AV_LOG_ERROR,
                       "Unknown hash algorithm '%s'\nKnown algorithms:",
                       show_data_hash);
                for (i = 0; (n = av_hash_names(i)); i++)
                    av_log(NULL, AV_LOG_ERROR, " %s", n);
                av_log(NULL, AV_LOG_ERROR, "\n");
            }
            goto end;
        }
    }

    w = writer_get_by_name(w_name);
    if (!w) {
        av_log(NULL, AV_LOG_ERROR, "Unknown output format with name '%s'\n", w_name);
        ret = AVERROR(EINVAL);
        goto end;
    }

    if ((ret = writer_open(&wctx, w, w_args,
                           sections, FF_ARRAY_ELEMS(sections))) >= 0) {
        if (w == &xml_writer)
            wctx->string_validation_utf8_flags |= AV_UTF8_FLAG_EXCLUDE_XML_INVALID_CONTROL_CODES;

        writer_print_section_header(wctx, SECTION_ID_ROOT);

        if (do_show_program_version)
            ffprobe_show_program_version(wctx);
        if (do_show_library_versions)
            ffprobe_show_library_versions(wctx);
        if (do_show_pixel_formats)
            ffprobe_show_pixel_formats(wctx);

        if (!input_filename &&
            ((do_show_format || do_show_programs || do_show_streams || do_show_chapters || do_show_packets || do_show_error) ||
             (!do_show_program_version && !do_show_library_versions && !do_show_pixel_formats))) {
            show_usage();
            av_log(NULL, AV_LOG_ERROR, "You have to specify one input file.\n");
            av_log(NULL, AV_LOG_ERROR, "Use -h to get full help or, even better, run 'man %s'.\n", program_name);
            ret = AVERROR(EINVAL);
        } else if (input_filename) {
            ret = probe_file(wctx, input_filename, print_input_filename);
            if (ret < 0 && do_show_error)
                show_error(wctx, ret);
        }

        input_ret = ret;

        writer_print_section_footer(wctx);
<<<<<<< HEAD
        ret = writer_close(&wctx);
        if (ret < 0)
            av_log(NULL, AV_LOG_ERROR, "Writing output failed: %s\n", av_err2str(ret));

        ret = FFMIN(ret, input_ret);
=======
        writer_close(&wctx);
>>>>>>> 3a5df269
    }

end:
    av_freep(&print_format);
    av_freep(&read_intervals);
    av_hash_freep(&hash);

    uninit_opts();
    for (i = 0; i < FF_ARRAY_ELEMS(sections); i++)
        av_dict_free(&(sections[i].entries_to_show));

    avformat_network_deinit();

    return ret < 0;
}<|MERGE_RESOLUTION|>--- conflicted
+++ resolved
@@ -4059,15 +4059,11 @@
         input_ret = ret;
 
         writer_print_section_footer(wctx);
-<<<<<<< HEAD
         ret = writer_close(&wctx);
         if (ret < 0)
             av_log(NULL, AV_LOG_ERROR, "Writing output failed: %s\n", av_err2str(ret));
 
         ret = FFMIN(ret, input_ret);
-=======
-        writer_close(&wctx);
->>>>>>> 3a5df269
     }
 
 end:
