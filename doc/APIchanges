Never assume the API of libav* to be stable unless at least 1 month has passed
since the last major version increase or the API was added.

The last version increases were:
libavcodec:    2013-03-xx
libavdevice:   2013-03-xx
libavfilter:   2013-12-xx
libavformat:   2013-03-xx
libavresample: 2012-10-05
libpostproc:   2011-04-18
libswresample: 2011-09-19
libswscale:    2011-06-20
libavutil:     2012-10-22


API changes, most recent first:

<<<<<<< HEAD
2014-07-27 - XXXXXXX - lavc 55.70.100 - avdct.h
  Add AVDCT / avcodec_dct_alloc() / avcodec_dct_init().

2014-07-23 - XXXXXXX - lavf 55.49.100 - avio.h
  Add avio_read_to_bprint()

2014-07-14 - 62227a7 - lavf 55.47.100 - avformat.h
  Add av_stream_get_parser()

2014-07-09 - c67690f / a54f03b - lavu 52.92.100 / 53.18.0 - display.h
=======
2014-xx-xx - xxxxxxx - lavc 55.57.0 - avcodec.h
  Add AV_CODEC_PROP_REORDER to mark codecs supporting frame reordering.

2014-07-xx - xxxxxxx - lavu 53.18.0 - display.h
>>>>>>> c5fca017
  Add av_display_matrix_flip() to flip the transformation matrix.

2014-07-09 - 1b58f13 / f6ee61f - lavc 55.69.100 / 55.56.0 - dv_profile.h
  Add a public API for DV profile handling.

2014-06-20 - 0dceefc / 9e500ef - lavu 52.90.100 / 53.17.0 - imgutils.h
  Add av_image_check_sar().

2014-06-20 - 4a99333 / 874390e - lavc 55.68.100 / 55.55.0 - avcodec.h
  Add av_packet_rescale_ts() to simplify timestamp conversion.

2014-06-18 - ac293b6 / 194be1f - lavf 55.44.100 / 55.20.0 - avformat.h
  The proper way for providing a hint about the desired timebase to the muxers
  is now setting AVStream.time_base, instead of AVStream.codec.time_base as was
  done previously. The old method is now deprecated.

2014-06-11 - 67d29da - lavc 55.66.101 - avcodec.h
  Increase FF_INPUT_BUFFER_PADDING_SIZE to 32 due to some corner cases needing
  it

2014-06-10 - xxxxxxx - lavf 55.43.100 - avformat.h
  New field int64_t max_analyze_duration2 instead of deprecated
  int max_analyze_duration.

2014-05-30 - 00759d7 - lavu 52.89.100 - opt.h
  Add av_opt_copy()

2014-06-01 - 03bb99a / 0957b27 - lavc 55.66.100 / 55.54.0 - avcodec.h
  Add AVCodecContext.side_data_only_packets to allow encoders to output packets
  with only side data. This option may become mandatory in the future, so all
  users are recommended to update their code and enable this option.

2014-06-01 - 6e8e9f1 / 8c02adc - lavu 52.88.100 / 53.16.0 - frame.h, pixfmt.h
  Move all color-related enums (AVColorPrimaries, AVColorSpace, AVColorRange,
  AVColorTransferCharacteristic, and AVChromaLocation) inside lavu.
  And add AVFrame fields for them.

2014-05-29 - bdb2e80 / b2d4565 - lavr 1.3.0 - avresample.h
  Add avresample_max_output_samples

2014-05-24 - d858ee7 / 6d21259 - lavf 55.42.100 / 55.19.0 - avformat.h
  Add strict_std_compliance and related AVOptions to support experimental
  muxing.

2014-05-26 - xxxxxxx - lavu 52.87.100 - threadmessage.h
  Add thread message queue API.

2014-05-26 - c37d179 - lavf 55.41.100 - avformat.h
  Add format_probesize to AVFormatContext.

2014-05-19 - 7d25af1 / c23c96b - lavf 55.39.100 / 55.18.0 - avformat.h
  Add av_stream_get_side_data() to access stream-level side data
  in the same way as av_packet_get_side_data().

2014-05-xx - xxxxxxx - lavu 52.86.100 - fifo.h
  Add av_fifo_alloc_array() function.

2014-05-19 - ef1d4ee / bddd8cb - lavu 52.85.100 / 53.15.0 - frame.h, display.h
  Add AV_FRAME_DATA_DISPLAYMATRIX for exporting frame-level
  spatial rendering on video frames for proper display.

2014-05-xx - xxxxxxx - lavc 55.64.100 / 55.53.0 - avcodec.h
  Add AV_PKT_DATA_DISPLAYMATRIX for exporting packet-level
  spatial rendering on video frames for proper display.

2014-05-19 - 999a99c / a312f71 - lavf 55.38.101 / 55.17.1 - avformat.h
  Deprecate AVStream.pts and the AVFrac struct, which was its only use case.
  See use av_stream_get_end_pts()

2014-05-18 - 68c0518 / fd05602 - lavc 55.63.100 / 55.52.0 - avcodec.h
  Add avcodec_free_context(). From now on it should be used for freeing
  AVCodecContext.

2014-05-17 - 0eec06e - lavu 52.84.100 - time.h
  Add av_gettime_relative() av_gettime_relative_is_monotonic()

2014-05-15 - eacf7d6 / 0c1959b - lavf 55.38.100 / 55.17.0 - avformat.h
  Add AVMFT_FLAG_BITEXACT flag. Muxers now use it instead of checking
  CODEC_FLAG_BITEXACT on the first stream.

2014-05-15 - 96cb4c8 - lswr 0.19.100 - swresample.h
  Add swr_close()

2014-05-11 - 14aef38 / 66e6c8a - lavu 52.83.100 / 53.14.0 - pixfmt.h
  Add AV_PIX_FMT_VDA for new-style VDA acceleration.

2014-05-xx - xxxxxxx - lavu 52.82.0 - fifo.h
  Add av_fifo_freep() function.

2014-05-02 - ba52fb11 - lavu 52.81.0 - opt.h
  Add av_opt_set_dict2() function.

2014-05-01 - e77b985 / a2941c8 - lavc 55.60.103 / 55.50.3 - avcodec.h
  Deprecate CODEC_FLAG_MV0. It is replaced by the flag "mv0" in the
  "mpv_flags" private option of the mpegvideo encoders.

2014-05-01 - e40ae8c / 6484149 - lavc 55.60.102 / 55.50.2 - avcodec.h
  Deprecate CODEC_FLAG_GMC. It is replaced by the "gmc" private option of the
  libxvid encoder.

2014-05-01 - 1851643 / b2c3171 - lavc 55.60.101 / 55.50.1 - avcodec.h
  Deprecate CODEC_FLAG_NORMALIZE_AQP. It is replaced by the flag "naq" in the
  "mpv_flags" private option of the mpegvideo encoders.

2014-05-01 - cac07d0 / 5fcceda - avcodec.h
  Deprecate CODEC_FLAG_INPUT_PRESERVED. Its functionality is replaced by passing
  reference-counted frames to encoders.

2014-04-29 - 1bf6396 - lavc 55.60.100 - avcodec.h
  Add AVCodecDescriptor.mime_types field.

2014-04-29 - xxxxxxx - lavu 52.80.0 - hash.h
  Add av_hash_final_bin(), av_hash_final_hex() and av_hash_final_b64().

2014-03-07 - 8b2a130 - lavc 55.50.0 / 55.53.100 - dxva2.h
  Add FF_DXVA2_WORKAROUND_INTEL_CLEARVIDEO for old Intel GPUs.

2014-04-22 - 502512e /dac7e8a - lavu 53.13.0 / 52.78.100 - avutil.h
  Add av_get_time_base_q().

2014-04-17 - a8d01a7 / 0983d48 - lavu 53.12.0 / 52.77.100 - crc.h
  Add AV_CRC_16_ANSI_LE crc variant.

2014-04-XX - xxxxxxx - lavf xx.xx.1xx - avformat.h
  Add av_format_inject_global_side_data()

2014-04-12 - 4f698be - lavu 52.76.100 - log.h
  Add av_log_get_flags()

2014-04-11 - 6db42a2b - lavd 55.12.100 - avdevice.h
  Add avdevice_capabilities_create() function.
  Add avdevice_capabilities_free() function.

2014-04-07 - 0a1cc04 / 8b17243 - lavu 52.75.100 / 53.11.0 - pixfmt.h
  Add AV_PIX_FMT_YVYU422 pixel format.

2014-04-04 - c1d0536 / 8542f9c - lavu 52.74.100 / 53.10.0 - replaygain.h
  Full scale for peak values is now 100000 (instead of UINT32_MAX) and values
  may overflow.

2014-04-03 - c16e006 / 7763118 - lavu 52.73.100 / 53.9.0 - log.h
  Add AV_LOG(c) macro to have 256 color debug messages.

2014-04-03 - eaed4da9 - lavu 52.72.100 - opt.h
  Add AV_OPT_MULTI_COMPONENT_RANGE define to allow return
  multi-component option ranges.

2014-03-29 - cd50a44b - lavu 52.70.100 - mem.h
  Add av_dynarray_add_nofree() function.

2014-02-24 - 3e1f241 / d161ae0 - lavu 52.69.100 / 53.8.0 - frame.h
  Add av_frame_remove_side_data() for removing a single side data
  instance from a frame.

2014-03-24 - 83e8978 / 5a7e35d - lavu 52.68.100 / 53.7.0 - frame.h, replaygain.h
  Add AV_FRAME_DATA_REPLAYGAIN for exporting replaygain tags.
  Add a new header replaygain.h with the AVReplayGain struct.

2014-03-24 - 83e8978 / 5a7e35d - lavc 55.54.100 / 55.36.0 - avcodec.h
  Add AV_PKT_DATA_REPLAYGAIN for exporting replaygain tags.

2014-03-24 - 595ba3b / 25b3258 - lavf 55.35.100 / 55.13.0 - avformat.h
  Add AVStream.side_data and AVStream.nb_side_data for exporting stream-global
  side data (e.g. replaygain tags, video rotation)

2014-03-24 - bd34e26 / 0e2c3ee - lavc 55.53.100 / 55.35.0 - avcodec.h
  Give the name AVPacketSideData to the previously anonymous struct used for
  AVPacket.side_data.

2014-03-18 - 37c07d4 - lsws 2.5.102
  Make gray16 full-scale.

2014-03-16 - 6b1ca17 / 1481d24 - lavu 52.67.100 / 53.6.0 - pixfmt.h
  Add RGBA64_LIBAV pixel format and variants for compatibility

2014-03-11 - 3f3229c - lavf 55.34.101 - avformat.h
  Set AVFormatContext.start_time_realtime when demuxing.

2014-03-03 - 06fed440 - lavd 55.11.100 - avdevice.h
  Add av_input_audio_device_next().
  Add av_input_video_device_next().
  Add av_output_audio_device_next().
  Add av_output_video_device_next().

2014-02-24 - fff5262 / 1155fd0 - lavu 52.66.100 / 53.5.0 - frame.h
  Add av_frame_copy() for copying the frame data.

2014-02-24 - a66be60 - lswr 0.18.100 - swresample.h
  Add swr_is_initialized() for checking whether a resample context is initialized.

2014-02-22 - 5367c0b / 7e86c27 - lavr 1.2.0 - avresample.h
  Add avresample_is_open() for checking whether a resample context is open.

2014-02-19 - 6a24d77 / c3ecd96 - lavu 52.65.100 / 53.4.0  - opt.h
  Add AV_OPT_FLAG_EXPORT and AV_OPT_FLAG_READONLY to mark options meant (only)
  for reading.

2014-02-19 - f4c8d00 / 6bb8720 - lavu 52.64.101 / 53.3.1 - opt.h
  Deprecate unused AV_OPT_FLAG_METADATA.

2014-02-xx - xxxxxxx - lavd 55.10.100 - avdevice.h
  Add avdevice_list_devices() and avdevice_free_list_devices()

2014-02-16 - db3c970 - lavf 55.33.100 - avio.h
  Add avio_find_protocol_name() to find out the name of the protocol that would
  be selected for a given URL.

2014-02-15 - a2bc6c1 / c98f316 - lavu 52.64.100 / 53.3.0 - frame.h
  Add AV_FRAME_DATA_DOWNMIX_INFO value to the AVFrameSideDataType enum and
  downmix_info.h API, which identify downmix-related metadata.

2014-02-11 - 1b05ac2 - lavf 55.32.100 - avformat.h
  Add av_write_uncoded_frame() and av_interleaved_write_uncoded_frame().

2014-02-04 - 3adb5f8 / d9ae103 - lavf 55.30.100 / 55.11.0 - avformat.h
  Add AVFormatContext.max_interleave_delta for controlling amount of buffering
  when interleaving.

2014-02-02 - 5871ee5 - lavf 55.29.100 - avformat.h
  Add output_ts_offset muxing option to AVFormatContext.

2014-01-27 - 102bd64 - lavd 55.7.100 - avdevice.h
                       lavf 55.28.100 - avformat.h
  Add avdevice_dev_to_app_control_message() function.

2014-01-27 - 7151411 - lavd 55.6.100 - avdevice.h
                       lavf 55.27.100 - avformat.h
  Add avdevice_app_to_dev_control_message() function.

2014-01-24 - 86bee79 - lavf 55.26.100 - avformat.h
  Add AVFormatContext option metadata_header_padding to allow control over the
  amount of padding added.

2014-01-20 - eef74b2 / 93c553c - lavc 55.48.102 / 55.32.1 - avcodec.h
  Edges are not required anymore on video buffers allocated by get_buffer2()
  (i.e. as if the CODEC_FLAG_EMU_EDGE flag was always on). Deprecate
  CODEC_FLAG_EMU_EDGE and avcodec_get_edge_width().

2014-01-19 - 1a193c4 - lavf 55.25.100 - avformat.h
  Add avformat_get_mov_video_tags() and avformat_get_mov_audio_tags().

2014-01-19 - xxxxxxx - lavu 52.63.100 - rational.h
  Add av_make_q() function.

2014-01-05 - 4cf4da9 / 5b4797a - lavu 52.62.100 / 53.2.0 - frame.h
  Add AV_FRAME_DATA_MATRIXENCODING value to the AVFrameSideDataType enum, which
  identifies AVMatrixEncoding data.

2014-01-05 - 751385f / 5c437fb - lavu 52.61.100 / 53.1.0 - channel_layout.h
  Add values for various Dolby flags to the AVMatrixEncoding enum.

2014-01-04 - b317f94 - lavu 52.60.100 - mathematics.h
  Add av_add_stable() function.

2013-12-22 - 911676c - lavu 52.59.100 - avstring.h
  Add av_strnlen() function.

2013-12-09 - 64f73ac - lavu 52.57.100 - opencl.h
  Add av_opencl_benchmark() function.

2013-11-30 - 82b2e9c - lavu 52.56.100 - ffversion.h
  Moves version.h to libavutil/ffversion.h.
  Install ffversion.h and make it public.

2013-12-11 - 29c83d2 / b9fb59d,409a143 / 9431356,44967ab / d7b3ee9 - lavc 55.45.101 / 55.28.1 - avcodec.h
  av_frame_alloc(), av_frame_unref() and av_frame_free() now can and should be
  used instead of avcodec_alloc_frame(), avcodec_get_frame_defaults() and
  avcodec_free_frame() respectively. The latter three functions are deprecated.

2013-12-09 - 7a60348 / 7e244c6- - lavu 52.58.100 / 52.20.0 - frame.h
  Add AV_FRAME_DATA_STEREO3D value to the AVFrameSideDataType enum and
  stereo3d.h API, that identify codec-independent stereo3d information.

2013-11-26 - 625b290 / 1eaac1d- - lavu 52.55.100 / 52.19.0 - frame.h
  Add AV_FRAME_DATA_A53_CC value to the AVFrameSideDataType enum, which
  identifies ATSC A53 Part 4 Closed Captions data.

2013-11-22 - 6859065 - lavu 52.54.100 - avstring.h
  Add av_utf8_decode() function.

2013-11-22 - fb7d70c - lavc 55.44.100 - avcodec.h
  Add HEVC profiles

2013-11-20 - c28b61c - lavc 55.44.100 - avcodec.h
  Add av_packet_{un,}pack_dictionary()
  Add AV_PKT_METADATA_UPDATE side data type, used to transmit key/value
  strings between a stream and the application.

2013-11-14 - 7c888ae / cce3e0a - lavu 52.53.100 / 52.18.0 - mem.h
  Move av_fast_malloc() and av_fast_realloc() for libavcodec to libavutil.

2013-11-14 - b71e4d8 / 8941971 - lavc 55.43.100 / 55.27.0 - avcodec.h
  Deprecate AVCodecContext.error_rate, it is replaced by the 'error_rate'
  private option of the mpegvideo encoder family.

2013-11-14 - 31c09b7 / 728c465 - lavc 55.42.100 / 55.26.0 - vdpau.h
  Add av_vdpau_get_profile().
  Add av_vdpau_alloc_context(). This function must from now on be
  used for allocating AVVDPAUContext.

2013-11-04 - be41f21 / cd8f772 - lavc 55.41.100 / 55.25.0 - avcodec.h
                       lavu 52.51.100 - frame.h
  Add ITU-R BT.2020 and other not yet included values to color primaries,
  transfer characteristics and colorspaces.

2013-11-04 - 85cabf1 - lavu 52.50.100 - avutil.h
  Add av_fopen_utf8()

2013-10-31 - 78265fc / 28096e0 - lavu 52.49.100 / 52.17.0 - frame.h
  Add AVFrame.flags and AV_FRAME_FLAG_CORRUPT.

2013-10-27 - dbe6f9f - lavc 55.39.100 - avcodec.h
  Add CODEC_CAP_DELAY support to avcodec_decode_subtitle2.

2013-10-27 - d61617a - lavu 52.48.100 - parseutils.h
  Add av_get_known_color_name().

2013-10-17 - 8696e51 - lavu 52.47.100 - opt.h
  Add AV_OPT_TYPE_CHANNEL_LAYOUT and channel layout option handlers
  av_opt_get_channel_layout() and av_opt_set_channel_layout().

2013-10-06 - ccf96f8 -libswscale 2.5.101 - options.c
  Change default scaler to bicubic

2013-10-03 - e57dba0 - lavc 55.34.100 - avcodec.h
  Add av_codec_get_max_lowres()

2013-10-02 - 5082fcc - lavf 55.19.100 - avformat.h
  Add audio/video/subtitle AVCodec fields to AVFormatContext to force specific
  decoders

2013-09-28 - 7381d31 / 0767bfd - lavfi 3.88.100 / 3.11.0 - avfilter.h
  Add AVFilterGraph.execute and AVFilterGraph.opaque for custom slice threading
  implementations.

2013-09-21 - 85f8a3c / e208e6d - lavu 52.46.100 / 52.16.0 - pixfmt.h
  Add interleaved 4:2:2 8/10-bit formats AV_PIX_FMT_NV16 and
  AV_PIX_FMT_NV20.

2013-09-16 - c74c3fb / 3feb3d6 - lavu 52.44.100 / 52.15.0 - mem.h
  Add av_reallocp.

2013-09-04 - 3e1f507 - lavc 55.31.101 - avcodec.h
  avcodec_close() argument can be NULL.

2013-09-04 - 36cd017a - lavf 55.16.101 - avformat.h
  avformat_close_input() argument can be NULL and point on NULL.

2013-08-29 - e31db62 - lavf 55.15.100 - avformat.h
  Add av_format_get_probe_score().

2013-08-15 - 1e0e193 - lsws 2.5.100 -
  Add a sws_dither AVOption, allowing to set the dither algorithm used

2013-08-11 - d404fe35 - lavc 55.27.100 - vdpau.h
  Add a render2 alternative to the render callback function.

2013-08-11 - af05edc - lavc 55.26.100 - vdpau.h
  Add allocation function for AVVDPAUContext, allowing
  to extend it in the future without breaking ABI/API.

2013-08-10 - 67a580f / 5a9a9d4 - lavc 55.25.100 / 55.16.0 - avcodec.h
  Extend AVPacket API with av_packet_unref, av_packet_ref,
  av_packet_move_ref, av_packet_copy_props, av_packet_free_side_data.

2013-08-05 - 9547e3e / f824535 - lavc 55.22.100 / 55.13.0 - avcodec.h
  Deprecate the bitstream-related members from struct AVVDPAUContext.
  The bitstream buffers no longer need to be explicitly freed.

2013-08-05 - 3b805dc / 549294f - lavc 55.21.100 / 55.12.0 - avcodec.h
  Deprecate the CODEC_CAP_HWACCEL_VDPAU codec capability. Use CODEC_CAP_HWACCEL
  and select the AV_PIX_FMT_VDPAU format with get_format() instead.

2013-08-05 - 4ee0984 / a0ad5d0 - lavu 52.41.100 / 52.14.0 - pixfmt.h
  Deprecate AV_PIX_FMT_VDPAU_*. Use AV_PIX_FMT_VDPAU instead.

2013-08-02 - 82fdfe8 / a8b1927 - lavc 55.20.100 / 55.11.0 - avcodec.h
  Add output_picture_number to AVCodecParserContext.

2013-07-23 - abc8110 - lavc 55.19.100 - avcodec.h
  Add avcodec_chroma_pos_to_enum()
  Add avcodec_enum_to_chroma_pos()

2013-07-03 - 838bd73 - lavfi 3.78.100 - avfilter.h
  Deprecate avfilter_graph_parse() in favor of the equivalent
  avfilter_graph_parse_ptr().

2013-06-24 - af5f9c0 / 95d5246 - lavc 55.17.100 / 55.10.0 - avcodec.h
  Add MPEG-2 AAC profiles

2013-06-25 - af5f9c0 / 95d5246 - lavf 55.10.100 - avformat.h
  Add AV_DISPOSITION_* flags to indicate text track kind.

2013-06-15 - 99b8cd0 - lavu 52.36.100
  Add AVRIPEMD:
   av_ripemd_alloc()
   av_ripemd_init()
   av_ripemd_update()
   av_ripemd_final()

2013-06-04 - 30b491f / fc962d4 - lavu 52.35.100 / 52.13.0 - mem.h
  Add av_realloc_array and av_reallocp_array

2013-05-30 - 682b227 - lavu 52.35.100
  Add AVSHA512:
   av_sha512_alloc()
   av_sha512_init()
   av_sha512_update()
   av_sha512_final()

2013-05-24 - 8d4e969 / 129bb23 - lavfi 3.10.0 / 3.70.100 - avfilter.h
  Add support for slice multithreading to lavfi. Filters supporting threading
  are marked with AVFILTER_FLAG_SLICE_THREADS.
  New fields AVFilterContext.thread_type, AVFilterGraph.thread_type and
  AVFilterGraph.nb_threads (accessible directly or through AVOptions) may be
  used to configure multithreading.

2013-05-24 - fe40a9f / 2a6eaea - lavu 52.12.0 / 52.34.100 - cpu.h
  Add av_cpu_count() function for getting the number of logical CPUs.

2013-05-24 - 0c25c39 / b493847 - lavc 55.7.0 / 55.12.100 - avcodec.h
  Add picture_structure to AVCodecParserContext.

2013-05-17 - 3a751ea - lavu 52.33.100 - opt.h
  Add AV_OPT_TYPE_COLOR value to AVOptionType enum.

2013-05-13 - e398416 - lavu 52.31.100 - mem.h
  Add av_dynarray2_add().

2013-05-12 - 1776177 - lavfi 3.65.100
  Add AVFILTER_FLAG_SUPPORT_TIMELINE* filter flags.

2013-04-19 - 380cfce - lavc 55.4.100
  Add AV_CODEC_PROP_TEXT_SUB property for text based subtitles codec.

2013-04-18 - 7c1a002 - lavf 55.3.100
  The matroska demuxer can now output proper verbatim ASS packets. It will
  become the default starting lavf 56.0.100.

2013-04-10 - af0d270 - lavu 25.26.100 - avutil.h,opt.h
  Add av_int_list_length()
  and av_opt_set_int_list().

2013-03-30 - 5c73645 - lavu 52.24.100 - samplefmt.h
  Add av_samples_alloc_array_and_samples().

2013-03-29 - ef7b6b4 - lavf 55.1.100 - avformat.h
  Add av_guess_frame_rate()

2013-03-20 - 8d928a9 - lavu 52.22.100 - opt.h
  Add AV_OPT_TYPE_DURATION value to AVOptionType enum.

2013-03-17 - 7aa9af5 - lavu 52.20.100 - opt.h
  Add AV_OPT_TYPE_VIDEO_RATE value to AVOptionType enum.

2013-03-07 - 9767ec6 - lavu 52.18.100 - avstring.h,bprint.h
  Add av_escape() and av_bprint_escape() API.

2013-02-24 - b59cd08 - lavfi 3.41.100 - buffersink.h
  Add sample_rates field to AVABufferSinkParams.

2013-01-17 - a1a707f - lavf 54.61.100
  Add av_codec_get_tag2().

2013-01-01 - 2eb2e17 - lavfi 3.34.100
  Add avfilter_get_audio_buffer_ref_from_arrays_channels.

2012-12-20 - 34de47aa - lavfi 3.29.100 - avfilter.h
  Add AVFilterLink.channels, avfilter_link_get_channels()
  and avfilter_ref_get_channels().

2012-12-15 - 96d815fc - lavc 54.80.100 - avcodec.h
  Add pkt_size field to AVFrame.

2012-11-25 - c70ec631 - lavu 52.9.100 - opt.h
  Add the following convenience functions to opt.h:
   av_opt_get_image_size
   av_opt_get_pixel_fmt
   av_opt_get_sample_fmt
   av_opt_set_image_size
   av_opt_set_pixel_fmt
   av_opt_set_sample_fmt

2012-11-17 - 4cd74c81 - lavu 52.8.100 - bprint.h
  Add av_bprint_strftime().

2012-11-15 - 92648107 - lavu 52.7.100 - opt.h
  Add av_opt_get_key_value().

2012-11-13 - 79456652 - lavfi 3.23.100 - avfilter.h
  Add channels field to AVFilterBufferRefAudioProps.

2012-11-03 - 481fdeee - lavu 52.3.100 - opt.h
  Add AV_OPT_TYPE_SAMPLE_FMT value to AVOptionType enum.

2012-10-21 - 6fb2fd8 - lavc  54.68.100 - avcodec.h
                       lavfi  3.20.100 - avfilter.h
  Add AV_PKT_DATA_STRINGS_METADATA side data type, used to transmit key/value
  strings between AVPacket and AVFrame, and add metadata field to
  AVCodecContext (which shall not be accessed by users; see AVFrame metadata
  instead).

2012-09-27 - a70b493 - lavd 54.3.100 - version.h
  Add LIBAVDEVICE_IDENT symbol.

2012-09-27 - a70b493 - lavfi 3.18.100 - version.h
  Add LIBAVFILTER_IDENT symbol.

2012-09-27 - a70b493 - libswr 0.16.100 - version.h
  Add LIBSWRESAMPLE_VERSION, LIBSWRESAMPLE_BUILD
  and LIBSWRESAMPLE_IDENT symbols.

2012-09-06 - 29e972f - lavu 51.72.100 - parseutils.h
  Add av_small_strptime() time parsing function.

  Can be used as a stripped-down replacement for strptime(), on
  systems which do not support it.

2012-08-25 - 2626cc4 - lavf 54.28.100
  Matroska demuxer now identifies SRT subtitles as AV_CODEC_ID_SUBRIP instead
  of AV_CODEC_ID_TEXT.

2012-08-13 - 5c0d8bc - lavfi 3.8.100 - avfilter.h
  Add avfilter_get_class() function, and priv_class field to AVFilter
  struct.

2012-08-12 - a25346e - lavu 51.69.100 - opt.h
  Add AV_OPT_FLAG_FILTERING_PARAM symbol in opt.h.

2012-07-31 - 23fc4dd - lavc 54.46.100
  Add channels field to AVFrame.

2012-07-30 - f893904 - lavu 51.66.100
  Add av_get_channel_description()
  and av_get_standard_channel_layout() functions.

2012-07-21 - 016a472 - lavc 54.43.100
  Add decode_error_flags field to AVFrame.

2012-07-20 - b062936 - lavf 54.18.100
  Add avformat_match_stream_specifier() function.

2012-07-14 - f49ec1b - lavc 54.38.100 - avcodec.h
  Add metadata to AVFrame, and the accessor functions
  av_frame_get_metadata() and av_frame_set_metadata().

2012-07-10 - 0e003d8 - lavc 54.33.100
  Add av_fast_padded_mallocz().

2012-07-10 - 21d5609 - lavfi 3.2.0 - avfilter.h
  Add init_opaque() callback to AVFilter struct.

2012-06-26 - e6674e4 - lavu 51.63.100 - imgutils.h
  Add functions to libavutil/imgutils.h:
  av_image_get_buffer_size()
  av_image_fill_arrays()
  av_image_copy_to_buffer()

2012-06-24 - c41899a - lavu 51.62.100 - version.h
  version moved from avutil.h to version.h

2012-04-11 - 359abb1 - lavu 51.58.100 - error.h
  Add av_make_error_string() and av_err2str() utilities to
  libavutil/error.h.

2012-06-05 - 62b39d4 - lavc 54.24.100
  Add pkt_duration field to AVFrame.

2012-05-24 - f2ee065 - lavu 51.54.100
  Move AVPALETTE_SIZE and AVPALETTE_COUNT macros from
  libavcodec/avcodec.h to libavutil/pixfmt.h.

2012-05-14 - 94a9ac1 - lavf 54.5.100
  Add av_guess_sample_aspect_ratio() function.

2012-04-20 - 65fa7bc - lavfi 2.70.100
  Add avfilter_unref_bufferp() to avfilter.h.

2012-04-13 - 162e400 - lavfi 2.68.100
  Install libavfilter/asrc_abuffer.h public header.

2012-03-26 - a67d9cf - lavfi 2.66.100
  Add avfilter_fill_frame_from_{audio_,}buffer_ref() functions.

2013-05-15 - ff46809 / e6c4ac7 - lavu 52.32.100 / 52.11.0 - pixdesc.h
  Replace PIX_FMT_* flags with AV_PIX_FMT_FLAG_*.

2013-04-03 - 6fc58a8 / 507b1e4 - lavc 55.7.100 / 55.4.0 - avcodec.h
  Add field_order to AVCodecParserContext.

2013-04-19 - f4b05cd / 5e83d9a - lavc 55.5.100 / 55.2.0 - avcodec.h
  Add CODEC_FLAG_UNALIGNED to allow decoders to produce unaligned output.

2013-04-11 - lavfi 3.53.100 / 3.8.0
  231fd44 / 38f0c07 - Move all content from avfiltergraph.h to avfilter.h. Deprecate
            avfilterhraph.h, user applications should include just avfilter.h
  86070b8 / bc1a985 - Add avfilter_graph_alloc_filter(), deprecate avfilter_open() and
            avfilter_graph_add_filter().
  4fde705 / 1113672 - Add AVFilterContext.graph pointing to the AVFilterGraph that contains the
            filter.
  710b0aa / 48a5ada - Add avfilter_init_str(), deprecate avfilter_init_filter().
  46de9ba / 1ba95a9 - Add avfilter_init_dict().
  16fc24b / 7cdd737 - Add AVFilter.flags field and AVFILTER_FLAG_DYNAMIC_{INPUTS,OUTPUTS} flags.
  f4db6bf / 7e8fe4b - Add avfilter_pad_count() for counting filter inputs/outputs.
  835cc0f / fa2a34c - Add avfilter_next(), deprecate av_filter_next().
            Deprecate avfilter_uninit().

2013-04-09 - lavfi 3.51.100 / 3.7.0 - avfilter.h
  0594ef0 / b439c99 - Add AVFilter.priv_class for exporting filter options through the
            AVOptions API in the similar way private options work in lavc and lavf.
  44d4488 / 8114c10 - Add avfilter_get_class().
  Switch all filters to use AVOptions.

2013-03-19 - 17ebef2 / 2c328a9 - lavu 52.20.100 / 52.9.0 - pixdesc.h
  Add av_pix_fmt_count_planes() function for counting planes in a pixel format.

2013-03-16 - ecade98 / 42c7c61 - lavfi 3.47.100 / 3.6.0
  Add AVFilterGraph.nb_filters, deprecate AVFilterGraph.filter_count.

2013-03-08 - Reference counted buffers - lavu 52.8.0, lavc 55.0.100 / 55.0.0, lavf 55.0.100 / 55.0.0,
lavd 54.4.100 / 54.0.0, lavfi 3.5.0
  36099df / 8e401db, 532f31a / 1cec062 - add a new API for reference counted buffers and buffer
                     pools (new header libavutil/buffer.h).
  2653e12 / 1afddbe - add AVPacket.buf to allow reference counting for the AVPacket data.
            Add av_packet_from_data() function for constructing packets from
            av_malloc()ed data.
  c4e8821 / 7ecc2d4 - move AVFrame from lavc to lavu (new header libavutil/frame.h), add
            AVFrame.buf/extended_buf to allow reference counting for the AVFrame
            data. Add new API for working with reference-counted AVFrames.
  80e9e63 / 759001c - add the refcounted_frames field to AVCodecContext to make audio and
            video decoders return reference-counted frames. Add get_buffer2()
            callback to AVCodecContext which allocates reference-counted frames.
            Add avcodec_default_get_buffer2() as the default get_buffer2()
            implementation.
            Deprecate AVCodecContext.get_buffer() / release_buffer() /
            reget_buffer(), avcodec_default_get_buffer(),
            avcodec_default_reget_buffer(), avcodec_default_release_buffer().
            Remove avcodec_default_free_buffers(), which should not have ever
            been called from outside of lavc.
            Deprecate the following AVFrame fields:
                * base -- is now stored in AVBufferRef
                * reference, type, buffer_hints -- are unnecessary in the new API
                * hwaccel_picture_private, owner, thread_opaque -- should not
                  have been acessed from outside of lavc
                * qscale_table, qstride, qscale_type, mbskip_table, motion_val,
                  mb_type, dct_coeff, ref_index -- mpegvideo-specific tables,
                  which are not exported anymore.
  a05a44e / 7e35037 - switch libavfilter to use AVFrame instead of AVFilterBufferRef. Add
            av_buffersrc_add_frame(), deprecate av_buffersrc_buffer().
            Add av_buffersink_get_frame() and av_buffersink_get_samples(),
            deprecate av_buffersink_read() and av_buffersink_read_samples().
            Deprecate AVFilterBufferRef and all functions for working with it.

2013-03-17 - 6c17ff8 / 12c5c1d - lavu 52.19.100 / 52.8.0 - avstring.h
  Add av_isdigit, av_isgraph, av_isspace, av_isxdigit.

2013-02-23 - 71cf094 / 9f12235 - lavfi 3.40.100 / 3.4.0 - avfiltergraph.h
  Add resample_lavr_opts to AVFilterGraph for setting libavresample options
  for auto-inserted resample filters.

2013-01-25 - e7e14bc / 38c1466 - lavu 52.17.100 / 52.7.0 - dict.h
  Add av_dict_parse_string() to set multiple key/value pairs at once from a
  string.

2013-01-25 - 25be630 / b85a5e8 - lavu 52.16.100 / 52.6.0 - avstring.h
  Add av_strnstr()

2013-01-15 - e7e0186 / 8ee288d - lavu 52.15.100 / 52.5.0 - hmac.h
  Add AVHMAC.

2013-01-13 - 8ee7b38 / 44e065d - lavc 54.87.100 / 54.36.0 - vdpau.h
  Add AVVDPAUContext struct for VDPAU hardware-accelerated decoding.

2013-01-12 - dae382b / 169fb94 - lavu 52.14.100 / 52.4.0 - pixdesc.h
  Add AV_PIX_FMT_VDPAU flag.

2013-01-07 - 249fca3 / 074a00d - lavr 1.1.0
  Add avresample_set_channel_mapping() for input channel reordering,
  duplication, and silencing.

2012-12-29 - 2ce43b3 / d8fd06c - lavu 52.13.100 / 52.3.0 - avstring.h
  Add av_basename() and av_dirname().

2012-11-11 - 03b0787 / 5980f5d - lavu 52.6.100 / 52.2.0 - audioconvert.h
  Rename audioconvert.h to channel_layout.h. audioconvert.h is now deprecated.

2012-11-05 - 7d26be6 / dfde8a3 - lavu 52.5.100 / 52.1.0 - intmath.h
  Add av_ctz() for trailing zero bit count

2012-10-21 - e3a91c5 / a893655 - lavu 51.77.100 / 51.45.0 - error.h
  Add AVERROR_EXPERIMENTAL

2012-10-12 - a33ed6b / d2fcb35 - lavu 51.76.100 / 51.44.0 - pixdesc.h
  Add functions for accessing pixel format descriptors.
  Accessing the av_pix_fmt_descriptors array directly is now
  deprecated.

2012-10-11 - f391e40 / 9a92aea - lavu 51.75.100 / 51.43.0 - aes.h, md5.h, sha.h, tree.h
  Add functions for allocating the opaque contexts for the algorithms,

2012-10-10 - de31814 / b522000 - lavf 54.32.100 / 54.18.0 - avio.h
  Add avio_closep to complement avio_close.

2012-10-08 - ae77266 / 78071a1 - lavu 51.74.100 / 51.42.0 - pixfmt.h
  Rename PixelFormat to AVPixelFormat and all PIX_FMT_* to AV_PIX_FMT_*.
  To provide backwards compatibility, PixelFormat is now #defined as
  AVPixelFormat.
  Note that this can break user code that includes pixfmt.h and uses the
  'PixelFormat' identifier. Such code should either #undef PixelFormat
  or stop using the PixelFormat name.

2012-10-05 - 55c49af / e7ba5b1 - lavr 1.0.0 - avresample.h
  Data planes parameters to avresample_convert() and
  avresample_read() are now uint8_t** instead of void**.
  Libavresample is now stable.

2012-09-24 - 46a3595 / a42aada - lavc 54.59.100 / 54.28.0 - avcodec.h
  Add avcodec_free_frame(). This function must now
  be used for freeing an AVFrame.

2012-09-12 - e3e09f2 / 8919fee - lavu 51.73.100 / 51.41.0 - audioconvert.h
  Added AV_CH_LOW_FREQUENCY_2 channel mask value.

2012-09-04 - b21b5b0 / 686a329 - lavu 51.71.100 / 51.40.0 - opt.h
  Reordered the fields in default_val in AVOption, changed which
  default_val field is used for which AVOptionType.

2012-08-30 - 98298eb / a231832 - lavc 54.54.101 / 54.26.1 - avcodec.h
  Add codec descriptor properties AV_CODEC_PROP_LOSSY and
  AV_CODEC_PROP_LOSSLESS.

2012-08-18 - lavc 54.26 - avcodec.h
  Add codec descriptors for accessing codec properties without having
  to refer to a specific decoder or encoder.

  f5f3684 / c223d79 - Add an AVCodecDescriptor struct and functions
            avcodec_descriptor_get() and avcodec_descriptor_next().
  f5f3684 / 51efed1 - Add AVCodecDescriptor.props and AV_CODEC_PROP_INTRA_ONLY.
  6c180b3 / 91e59fe - Add avcodec_descriptor_get_by_name().

2012-08-08 - f5f3684 / 987170c - lavu 51.68.100 / 51.38.0 - dict.h
  Add av_dict_count().

2012-08-07 - 7a72695 / 104e10f - lavc 54.51.100 / 54.25.0 - avcodec.h
  Rename CodecID to AVCodecID and all CODEC_ID_* to AV_CODEC_ID_*.
  To provide backwards compatibility, CodecID is now #defined as AVCodecID.
  Note that this can break user code that includes avcodec.h and uses the
  'CodecID' identifier. Such code should either #undef CodecID or stop using the
  CodecID name.

2012-08-03 - e776ee8 / 239fdf1 - lavu 51.66.101 / 51.37.1 - cpu.h
                       lsws 2.1.1   - swscale.h
  Rename AV_CPU_FLAG_MMX2  ---> AV_CPU_FLAG_MMXEXT.
  Rename SWS_CPU_CAPS_MMX2 ---> SWS_CPU_CAPS_MMXEXT.

2012-07-29 - 7c26761 / 681ed00 - lavf 54.22.100 / 54.13.0 - avformat.h
  Add AVFMT_FLAG_NOBUFFER for low latency use cases.

2012-07-10 - fbe0245 / f3e5e6f - lavu 51.65.100 / 51.37.0
  Add av_malloc_array() and av_mallocz_array()

2012-06-22 - e847f41 / d3d3a32 - lavu 51.61.100 / 51.34.0
  Add av_usleep()

2012-06-20 - 4da42eb / ae0a301 - lavu 51.60.100 / 51.33.0
  Move av_gettime() to libavutil, add libavutil/time.h

2012-06-09 - 82edf67 / 3971be0 - lavr 0.0.3
  Add a parameter to avresample_build_matrix() for Dolby/DPLII downmixing.

2012-06-12 - c7b9eab / 9baeff9 - lavfi 2.79.100 / 2.23.0 - avfilter.h
  Add AVFilterContext.nb_inputs/outputs. Deprecate
  AVFilterContext.input/output_count.

2012-06-12 - c7b9eab / 84b9fbe - lavfi 2.79.100 / 2.22.0 - avfilter.h
  Add avfilter_pad_get_type() and avfilter_pad_get_name(). Those
  should now be used instead of accessing AVFilterPad members
  directly.

2012-06-12 - 3630a07 / b0f0dfc - lavu 51.57.100 / 51.32.0 - audioconvert.h
  Add av_get_channel_layout_channel_index(), av_get_channel_name()
  and av_channel_layout_extract_channel().

2012-05-25 - 53ce990 / 154486f - lavu 51.55.100 / 51.31.0 - opt.h
  Add av_opt_set_bin()

2012-05-15 - lavfi 2.74.100 / 2.17.0
  Add support for audio filters
  61930bd / ac71230, 1cbf7fb / a2cd9be - add video/audio buffer sink in a new installed
                    header buffersink.h
  1cbf7fb / 720c6b7 - add av_buffersrc_write_frame(), deprecate
            av_vsrc_buffer_add_frame()
  61930bd / ab16504 - add avfilter_copy_buf_props()
  61930bd / 9453c9e - add extended_data to AVFilterBuffer
  61930bd / 1b8c927 - add avfilter_get_audio_buffer_ref_from_arrays()

2012-05-09 - lavu 51.53.100 / 51.30.0 - samplefmt.h
  61930bd / 142e740 - add av_samples_copy()
  61930bd / 6d7f617 - add av_samples_set_silence()

2012-05-09 - 61930bd / a5117a2 - lavc 54.21.101 / 54.13.1
  For audio formats with fixed frame size, the last frame
  no longer needs to be padded with silence, libavcodec
  will handle this internally (effectively all encoders
  behave as if they had CODEC_CAP_SMALL_LAST_FRAME set).

2012-05-07 - 653d117 / 828bd08 - lavc 54.20.100 / 54.13.0 - avcodec.h
  Add sample_rate and channel_layout fields to AVFrame.

2012-05-01 - 2330eb1 / 4010d72 - lavr 0.0.1
  Change AV_MIX_COEFF_TYPE_Q6 to AV_MIX_COEFF_TYPE_Q8.

2012-04-25 - e890b68 / 3527a73 - lavu 51.48.100 / 51.29.0 - cpu.h
  Add av_parse_cpu_flags()

2012-04-24 - 3ead79e / c8af852 - lavr 0.0.0
  Add libavresample audio conversion library

2012-04-20 - 3194ab7 / 0c0d1bc - lavu 51.47.100 / 51.28.0 - audio_fifo.h
  Add audio FIFO functions:
    av_audio_fifo_free()
    av_audio_fifo_alloc()
    av_audio_fifo_realloc()
    av_audio_fifo_write()
    av_audio_fifo_read()
    av_audio_fifo_drain()
    av_audio_fifo_reset()
    av_audio_fifo_size()
    av_audio_fifo_space()

2012-04-14 - lavfi 2.70.100 / 2.16.0 - avfiltergraph.h
  7432bcf / d7bcc71 Add avfilter_graph_parse2().

2012-04-08 - 6bfb304 / 4d693b0 - lavu 51.46.100 / 51.27.0 - samplefmt.h
  Add av_get_packed_sample_fmt() and av_get_planar_sample_fmt()

2012-03-21 - b75c67d - lavu 51.43.100
  Add bprint.h for bprint API.

2012-02-21 - 9cbf17e - lavc 54.4.100
  Add av_get_pcm_codec() function.

2012-02-16 - 560b224 - libswr 0.7.100
  Add swr_set_matrix() function.

2012-02-09 - c28e7af - lavu 51.39.100
  Add a new installed header libavutil/timestamp.h with timestamp
  utilities.

2012-02-06 - 70ffda3 - lavu 51.38.100
  Add av_parse_ratio() function to parseutils.h.

2012-02-06 - 70ffda3 - lavu 51.38.100
  Add AV_LOG_MAX_OFFSET macro to log.h.

2012-02-02 - 0eaa123 - lavu 51.37.100
  Add public timecode helpers.

2012-01-24 - 0c3577b - lavfi 2.60.100
  Add avfilter_graph_dump.

2012-03-20 - 0ebd836 / 3c90cc2 - lavfo 54.2.0
  Deprecate av_read_packet(), use av_read_frame() with
  AVFMT_FLAG_NOPARSE | AVFMT_FLAG_NOFILLIN in AVFormatContext.flags

2012-03-05 - lavc 54.10.100 / 54.8.0
  f095391 / 6699d07 Add av_get_exact_bits_per_sample()
  f095391 / 9524cf7 Add av_get_audio_frame_duration()

2012-03-04 - 2af8f2c / 44fe77b - lavc 54.8.100 / 54.7.0 - avcodec.h
  Add av_codec_is_encoder/decoder().

2012-03-01 - 1eb7f39 / 442c132 - lavc 54.5.100 / 54.3.0 - avcodec.h
  Add av_packet_shrink_side_data.

2012-02-29 - 79ae084 / dd2a4bc - lavf 54.2.100 / 54.2.0 - avformat.h
  Add AVStream.attached_pic and AV_DISPOSITION_ATTACHED_PIC,
  used for dealing with attached pictures/cover art.

2012-02-25 - 305e4b3 / c9bca80 - lavu 51.41.100 / 51.24.0 - error.h
  Add AVERROR_UNKNOWN
  NOTE: this was backported to 0.8

2012-02-20 - eadd426 / e9cda85 - lavc 54.2.100 / 54.2.0
  Add duration field to AVCodecParserContext

2012-02-20 - eadd426 / 0b42a93 - lavu 51.40.100 / 51.23.1 - mathematics.h
  Add av_rescale_q_rnd()

2012-02-08 - f2b20b7 / 38d5533 - lavu 51.38.101 / 51.22.1 - pixdesc.h
  Add PIX_FMT_PSEUDOPAL flag.

2012-02-08 - f2b20b7 / 52f82a1 - lavc 54.2.100 / 54.1.0
  Add avcodec_encode_video2() and deprecate avcodec_encode_video().

2012-02-01 - 4c677df / 316fc74 - lavc 54.1.0
  Add av_fast_padded_malloc() as alternative for av_realloc() when aligned
  memory is required. The buffer will always have FF_INPUT_BUFFER_PADDING_SIZE
  zero-padded bytes at the end.

2012-01-31 - a369a6b / dd6d3b0 - lavf 54.1.0
  Add avformat_get_riff_video_tags() and avformat_get_riff_audio_tags().
  NOTE: this was backported to 0.8

2012-01-31 - a369a6b / af08d9a - lavc 54.1.0
  Add avcodec_is_open() function.
  NOTE: this was backported to 0.8

2012-01-30 - 151ecc2 / 8b93312 - lavu 51.36.100 / 51.22.0 - intfloat.h
  Add a new installed header libavutil/intfloat.h with int/float punning
  functions.
  NOTE: this was backported to 0.8

2012-01-25 - lavf 53.31.100 / 53.22.0
  3c5fe5b / f1caf01 Allow doing av_write_frame(ctx, NULL) for flushing possible
          buffered data within a muxer. Added AVFMT_ALLOW_FLUSH for
          muxers supporting it (av_write_frame makes sure it is called
          only for muxers with this flag).

2012-01-15 - lavc 53.56.105 / 53.34.0
  New audio encoding API:
  67f5650 / b2c75b6 Add CODEC_CAP_VARIABLE_FRAME_SIZE capability for use by audio
          encoders.
  67f5650 / 5ee5fa0 Add avcodec_fill_audio_frame() as a convenience function.
  67f5650 / b2c75b6 Add avcodec_encode_audio2() and deprecate avcodec_encode_audio().
          Add AVCodec.encode2().

2012-01-12 - b18e17e / 3167dc9 - lavfi 2.59.100 / 2.15.0
  Add a new installed header -- libavfilter/version.h -- with version macros.

2011-12-08 - a502939 - lavfi 2.52.0
  Add av_buffersink_poll_frame() to buffersink.h.

2011-12-08 - 26c6fec - lavu 51.31.0
  Add av_log_format_line.

2011-12-03 - 976b095 - lavu 51.30.0
  Add AVERROR_BUG.

2011-11-24 - 573ffbb - lavu 51.28.1
  Add av_get_alt_sample_fmt() to samplefmt.h.

2011-11-03 - 96949da - lavu 51.23.0
  Add av_strcasecmp() and av_strncasecmp() to avstring.h.

2011-10-20 - b35e9e1 - lavu 51.22.0
  Add av_strtok() to avstring.h.

2012-01-03 - ad1c8dd / b73ec05 - lavu 51.34.100 / 51.21.0
  Add av_popcount64

2011-12-18 - 7c29313 / 8400b12 - lavc 53.46.1 / 53.28.1
  Deprecate AVFrame.age. The field is unused.

2011-12-12 - 8bc7fe4 / 5266045 - lavf 53.25.0 / 53.17.0
  Add avformat_close_input().
  Deprecate av_close_input_file() and av_close_input_stream().

2011-12-09 - c59b80c / b2890f5 - lavu 51.32.0 / 51.20.0 - audioconvert.h
  Expand the channel layout list.

2011-12-02 - e4de716 / 0eea212 - lavc 53.40.0 / 53.25.0
  Add nb_samples and extended_data fields to AVFrame.
  Deprecate AVCODEC_MAX_AUDIO_FRAME_SIZE.
  Deprecate avcodec_decode_audio3() in favor of avcodec_decode_audio4().
  avcodec_decode_audio4() writes output samples to an AVFrame, which allows
  audio decoders to use get_buffer().

2011-12-04 - e4de716 / 560f773 - lavc 53.40.0 / 53.24.0
  Change AVFrame.data[4]/base[4]/linesize[4]/error[4] to [8] at next major bump.
  Change AVPicture.data[4]/linesize[4] to [8] at next major bump.
  Change AVCodecContext.error[4] to [8] at next major bump.
  Add AV_NUM_DATA_POINTERS to simplify the bump transition.

2011-11-24 - lavu 51.29.0 / 51.19.0
  92afb43 / bd97b2e - add planar RGB pixel formats
  92afb43 / 6b0768e - add PIX_FMT_PLANAR and PIX_FMT_RGB pixel descriptions

2011-11-23 - 8e576d5 / bbb46f3 - lavu 51.27.0 / 51.18.0
  Add av_samples_get_buffer_size(), av_samples_fill_arrays(), and
  av_samples_alloc(), to samplefmt.h.

2011-11-23 - 8e576d5 / 8889cc4 - lavu 51.27.0 / 51.17.0
  Add planar sample formats and av_sample_fmt_is_planar() to samplefmt.h.

2011-11-19 - dbb38bc / f3a29b7 - lavc 53.36.0 / 53.21.0
  Move some AVCodecContext fields to a new private struct, AVCodecInternal,
  which is accessed from a new field, AVCodecContext.internal.
  - fields moved:
      AVCodecContext.internal_buffer       --> AVCodecInternal.buffer
      AVCodecContext.internal_buffer_count --> AVCodecInternal.buffer_count
      AVCodecContext.is_copy               --> AVCodecInternal.is_copy

2011-11-16 - 8709ba9 / 6270671 - lavu 51.26.0 / 51.16.0
  Add av_timegm()

2011-11-13 - lavf 53.21.0 / 53.15.0
  New interrupt callback API, allowing per-AVFormatContext/AVIOContext
  interrupt callbacks.
  5f268ca / 6aa0b98 Add AVIOInterruptCB struct and the interrupt_callback field to
          AVFormatContext.
  5f268ca / 1dee0ac Add avio_open2() with additional parameters. Those are
          an interrupt callback and an options AVDictionary.
          This will allow passing AVOptions to protocols after lavf
          54.0.

2011-11-06 - 13b7781 / ba04ecf - lavu 51.24.0 / 51.14.0
  Add av_strcasecmp() and av_strncasecmp() to avstring.h.

2011-11-06 - 13b7781 / 07b172f - lavu 51.24.0 / 51.13.0
  Add av_toupper()/av_tolower()

2011-11-05 - d8cab5c / b6d08f4 - lavf 53.19.0 / 53.13.0
  Add avformat_network_init()/avformat_network_deinit()

2011-10-27 - 6faf0a2 / 512557b - lavc 53.24.0 / 53.15.0
  Remove avcodec_parse_frame.
  Deprecate AVCodecContext.parse_only and CODEC_CAP_PARSE_ONLY.

2011-10-19 - d049257 / 569129a - lavf 53.17.0 / 53.10.0
  Add avformat_new_stream(). Deprecate av_new_stream().

2011-10-13 - 91eb1b1 / b631fba - lavf 53.16.0 / 53.9.0
  Add AVFMT_NO_BYTE_SEEK AVInputFormat flag.

2011-10-12 - lavu 51.21.0 / 51.12.0
  AVOptions API rewrite.

  - f884ef0 / 145f741 FF_OPT_TYPE* renamed to AV_OPT_TYPE_*
  - new setting/getting functions with slightly different semantics:
        f884ef0 / dac66da av_set_string3 -> av_opt_set
                av_set_double  -> av_opt_set_double
                av_set_q       -> av_opt_set_q
                av_set_int     -> av_opt_set_int

        f884ef0 / 41d9d51 av_get_string  -> av_opt_get
                av_get_double  -> av_opt_get_double
                av_get_q       -> av_opt_get_q
                av_get_int     -> av_opt_get_int

  - f884ef0 / 8c5dcaa trivial rename av_next_option -> av_opt_next
  - f884ef0 / 641c7af new functions - av_opt_child_next, av_opt_child_class_next
    and av_opt_find2()

2011-09-22 - a70e787 - lavu 51.17.0
  Add av_x_if_null().

2011-09-18 - 645cebb - lavc 53.16.0
  Add showall flag2

2011-09-16 - ea8de10 - lavfi 2.42.0
  Add avfilter_all_channel_layouts.

2011-09-16 - 9899037 - lavfi 2.41.0
  Rename avfilter_all_* function names to avfilter_make_all_*.

  In particular, apply the renames:
  avfilter_all_formats         -> avfilter_make_all_formats
  avfilter_all_channel_layouts -> avfilter_make_all_channel_layouts
  avfilter_all_packing_formats -> avfilter_make_all_packing_formats

2011-09-12 - 4381bdd - lavfi 2.40.0
  Change AVFilterBufferRefAudioProps.sample_rate type from uint32_t to int.

2011-09-12 - 2c03174 - lavfi 2.40.0
  Simplify signature for avfilter_get_audio_buffer(), make it
  consistent with avfilter_get_video_buffer().

2011-09-06 - 4f7dfe1 - lavfi 2.39.0
  Rename libavfilter/vsink_buffer.h to libavfilter/buffersink.h.

2011-09-06 - c4415f6 - lavfi 2.38.0
  Unify video and audio sink API.

  In particular, add av_buffersink_get_buffer_ref(), deprecate
  av_vsink_buffer_get_video_buffer_ref() and change the value for the
  opaque field passed to the abuffersink init function.

2011-09-04 - 61e2e29 - lavu 51.16.0
  Add av_asprintf().

2011-08-22 - dacd827 - lavf 53.10.0
  Add av_find_program_from_stream().

2011-08-20 - 69e2c1a - lavu 51.13.0
  Add av_get_media_type_string().

2011-09-03 - 1889c67 / fb4ca26 - lavc 53.13.0
                       lavf 53.11.0
                       lsws  2.1.0
  Add {avcodec,avformat,sws}_get_class().

2011-08-03 - 1889c67 / c11fb82 - lavu 51.15.0
  Add AV_OPT_SEARCH_FAKE_OBJ flag for av_opt_find() function.

2011-08-14 - 323b930 - lavu 51.12.0
  Add av_fifo_peek2(), deprecate av_fifo_peek().

2011-08-26 - lavu 51.14.0 / 51.9.0
  - 976a8b2 / add41de..976a8b2 / abc78a5 Do not include intfloat_readwrite.h,
    mathematics.h, rational.h, pixfmt.h, or log.h from avutil.h.

2011-08-16 - 27fbe31 / 48f9e45 - lavf 53.11.0 / 53.8.0
  Add avformat_query_codec().

2011-08-16 - 27fbe31 / bca06e7 - lavc 53.11.0
  Add avcodec_get_type().

2011-08-06 - 0cb233c / 2f63440 - lavf 53.7.0
  Add error_recognition to AVFormatContext.

2011-08-02 - 1d186e9 / 9d39cbf - lavc 53.9.1
  Add AV_PKT_FLAG_CORRUPT AVPacket flag.

2011-07-16 - b57df29 - lavfi 2.27.0
  Add audio packing negotiation fields and helper functions.

  In particular, add AVFilterPacking enum, planar, in_packings and
  out_packings fields to AVFilterLink, and the functions:
  avfilter_set_common_packing_formats()
  avfilter_all_packing_formats()

2011-07-10 - 3602ad7 / a67c061 - lavf 53.6.0
  Add avformat_find_stream_info(), deprecate av_find_stream_info().
  NOTE: this was backported to 0.7

2011-07-10 - 3602ad7 / 0b950fe - lavc 53.8.0
  Add avcodec_open2(), deprecate avcodec_open().
  NOTE: this was backported to 0.7

  Add avcodec_alloc_context3. Deprecate avcodec_alloc_context() and
  avcodec_alloc_context2().

2011-07-01 - b442ca6 - lavf 53.5.0 - avformat.h
  Add function av_get_output_timestamp().

2011-06-28 - 5129336 - lavu 51.11.0 - avutil.h
  Define the AV_PICTURE_TYPE_NONE value in AVPictureType enum.

2011-06-19 - fd2c0a5 - lavfi 2.23.0 - avfilter.h
  Add layout negotiation fields and helper functions.

  In particular, add in_chlayouts and out_chlayouts to AVFilterLink,
  and the functions:
  avfilter_set_common_sample_formats()
  avfilter_set_common_channel_layouts()
  avfilter_all_channel_layouts()

2011-06-19 - 527ca39 - lavfi 2.22.0 - AVFilterFormats
  Change type of AVFilterFormats.formats from int * to int64_t *,
  and update formats handling API accordingly.

  avfilter_make_format_list() still takes a int32_t array and converts
  it to int64_t. A new function, avfilter_make_format64_list(), that
  takes int64_t arrays has been added.

2011-06-19 - 44f669e - lavfi 2.21.0 - vsink_buffer.h
  Add video sink buffer and vsink_buffer.h public header.

2011-06-12 - 9fdf772 - lavfi 2.18.0 - avcodec.h
  Add avfilter_get_video_buffer_ref_from_frame() function in
  libavfilter/avcodec.h.

2011-06-12 - c535494 - lavfi 2.17.0 - avfiltergraph.h
  Add avfilter_inout_alloc() and avfilter_inout_free() functions.

2011-06-12 - 6119b23 - lavfi 2.16.0 - avfilter_graph_parse()
  Change avfilter_graph_parse() signature.

2011-06-23 - 686959e / 67e9ae1 - lavu 51.10.0 / 51.8.0 - attributes.h
  Add av_printf_format().

2011-06-16 - 2905e3f / 05e84c9, 2905e3f / 25de595 - lavf 53.4.0 / 53.2.0 - avformat.h
  Add avformat_open_input and avformat_write_header().
  Deprecate av_open_input_stream, av_open_input_file,
  AVFormatParameters and av_write_header.

2011-06-16 - 2905e3f / 7e83e1c, 2905e3f / dc59ec5 - lavu 51.9.0 / 51.7.0 - opt.h
  Add av_opt_set_dict() and av_opt_find().
  Deprecate av_find_opt().
  Add AV_DICT_APPEND flag.

2011-06-10 - 45fb647 / cb7c11c - lavu 51.6.0 - opt.h
  Add av_opt_flag_is_set().

2011-06-10 - c381960 - lavfi 2.15.0 - avfilter_get_audio_buffer_ref_from_arrays
  Add avfilter_get_audio_buffer_ref_from_arrays() to avfilter.h.

2011-06-09 - f9ecb84 / d9f80ea - lavu 51.8.0 - AVMetadata
  Move AVMetadata from lavf to lavu and rename it to
  AVDictionary -- new installed header dict.h.
  All av_metadata_* functions renamed to av_dict_*.

2011-06-07 - d552f61 / a6703fa - lavu 51.8.0 - av_get_bytes_per_sample()
  Add av_get_bytes_per_sample() in libavutil/samplefmt.h.
  Deprecate av_get_bits_per_sample_fmt().

2011-06-05 - f956924 / b39b062 - lavu 51.8.0 - opt.h
  Add av_opt_free convenience function.

2011-06-06 - 95a0242 - lavfi 2.14.0 - AVFilterBufferRefAudioProps
  Remove AVFilterBufferRefAudioProps.size, and use nb_samples in
  avfilter_get_audio_buffer() and avfilter_default_get_audio_buffer() in
  place of size.

2011-06-06 - 0bc2cca - lavu 51.6.0 - av_samples_alloc()
  Switch nb_channels and nb_samples parameters order in
  av_samples_alloc().

2011-06-06 - e1c7414 - lavu 51.5.0 - av_samples_*
  Change the data layout created by av_samples_fill_arrays() and
  av_samples_alloc().

2011-06-06 - 27bcf55 - lavfi 2.13.0 - vsrc_buffer.h
  Make av_vsrc_buffer_add_video_buffer_ref() accepts an additional
  flags parameter in input.

2011-06-03 - e977ca2 - lavfi 2.12.0 - avfilter_link_free()
  Add avfilter_link_free() function.

2011-06-02 - 5ad38d9 - lavu 51.4.0 - av_force_cpu_flags()
  Add av_cpu_flags() in libavutil/cpu.h.

2011-05-28 - e71f260 - lavu 51.3.0 - pixdesc.h
  Add av_get_pix_fmt_name() in libavutil/pixdesc.h, and deprecate
  avcodec_get_pix_fmt_name() in libavcodec/avcodec.h in its favor.

2011-05-25 - 39e4206 / 30315a8 - lavf 53.3.0 - avformat.h
  Add fps_probe_size to AVFormatContext.

2011-05-22 - 5ecdfd0 - lavf 53.2.0 - avformat.h
  Introduce avformat_alloc_output_context2() and deprecate
  avformat_alloc_output_context().

2011-05-22 - 83db719 - lavfi 2.10.0 - vsrc_buffer.h
  Make libavfilter/vsrc_buffer.h public.

2011-05-19 - c000a9f - lavfi 2.8.0 - avcodec.h
  Add av_vsrc_buffer_add_frame() to libavfilter/avcodec.h.

2011-05-14 - 9fdf772 - lavfi 2.6.0 - avcodec.h
  Add avfilter_get_video_buffer_ref_from_frame() to libavfilter/avcodec.h.

2011-05-18 - 75a37b5 / 64150ff - lavc 53.7.0 - AVCodecContext.request_sample_fmt
  Add request_sample_fmt field to AVCodecContext.

2011-05-10 - 59eb12f / 188dea1 - lavc 53.6.0 - avcodec.h
  Deprecate AVLPCType and the following fields in
  AVCodecContext: lpc_coeff_precision, prediction_order_method,
  min_partition_order, max_partition_order, lpc_type, lpc_passes.
  Corresponding FLAC encoder options should be used instead.

2011-05-07 - 9fdf772 - lavfi 2.5.0 - avcodec.h
  Add libavfilter/avcodec.h header and avfilter_copy_frame_props()
  function.

2011-05-07 - 18ded93 - lavc 53.5.0 - AVFrame
  Add format field to AVFrame.

2011-05-07 - 22333a6 - lavc 53.4.0 - AVFrame
  Add width and height fields to AVFrame.

2011-05-01 - 35fe66a - lavfi 2.4.0 - avfilter.h
  Rename AVFilterBufferRefVideoProps.pixel_aspect to
  sample_aspect_ratio.

2011-05-01 - 77e9dee - lavc 53.3.0 - AVFrame
  Add a sample_aspect_ratio field to AVFrame.

2011-05-01 - 1ba5727 - lavc 53.2.0 - AVFrame
  Add a pkt_pos field to AVFrame.

2011-04-29 - 35ceaa7 - lavu 51.2.0 - mem.h
  Add av_dynarray_add function for adding
  an element to a dynamic array.

2011-04-26 - d7e5aeb / bebe72f - lavu 51.1.0 - avutil.h
  Add AVPictureType enum and av_get_picture_type_char(), deprecate
  FF_*_TYPE defines and av_get_pict_type_char() defined in
  libavcodec/avcodec.h.

2011-04-26 - d7e5aeb / 10d3940 - lavfi 2.3.0 - avfilter.h
  Add pict_type and key_frame fields to AVFilterBufferRefVideo.

2011-04-26 - d7e5aeb / 7a11c82 - lavfi 2.2.0 - vsrc_buffer
  Add sample_aspect_ratio fields to vsrc_buffer arguments

2011-04-21 - 8772156 / 94f7451 - lavc 53.1.0 - avcodec.h
  Add CODEC_CAP_SLICE_THREADS for codecs supporting sliced threading.

2011-04-15 - lavc 52.120.0 - avcodec.h
  AVPacket structure got additional members for passing side information:
    c407984 / 4de339e introduce side information for AVPacket
    c407984 / 2d8591c make containers pass palette change in AVPacket

2011-04-12 - lavf 52.107.0 - avio.h
  Avio cleanup, part II - deprecate the entire URLContext API:
    c55780d / 175389c add avio_check as a replacement for url_exist
    9891004 / ff1ec0c add avio_pause and avio_seek_time as replacements
            for _av_url_read_fseek/fpause
    d4d0932 / cdc6a87 deprecate av_protocol_next(), avio_enum_protocols
            should be used instead.
    c88caa5 / 80c6e23 rename url_set_interrupt_cb->avio_set_interrupt_cb.
    c88caa5 / f87b1b3 rename open flags: URL_* -> AVIO_*
    d4d0932 / f8270bb add avio_enum_protocols.
    d4d0932 / 5593f03 deprecate URLProtocol.
    d4d0932 / c486dad deprecate URLContext.
    d4d0932 / 026e175 deprecate the typedef for URLInterruptCB
    c88caa5 / 8e76a19 deprecate av_register_protocol2.
    11d7841 / b840484 deprecate URL_PROTOCOL_FLAG_NESTED_SCHEME
    11d7841 / 1305d93 deprecate av_url_read_seek
    11d7841 / fa104e1 deprecate av_url_read_pause
    434f248 / 727c7aa deprecate url_get_filename().
    434f248 / 5958df3 deprecate url_max_packet_size().
    434f248 / 1869ea0 deprecate url_get_file_handle().
    434f248 / 32a97d4 deprecate url_filesize().
    434f248 / e52a914 deprecate url_close().
    434f248 / 58a48c6 deprecate url_seek().
    434f248 / 925e908 deprecate url_write().
    434f248 / dce3756 deprecate url_read_complete().
    434f248 / bc371ac deprecate url_read().
    434f248 / 0589da0 deprecate url_open().
    434f248 / 62eaaea deprecate url_connect.
    434f248 / 5652bb9 deprecate url_alloc.
    434f248 / 333e894 deprecate url_open_protocol
    434f248 / e230705 deprecate url_poll and URLPollEntry

2011-04-08 - lavf 52.106.0 - avformat.h
  Minor avformat.h cleanup:
    d4d0932 / a9bf9d8 deprecate av_guess_image2_codec
    d4d0932 / c3675df rename avf_sdp_create->av_sdp_create

2011-04-03 - lavf 52.105.0 - avio.h
  Large-scale renaming/deprecating of AVIOContext-related functions:
    2cae980 / 724f6a0 deprecate url_fdopen
    2cae980 / 403ee83 deprecate url_open_dyn_packet_buf
    2cae980 / 6dc7d80 rename url_close_dyn_buf       -> avio_close_dyn_buf
    2cae980 / b92c545 rename url_open_dyn_buf        -> avio_open_dyn_buf
    2cae980 / 8978fed introduce an AVIOContext.seekable field as a replacement for
            AVIOContext.is_streamed and url_is_streamed()
    1caa412 / b64030f deprecate get_checksum()
    1caa412 / 4c4427a deprecate init_checksum()
    2fd41c9 / 4ec153b deprecate udp_set_remote_url/get_local_port
    4fa0e24 / 933e90a deprecate av_url_read_fseek/fpause
    4fa0e24 / 8d9769a deprecate url_fileno
    0fecf26 / b7f2fdd rename put_flush_packet -> avio_flush
    0fecf26 / 35f1023 deprecate url_close_buf
    0fecf26 / 83fddae deprecate url_open_buf
    0fecf26 / d9d86e0 rename url_fprintf -> avio_printf
    0fecf26 / 59f65d9 deprecate url_setbufsize
    6947b0c / 3e68b3b deprecate url_ferror
    e8bb2e2 deprecate url_fget_max_packet_size
    76aa876 rename url_fsize -> avio_size
    e519753 deprecate url_fgetc
    655e45e deprecate url_fgets
    a2704c9 rename url_ftell -> avio_tell
    e16ead0 deprecate get_strz() in favor of avio_get_str
    0300db8,2af07d3 rename url_fskip -> avio_skip
    6b4aa5d rename url_fseek -> avio_seek
    61840b4 deprecate put_tag
    22a3212 rename url_fopen/fclose -> avio_open/close.
    0ac8e2b deprecate put_nbyte
    77eb550 rename put_byte          -> avio_w8
                   put_[b/l]e<type>  -> avio_w[b/l]<type>
                   put_buffer        -> avio_write
    b7effd4 rename get_byte          -> avio_r8,
                   get_[b/l]e<type>  -> avio_r[b/l]<type>
                   get_buffer        -> avio_read
    b3db9ce deprecate get_partial_buffer
    8d9ac96 rename av_alloc_put_byte -> avio_alloc_context

2011-03-25 - 27ef7b1 / 34b47d7 - lavc 52.115.0 - AVCodecContext.audio_service_type
  Add audio_service_type field to AVCodecContext.

2011-03-17 - e309fdc - lavu 50.40.0 - pixfmt.h
  Add PIX_FMT_BGR48LE and PIX_FMT_BGR48BE pixel formats

2011-03-02 - 863c471 - lavf  52.103.0 - av_pkt_dump2, av_pkt_dump_log2
  Add new functions av_pkt_dump2, av_pkt_dump_log2 that uses the
  source stream timebase for outputting timestamps. Deprecate
  av_pkt_dump and av_pkt_dump_log.

2011-02-20 - e731b8d - lavf  52.102.0 - avio.h
  * e731b8d - rename init_put_byte() to ffio_init_context(), deprecating the
              original, and move it to a private header so it is no longer
              part of our public API. Instead, use av_alloc_put_byte().
  * ae628ec - rename ByteIOContext to AVIOContext.

2011-02-16 - 09d171b - lavf  52.101.0 - avformat.h
                       lavu  52.39.0  - parseutils.h
  * 610219a - Add av_ prefix to dump_format().
  * f6c7375 - Replace parse_date() in lavf with av_parse_time() in lavu.
  * ab0287f - Move find_info_tag from lavf to lavu and add av_prefix to it.

2011-02-15 - lavu 52.38.0 - merge libavcore
  libavcore is merged back completely into libavutil

2011-02-10 - 55bad0c - lavc 52.113.0 - vbv_delay
  Add vbv_delay field to AVCodecContext

2011-02-14 - 24a83bd - lavf 52.100.0 - AV_DISPOSITION_CLEAN_EFFECTS
  Add AV_DISPOSITION_CLEAN_EFFECTS disposition flag.

2011-02-14 - 910b5b8 - lavfi 1.76.0 - AVFilterLink sample_aspect_ratio
  Add sample_aspect_ratio field to AVFilterLink.

2011-02-10 - 12c14cd - lavf 52.99.0 - AVStream.disposition
  Add AV_DISPOSITION_HEARING_IMPAIRED and AV_DISPOSITION_VISUAL_IMPAIRED.

2011-02-09 - c0b102c - lavc 52.112.0 - avcodec_thread_init()
  Deprecate avcodec_thread_init()/avcodec_thread_free() use; instead
  set thread_count before calling avcodec_open.

2011-02-09 - 37b00b4 - lavc 52.111.0 - threading API
  Add CODEC_CAP_FRAME_THREADS with new restrictions on get_buffer()/
  release_buffer()/draw_horiz_band() callbacks for appropriate codecs.
  Add thread_type and active_thread_type fields to AVCodecContext.

2011-02-08 - 3940caa - lavf 52.98.0 - av_probe_input_buffer
  Add av_probe_input_buffer() to avformat.h for probing format from a
  ByteIOContext.

2011-02-06 - fe174fc - lavf 52.97.0 - avio.h
  Add flag for non-blocking protocols: URL_FLAG_NONBLOCK

2011-02-04 - f124b08 - lavf 52.96.0 - avformat_free_context()
  Add avformat_free_context() in avformat.h.

2011-02-03 - f5b82f4 - lavc 52.109.0 - add CODEC_ID_PRORES
  Add CODEC_ID_PRORES to avcodec.h.

2011-02-03 - fe9a3fb - lavc 52.109.0 - H.264 profile defines
  Add defines for H.264 * Constrained Baseline and Intra profiles

2011-02-02 - lavf 52.95.0
  * 50196a9 - add a new installed header version.h.
  * 4efd5cf, dccbd97, 93b78d1 - add several variants of public
    avio_{put,get}_str* functions.  Deprecate corresponding semi-public
    {put,get}_str*.

2011-02-02 - dfd2a00 - lavu 50.37.0 - log.h
  Make av_dlog public.

2011-01-31 - 7b3ea55 - lavfi 1.76.0 - vsrc_buffer
  Add sample_aspect_ratio fields to vsrc_buffer arguments

2011-01-31 - 910b5b8 - lavfi 1.75.0 - AVFilterLink sample_aspect_ratio
  Add sample_aspect_ratio field to AVFilterLink.

2011-01-15 - a242ac3 - lavfi 1.74.0 - AVFilterBufferRefAudioProps
  Rename AVFilterBufferRefAudioProps.samples_nb to nb_samples.

2011-01-14 - 7f88a5b - lavf 52.93.0 - av_metadata_copy()
  Add av_metadata_copy() in avformat.h.

2011-01-07 - 81c623f - lavc 52.107.0 - deprecate reordered_opaque
  Deprecate reordered_opaque in favor of pkt_pts/dts.

2011-01-07 - 1919fea - lavc 52.106.0 - pkt_dts
  Add pkt_dts to AVFrame, this will in the future allow multithreading decoders
  to not mess up dts.

2011-01-07 - 393cbb9 - lavc 52.105.0 - pkt_pts
  Add pkt_pts to AVFrame.

2011-01-07 - 060ec0a - lavc 52.104.0 - av_get_profile_name()
  Add av_get_profile_name to libavcodec/avcodec.h.

2010-12-27 - 0ccabee - lavfi 1.71.0 - AV_PERM_NEG_LINESIZES
  Add AV_PERM_NEG_LINESIZES in avfilter.h.

2010-12-27 - 9128ae0 - lavf 52.91.0 - av_find_best_stream()
  Add av_find_best_stream to libavformat/avformat.h.

2010-12-27 - 107a7e3 - lavf 52.90.0
  Add AVFMT_NOSTREAMS flag for formats with no streams,
  like e.g. text metadata.

2010-12-22 - 0328b9e - lavu 50.36.0 - file.h
  Add functions av_file_map() and av_file_unmap() in file.h.

2010-12-19 - 0bc55f5 - lavu 50.35.0 - error.h
  Add "not found" error codes:
  AVERROR_DEMUXER_NOT_FOUND
  AVERROR_MUXER_NOT_FOUND
  AVERROR_DECODER_NOT_FOUND
  AVERROR_ENCODER_NOT_FOUND
  AVERROR_PROTOCOL_NOT_FOUND
  AVERROR_FILTER_NOT_FOUND
  AVERROR_BSF_NOT_FOUND
  AVERROR_STREAM_NOT_FOUND

2010-12-09 - c61cdd0 - lavcore 0.16.0 - avcore.h
  Move AV_NOPTS_VALUE, AV_TIME_BASE, AV_TIME_BASE_Q symbols from
  avcodec.h to avcore.h.

2010-12-04 - 16cfc96 - lavc 52.98.0 - CODEC_CAP_NEG_LINESIZES
  Add CODEC_CAP_NEG_LINESIZES codec capability flag in avcodec.h.

2010-12-04 - bb4afa1 - lavu 50.34.0 - av_get_pix_fmt_string()
  Deprecate avcodec_pix_fmt_string() in favor of
  pixdesc.h/av_get_pix_fmt_string().

2010-12-04 - 4da12e3 - lavcore 0.15.0 - av_image_alloc()
  Add av_image_alloc() to libavcore/imgutils.h.

2010-12-02 - 037be76 - lavfi 1.67.0 - avfilter_graph_create_filter()
  Add function avfilter_graph_create_filter() in avfiltergraph.h.

2010-11-25 - 4723bc2 - lavfi 1.65.0 - avfilter_get_video_buffer_ref_from_arrays()
  Add function avfilter_get_video_buffer_ref_from_arrays() in
  avfilter.h.

2010-11-21 - 176a615 - lavcore 0.14.0 - audioconvert.h
  Add a public audio channel API in audioconvert.h, and deprecate the
  corresponding functions in libavcodec:
  avcodec_get_channel_name()
  avcodec_get_channel_layout()
  avcodec_get_channel_layout_string()
  avcodec_channel_layout_num_channels()
  and the CH_* macros defined in libavcodec/avcodec.h.

2010-11-21 - 6bfc268 - lavf 52.85.0 - avformat.h
  Add av_append_packet().

2010-11-21 - a08d918 - lavc 52.97.0 - avcodec.h
  Add av_grow_packet().

2010-11-17 - 0985e1a - lavcore 0.13.0 - parseutils.h
  Add av_parse_color() declared in libavcore/parseutils.h.

2010-11-13 - cb2c971 - lavc 52.95.0 - AVCodecContext
  Add AVCodecContext.subtitle_header and AVCodecContext.subtitle_header_size
  fields.

2010-11-13 - 5aaea02 - lavfi 1.62.0 - avfiltergraph.h
  Make avfiltergraph.h public.

2010-11-13 - 4fcbb2a - lavfi 1.61.0 - avfiltergraph.h
  Remove declarations from avfiltergraph.h for the functions:
  avfilter_graph_check_validity()
  avfilter_graph_config_links()
  avfilter_graph_config_formats()
  which are now internal.
  Use avfilter_graph_config() instead.

2010-11-08 - d2af720 - lavu 50.33.0 - eval.h
  Deprecate functions:
  av_parse_and_eval_expr(),
  av_parse_expr(),
  av_eval_expr(),
  av_free_expr(),
  in favor of the functions:
  av_expr_parse_and_eval(),
  av_expr_parse(),
  av_expr_eval(),
  av_expr_free().

2010-11-08 - 24de0ed - lavfi 1.59.0 - avfilter_free()
  Rename avfilter_destroy() to avfilter_free().
  This change breaks libavfilter API/ABI.

2010-11-07 - 1e80a0e - lavfi 1.58.0 - avfiltergraph.h
  Remove graphparser.h header, move AVFilterInOut and
  avfilter_graph_parse() declarations to libavfilter/avfiltergraph.h.

2010-11-07 - 7313132 - lavfi 1.57.0 - AVFilterInOut
  Rename field AVFilterInOut.filter to AVFilterInOut.filter_ctx.
  This change breaks libavfilter API.

2010-11-04 - 97dd1e4 - lavfi 1.56.0 - avfilter_graph_free()
  Rename avfilter_graph_destroy() to avfilter_graph_free().
  This change breaks libavfilter API/ABI.

2010-11-04 - e15aeea - lavfi 1.55.0 - avfilter_graph_alloc()
  Add avfilter_graph_alloc() to libavfilter/avfiltergraph.h.

2010-11-02 - 6f84cd1 - lavcore 0.12.0 - av_get_bits_per_sample_fmt()
  Add av_get_bits_per_sample_fmt() to libavcore/samplefmt.h and
  deprecate av_get_bits_per_sample_format().

2010-11-02 - d63e456 - lavcore 0.11.0 - samplefmt.h
  Add sample format functions in libavcore/samplefmt.h:
  av_get_sample_fmt_name(),
  av_get_sample_fmt(),
  av_get_sample_fmt_string(),
  and deprecate the corresponding libavcodec/audioconvert.h functions:
  avcodec_get_sample_fmt_name(),
  avcodec_get_sample_fmt(),
  avcodec_sample_fmt_string().

2010-11-02 - 262d1c5 - lavcore 0.10.0 - samplefmt.h
  Define enum AVSampleFormat in libavcore/samplefmt.h, deprecate enum
  SampleFormat.

2010-10-16 - 2a24df9 - lavfi 1.52.0 - avfilter_graph_config()
  Add the function avfilter_graph_config() in avfiltergraph.h.

2010-10-15 - 03700d3 - lavf 52.83.0 - metadata API
  Change demuxers to export metadata in generic format and
  muxers to accept generic format. Deprecate the public
  conversion API.

2010-10-10 - 867ae7a - lavfi 1.49.0 - AVFilterLink.time_base
  Add time_base field to AVFilterLink.

2010-09-27 - c85eef4 - lavu 50.31.0 - av_set_options_string()
  Move av_set_options_string() from libavfilter/parseutils.h to
  libavutil/opt.h.

2010-09-27 - acc0490 - lavfi 1.47.0 - AVFilterLink
  Make the AVFilterLink fields srcpad and dstpad store the pointers to
  the source and destination pads, rather than their indexes.

2010-09-27 - 372e288 - lavu 50.30.0 - av_get_token()
  Move av_get_token() from libavfilter/parseutils.h to
  libavutil/avstring.h.

2010-09-26 - 635d4ae - lsws 0.12.0 - swscale.h
  Add the functions sws_alloc_context() and sws_init_context().

2010-09-26 - 6ed0404 - lavu 50.29.0 - opt.h
  Move libavcodec/opt.h to libavutil/opt.h.

2010-09-24 - 1c1c80f - lavu 50.28.0 - av_log_set_flags()
  Default of av_log() changed due to many problems to the old no repeat
  detection. Read the docs of AV_LOG_SKIP_REPEATED in log.h before
  enabling it for your app!.

2010-09-24 - f66eb58 - lavc 52.90.0 - av_opt_show2()
  Deprecate av_opt_show() in favor or av_opt_show2().

2010-09-14 - bc6f0af - lavu 50.27.0 - av_popcount()
  Add av_popcount() to libavutil/common.h.

2010-09-08 - c6c98d0 - lavu 50.26.0 - av_get_cpu_flags()
  Add av_get_cpu_flags().

2010-09-07 - 34017fd - lavcore 0.9.0 - av_image_copy()
  Add av_image_copy().

2010-09-07 - 9686abb - lavcore 0.8.0 - av_image_copy_plane()
  Add av_image_copy_plane().

2010-09-07 - 9b7269e - lavcore 0.7.0 - imgutils.h
  Adopt hierarchical scheme for the imgutils.h function names,
  deprecate the old names.

2010-09-04 - 7160bb7 - lavu 50.25.0 - AV_CPU_FLAG_*
  Deprecate the FF_MM_* flags defined in libavcodec/avcodec.h in favor
  of the AV_CPU_FLAG_* flags defined in libavutil/cpu.h.

2010-08-26 - 5da19b5 - lavc 52.87.0 - avcodec_get_channel_layout()
  Add avcodec_get_channel_layout() in audioconvert.h.

2010-08-20 - e344336 - lavcore 0.6.0 - av_fill_image_max_pixsteps()
  Rename av_fill_image_max_pixstep() to av_fill_image_max_pixsteps().

2010-08-18 - a6ddf8b - lavcore 0.5.0 - av_fill_image_max_pixstep()
  Add av_fill_image_max_pixstep() in imgutils.h.

2010-08-17 - 4f2d2e4 - lavu 50.24.0 - AV_NE()
  Add the AV_NE macro.

2010-08-17 - ad2c950 - lavfi 1.36.0 - audio framework
  Implement AVFilterBufferRefAudioProps struct for audio properties,
  get_audio_buffer(), filter_samples() functions and related changes.

2010-08-12 - 81c1eca - lavcore 0.4.0 - av_get_image_linesize()
  Add av_get_image_linesize() in imgutils.h.

2010-08-11 - c1db7bf - lavfi 1.34.0 - AVFilterBufferRef
  Resize data and linesize arrays in AVFilterBufferRef to 8.

  This change breaks libavfilter API/ABI.

2010-08-11 - 9f08d80 - lavc 52.85.0 - av_picture_data_copy()
  Add av_picture_data_copy in avcodec.h.

2010-08-11 - 84c0386 - lavfi 1.33.0 - avfilter_open()
  Change avfilter_open() signature:
  AVFilterContext *avfilter_open(AVFilter *filter, const char *inst_name) ->
  int avfilter_open(AVFilterContext **filter_ctx, AVFilter *filter, const char *inst_name);

  This change breaks libavfilter API/ABI.

2010-08-11 - cc80caf - lavfi 1.32.0 - AVFilterBufferRef
  Add a type field to AVFilterBufferRef, and move video specific
  properties to AVFilterBufferRefVideoProps.

  This change breaks libavfilter API/ABI.

2010-08-07 - 5d4890d - lavfi 1.31.0 - AVFilterLink
  Rename AVFilterLink fields:
  AVFilterLink.srcpic    ->  AVFilterLink.src_buf
  AVFilterLink.cur_pic   ->  AVFilterLink.cur_buf
  AVFilterLink.outpic    ->  AVFilterLink.out_buf

2010-08-07 - 7fce481 - lavfi 1.30.0
  Rename functions and fields:
  avfilter_(un)ref_pic       -> avfilter_(un)ref_buffer
  avfilter_copy_picref_props -> avfilter_copy_buffer_ref_props
  AVFilterBufferRef.pic      -> AVFilterBufferRef.buffer

2010-08-07 - ecc8dad - lavfi 1.29.0 - AVFilterBufferRef
  Rename AVFilterPicRef to AVFilterBufferRef.

2010-08-07 - d54e094 - lavfi 1.28.0 - AVFilterBuffer
  Move format field from AVFilterBuffer to AVFilterPicRef.

2010-08-06 - bf176f5 - lavcore 0.3.0 - av_check_image_size()
  Deprecate avcodec_check_dimensions() in favor of the function
  av_check_image_size() defined in libavcore/imgutils.h.

2010-07-30 - 56b5e9d - lavfi 1.27.0 - AVFilterBuffer
  Increase size of the arrays AVFilterBuffer.data and
  AVFilterBuffer.linesize from 4 to 8.

  This change breaks libavfilter ABI.

2010-07-29 - e7bd48a - lavcore 0.2.0 - imgutils.h
  Add functions av_fill_image_linesizes() and
  av_fill_image_pointers(), declared in libavcore/imgutils.h.

2010-07-27 - 126b638 - lavcore 0.1.0 - parseutils.h
  Deprecate av_parse_video_frame_size() and av_parse_video_frame_rate()
  defined in libavcodec in favor of the newly added functions
  av_parse_video_size() and av_parse_video_rate() declared in
  libavcore/parseutils.h.

2010-07-23 - 4485247 - lavu 50.23.0 - mathematics.h
  Add the M_PHI constant definition.

2010-07-22 - bdab614 - lavfi 1.26.0 - media format generalization
  Add a type field to AVFilterLink.

  Change the field types:
  enum PixelFormat format   -> int format   in AVFilterBuffer
  enum PixelFormat *formats -> int *formats in AVFilterFormats
  enum PixelFormat *format  -> int format   in AVFilterLink

  Change the function signatures:
  AVFilterFormats *avfilter_make_format_list(const enum PixelFormat *pix_fmts); ->
  AVFilterFormats *avfilter_make_format_list(const int *fmts);

  int avfilter_add_colorspace(AVFilterFormats **avff, enum PixelFormat pix_fmt); ->
  int avfilter_add_format    (AVFilterFormats **avff, int fmt);

  AVFilterFormats *avfilter_all_colorspaces(void); ->
  AVFilterFormats *avfilter_all_formats    (enum AVMediaType type);

  This change breaks libavfilter API/ABI.

2010-07-21 - aac6ca6 - lavcore 0.0.0
  Add libavcore.

2010-07-17 - b5c582f - lavfi 1.25.0 - AVFilterBuffer
  Remove w and h fields from AVFilterBuffer.

2010-07-17 - f0d77b2 - lavfi 1.24.0 - AVFilterBuffer
  Rename AVFilterPic to AVFilterBuffer.

2010-07-17 - 57fe80f - lavf 52.74.0 - url_fskip()
  Make url_fskip() return an int error code instead of void.

2010-07-11 - 23940f1 - lavc 52.83.0
  Add AVCodecContext.lpc_type and AVCodecContext.lpc_passes fields.
  Add AVLPCType enum.
  Deprecate AVCodecContext.use_lpc.

2010-07-11 - e1d7c88 - lavc 52.82.0 - avsubtitle_free()
  Add a function for free the contents of a AVSubtitle generated by
  avcodec_decode_subtitle.

2010-07-11 - b91d08f - lavu 50.22.0 - bswap.h and intreadwrite.h
  Make the bswap.h and intreadwrite.h API public.

2010-07-08 - ce1cd1c - lavu 50.21.0 - pixdesc.h
  Rename read/write_line() to av_read/write_image_line().

2010-07-07 - 4d508e4 - lavfi 1.21.0 - avfilter_copy_picref_props()
  Add avfilter_copy_picref_props().

2010-07-03 - 2d525ef - lavc 52.79.0
  Add FF_COMPLIANCE_UNOFFICIAL and change all instances of
  FF_COMPLIANCE_INOFFICIAL to use FF_COMPLIANCE_UNOFFICIAL.

2010-07-02 - 89eec74 - lavu 50.20.0 - lfg.h
  Export av_lfg_init(), av_lfg_get(), av_mlfg_get(), and av_bmg_get() through
  lfg.h.

2010-06-28 - a52e2c3 - lavfi 1.20.1 - av_parse_color()
  Extend av_parse_color() syntax, make it accept an alpha value specifier and
  set the alpha value to 255 by default.

2010-06-22 - 735cf6b - lavf 52.71.0 - URLProtocol.priv_data_size, priv_data_class
  Add priv_data_size and priv_data_class to URLProtocol.

2010-06-22 - ffbb289 - lavf 52.70.0 - url_alloc(), url_connect()
  Add url_alloc() and url_connect().

2010-06-22 - 9b07a2d - lavf 52.69.0 - av_register_protocol2()
  Add av_register_protocol2(), deprecating av_register_protocol().

2010-06-09 - 65db058 - lavu 50.19.0 - av_compare_mod()
  Add av_compare_mod() to libavutil/mathematics.h.

2010-06-05 - 0b99215 - lavu 50.18.0 - eval API
  Make the eval API public.

2010-06-04 - 31878fc - lavu 50.17.0 - AV_BASE64_SIZE
  Add AV_BASE64_SIZE() macro.

2010-06-02 - 7e566bb - lavc 52.73.0 - av_get_codec_tag_string()
  Add av_get_codec_tag_string().

2010-06-01 - 2b99142 - lsws 0.11.0 - convertPalette API
  Add sws_convertPalette8ToPacked32() and sws_convertPalette8ToPacked24().

2010-05-26 - 93ebfee - lavc 52.72.0 - CODEC_CAP_EXPERIMENTAL
  Add CODEC_CAP_EXPERIMENTAL flag.
  NOTE: this was backported to 0.6

2010-05-23 - 9977863 - lavu 50.16.0 - av_get_random_seed()
  Add av_get_random_seed().

2010-05-18 - 796ac23 - lavf 52.63.0 - AVFMT_FLAG_RTP_HINT
  Add AVFMT_FLAG_RTP_HINT as possible value for AVFormatContext.flags.
  NOTE: this was backported to 0.6

2010-05-09 - b6bc205 - lavfi 1.20.0 - AVFilterPicRef
  Add interlaced and top_field_first fields to AVFilterPicRef.

------------------------------8<-------------------------------------
                   0.6 branch was cut here
----------------------------->8--------------------------------------

2010-05-01 - 8e2ee18 - lavf 52.62.0 - probe function
  Add av_probe_input_format2 to API, it allows ignoring probe
  results below given score and returns the actual probe score.

2010-04-01 - 3dd6180 - lavf 52.61.0 - metadata API
  Add a flag for av_metadata_set2() to disable overwriting of
  existing tags.

2010-04-01 - 0fb49b5 - lavc 52.66.0
  Add avcodec_get_edge_width().

2010-03-31 - d103218 - lavc 52.65.0
  Add avcodec_copy_context().

2010-03-31 - 1a70d12 - lavf 52.60.0 - av_match_ext()
  Make av_match_ext() public.

2010-03-31 - 1149150 - lavu 50.14.0 - AVMediaType
  Move AVMediaType enum from libavcodec to libavutil.

2010-03-31 - 72415b2 - lavc 52.64.0 - AVMediaType
  Define AVMediaType enum, and use it instead of enum CodecType, which
  is deprecated and will be dropped at the next major bump.

2010-03-25 - 8795823 - lavu 50.13.0 - av_strerror()
  Implement av_strerror().

2010-03-23 - e1484eb - lavc 52.60.0 - av_dct_init()
  Support DCT-I and DST-I.

2010-03-15 - b8819c8 - lavf 52.56.0 - AVFormatContext.start_time_realtime
  Add AVFormatContext.start_time_realtime field.

2010-03-13 - 5bb5c1d - lavfi 1.18.0 - AVFilterPicRef.pos
  Add AVFilterPicRef.pos field.

2010-03-13 - 60c144f - lavu 50.12.0 - error.h
  Move error code definitions from libavcodec/avcodec.h to
  the new public header libavutil/error.h.

2010-03-07 - c709483 - lavc 52.56.0 - avfft.h
  Add public FFT interface.

2010-03-06 - ac6ef86 - lavu 50.11.0 - av_stristr()
  Add av_stristr().

2010-03-03 - 4b83fc0 - lavu 50.10.0 - av_tree_enumerate()
  Add av_tree_enumerate().

2010-02-07 - b687c1a - lavu 50.9.0 - av_compare_ts()
  Add av_compare_ts().

2010-02-05 - 3f3dc76 - lsws 0.10.0 - sws_getCoefficients()
  Add sws_getCoefficients().

2010-02-01 - ca76a11 - lavf 52.50.0 - metadata API
  Add a list of generic tag names, change 'author' -> 'artist',
  'year' -> 'date'.

2010-01-30 - 80a07f6 - lavu 50.8.0 - av_get_pix_fmt()
  Add av_get_pix_fmt().

2010-01-21 - 01cc47d - lsws 0.9.0 - sws_scale()
  Change constness attributes of sws_scale() parameters.

2010-01-10 - 3fb8e77 - lavfi 1.15.0 - avfilter_graph_config_links()
  Add a log_ctx parameter to avfilter_graph_config_links().

2010-01-07 - 8e9767f - lsws 0.8.0 - sws_isSupported{In,Out}put()
  Add sws_isSupportedInput() and sws_isSupportedOutput() functions.

2010-01-06 - c1d662f - lavfi 1.14.0 - avfilter_add_colorspace()
  Change the avfilter_add_colorspace() signature, make it accept an
  (AVFilterFormats **) rather than an (AVFilterFormats *) as before.

2010-01-03 - 4fd1f18 - lavfi 1.13.0 - avfilter_add_colorspace()
  Add avfilter_add_colorspace().

2010-01-02 - 8eb631f - lavf 52.46.0 - av_match_ext()
  Add av_match_ext(), it should be used in place of match_ext().

2010-01-01 - a1f547b - lavf 52.45.0 - av_guess_format()
  Add av_guess_format(), it should be used in place of guess_format().

2009-12-13 - a181981 - lavf 52.43.0 - metadata API
  Add av_metadata_set2(), AV_METADATA_DONT_STRDUP_KEY and
  AV_METADATA_DONT_STRDUP_VAL.

2009-12-13 - 277c733 - lavu 50.7.0 - avstring.h API
  Add av_d2str().

2009-12-13 - 02b398e - lavc 52.42.0 - AVStream
  Add avg_frame_rate.

2009-12-12 - 3ba69a1 - lavu 50.6.0 - av_bmg_next()
  Introduce the av_bmg_next() function.

2009-12-05 - a13a543 - lavfi 1.12.0 - avfilter_draw_slice()
  Add a slice_dir parameter to avfilter_draw_slice().

2009-11-26 - 4cc3f6a - lavfi 1.11.0 - AVFilter
  Remove the next field from AVFilter, this is not anymore required.

2009-11-25 - 1433c4a - lavfi 1.10.0 - avfilter_next()
  Introduce the avfilter_next() function.

2009-11-25 - 86a60fa - lavfi 1.9.0 - avfilter_register()
  Change the signature of avfilter_register() to make it return an
  int. This is required since now the registration operation may fail.

2009-11-25 - 74a0059 - lavu 50.5.0 - pixdesc.h API
  Make the pixdesc.h API public.

2009-10-27 - 243110f - lavfi 1.5.0 - AVFilter.next
  Add a next field to AVFilter, this is used for simplifying the
  registration and management of the registered filters.

2009-10-23 - cccd292 - lavfi 1.4.1 - AVFilter.description
  Add a description field to AVFilter.

2009-10-19 - 6b5dc05 - lavfi 1.3.0 - avfilter_make_format_list()
  Change the interface of avfilter_make_format_list() from
  avfilter_make_format_list(int n, ...) to
  avfilter_make_format_list(enum PixelFormat *pix_fmts).

2009-10-18 - 0eb4ff9 - lavfi 1.0.0 - avfilter_get_video_buffer()
  Make avfilter_get_video_buffer() recursive and add the w and h
  parameters to it.

2009-10-07 - 46c40e4 - lavfi 0.5.1 - AVFilterPic
  Add w and h fields to AVFilterPic.

2009-06-22 - 92400be - lavf 52.34.1 - AVFormatContext.packet_size
  This is now an unsigned int instead of a signed int.

2009-06-19 - a4276ba - lavc 52.32.0 - AVSubtitle.pts
  Add a pts field to AVSubtitle which gives the subtitle packet pts
  in AV_TIME_BASE. Some subtitle de-/encoders (e.g. XSUB) will
  not work right without this.

2009-06-03 - 8f3f2e0 - lavc 52.30.2 - AV_PKT_FLAG_KEY
  PKT_FLAG_KEY has been deprecated and will be dropped at the next
  major version. Use AV_PKT_FLAG_KEY instead.

2009-06-01 - f988ce6 - lavc 52.30.0 - av_lockmgr_register()
  av_lockmgr_register() can be used to register a callback function
  that lavc (and in the future, libraries that depend on lavc) can use
  to implement mutexes. The application should provide a callback function
  that implements the AV_LOCK_* operations described in avcodec.h.
  When the lock manager is registered, FFmpeg is guaranteed to behave
  correctly in a multi-threaded application.

2009-04-30 - ce1d9c8 - lavc 52.28.0 - av_free_packet()
  av_free_packet() is no longer an inline function. It is now exported.

2009-04-11 - 80d403f - lavc 52.25.0 - deprecate av_destruct_packet_nofree()
  Please use NULL instead. This has been supported since r16506
  (lavf > 52.23.1, lavc > 52.10.0).

2009-04-07 - 7a00bba - lavc 52.23.0 - avcodec_decode_video/audio/subtitle
  The old decoding functions are deprecated, all new code should use the
  new functions avcodec_decode_video2(), avcodec_decode_audio3() and
  avcodec_decode_subtitle2(). These new functions take an AVPacket *pkt
  argument instead of a const uint8_t *buf / int buf_size pair.

2009-04-03 - 7b09db3 - lavu 50.3.0 - av_fifo_space()
  Introduce the av_fifo_space() function.

2009-04-02 - fabd246 - lavc 52.23.0 - AVPacket
  Move AVPacket declaration from libavformat/avformat.h to
  libavcodec/avcodec.h.

2009-03-22 - 6e08ca9 - lavu 50.2.0 - RGB32 pixel formats
  Convert the pixel formats PIX_FMT_ARGB, PIX_FMT_RGBA, PIX_FMT_ABGR,
  PIX_FMT_BGRA, which were defined as macros, into enum PixelFormat values.
  Conversely PIX_FMT_RGB32, PIX_FMT_RGB32_1, PIX_FMT_BGR32 and
  PIX_FMT_BGR32_1 are now macros.
  avcodec_get_pix_fmt() now recognizes the "rgb32" and "bgr32" aliases.
  Re-sort the enum PixelFormat list accordingly.
  This change breaks API/ABI backward compatibility.

2009-03-22 - f82674e - lavu 50.1.0 - PIX_FMT_RGB5X5 endian variants
  Add the enum PixelFormat values:
  PIX_FMT_RGB565BE, PIX_FMT_RGB565LE, PIX_FMT_RGB555BE, PIX_FMT_RGB555LE,
  PIX_FMT_BGR565BE, PIX_FMT_BGR565LE, PIX_FMT_BGR555BE, PIX_FMT_BGR555LE.

2009-03-21 - ee6624e - lavu 50.0.0  - av_random*
  The Mersenne Twister PRNG implemented through the av_random* functions
  was removed. Use the lagged Fibonacci PRNG through the av_lfg* functions
  instead.

2009-03-08 - 41dd680 - lavu 50.0.0  - AVFifoBuffer
  av_fifo_init, av_fifo_read, av_fifo_write and av_fifo_realloc were dropped
  and replaced by av_fifo_alloc, av_fifo_generic_read, av_fifo_generic_write
  and av_fifo_realloc2.
  In addition, the order of the function arguments of av_fifo_generic_read
  was changed to match av_fifo_generic_write.
  The AVFifoBuffer/struct AVFifoBuffer may only be used in an opaque way by
  applications, they may not use sizeof() or directly access members.

2009-03-01 - ec26457 - lavf 52.31.0 - Generic metadata API
  Introduce a new metadata API (see av_metadata_get() and friends).
  The old API is now deprecated and should not be used anymore. This especially
  includes the following structure fields:
    - AVFormatContext.title
    - AVFormatContext.author
    - AVFormatContext.copyright
    - AVFormatContext.comment
    - AVFormatContext.album
    - AVFormatContext.year
    - AVFormatContext.track
    - AVFormatContext.genre
    - AVStream.language
    - AVStream.filename
    - AVProgram.provider_name
    - AVProgram.name
    - AVChapter.title<|MERGE_RESOLUTION|>--- conflicted
+++ resolved
@@ -15,7 +15,9 @@
 
 API changes, most recent first:
 
-<<<<<<< HEAD
+2014-xx-xx - xxxxxxx - lavc 55.57.0 - avcodec.h
+  Add AV_CODEC_PROP_REORDER to mark codecs supporting frame reordering.
+
 2014-07-27 - XXXXXXX - lavc 55.70.100 - avdct.h
   Add AVDCT / avcodec_dct_alloc() / avcodec_dct_init().
 
@@ -26,12 +28,6 @@
   Add av_stream_get_parser()
 
 2014-07-09 - c67690f / a54f03b - lavu 52.92.100 / 53.18.0 - display.h
-=======
-2014-xx-xx - xxxxxxx - lavc 55.57.0 - avcodec.h
-  Add AV_CODEC_PROP_REORDER to mark codecs supporting frame reordering.
-
-2014-07-xx - xxxxxxx - lavu 53.18.0 - display.h
->>>>>>> c5fca017
   Add av_display_matrix_flip() to flip the transformation matrix.
 
 2014-07-09 - 1b58f13 / f6ee61f - lavc 55.69.100 / 55.56.0 - dv_profile.h
