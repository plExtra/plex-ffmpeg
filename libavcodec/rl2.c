--- conflicted
+++ resolved
@@ -142,11 +142,7 @@
     /** parse extra data */
     if(!avctx->extradata || avctx->extradata_size < EXTRADATA1_SIZE){
         av_log(avctx, AV_LOG_ERROR, "invalid extradata size\n");
-<<<<<<< HEAD
-        return AVERROR_INVALIDDATA;
-=======
         return AVERROR(EINVAL);
->>>>>>> 3c6e5a84
     }
 
     /** get frame_offset */
@@ -184,7 +180,6 @@
     const uint8_t *buf = avpkt->data;
     int ret, buf_size = avpkt->size;
     Rl2Context *s = avctx->priv_data;
-    int ret;
 
     if(s->frame.data[0])
         avctx->release_buffer(avctx, &s->frame);
