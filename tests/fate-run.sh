#! /bin/sh

export LC_ALL=C

base=$(dirname $0)
. "${base}/md5.sh"

base64=tests/base64${HOSTEXECSUF}

test="${1#fate-}"
target_samples=$2
target_exec=$3
target_path=$4
command=$5
cmp=${6:-diff}
ref=${7:-"${base}/ref/fate/${test}"}
fuzz=${8:-1}
threads=${9:-1}
thread_type=${10:-frame+slice}
cpuflags=${11:-all}
cmp_shift=${12:-0}
cmp_target=${13:-0}
size_tolerance=${14:-0}
cmp_unit=${15:-2}
gen=${16:-no}
hwaccel=${17:-none}
report_type=${18:-standard}
keep=${19:-0}

outdir="tests/data/fate"
outfile="${outdir}/${test}"
errfile="${outdir}/${test}.err"
cmpfile="${outdir}/${test}.diff"
repfile="${outdir}/${test}.rep"

target_path(){
    test ${1} = ${1#/} && p=${target_path}/
    echo ${p}${1}
}

# $1=value1, $2=value2, $3=threshold
# prints 0 if absolute difference between value1 and value2 is <= threshold
compare(){
    awk "BEGIN { v = $1 - $2; printf ((v < 0 ? -v : v) > $3) }"
}

do_tiny_psnr(){
    psnr=$(tests/tiny_psnr${HOSTEXECSUF} "$1" "$2" $cmp_unit $cmp_shift 0) || return 1
    val=$(expr "$psnr" : ".*$3: *\([0-9.]*\)")
    size1=$(expr "$psnr" : '.*bytes: *\([0-9]*\)')
    size2=$(expr "$psnr" : '.*bytes:[ 0-9]*/ *\([0-9]*\)')
    val_cmp=$(compare $val $cmp_target $fuzz)
    size_cmp=$(compare $size1 $size2 $size_tolerance)
    if [ "$val_cmp" != 0 ] || [ "$size_cmp" != 0 ]; then
        echo "$psnr"
        if [ "$val_cmp" != 0 ]; then
            echo "$3: |$val - $cmp_target| >= $fuzz"
        fi
        if [ "$size_cmp" != 0 ]; then
            echo "size: |$size1 - $size2| >= $size_tolerance"
        fi
        return 1
    fi
}

oneoff(){
    do_tiny_psnr "$1" "$2" MAXDIFF
}

stddev(){
    do_tiny_psnr "$1" "$2" stddev
}

oneline(){
    printf '%s\n' "$1" | diff -u -b - "$2"
}

run(){
    test "${V:-0}" -gt 0 && echo "$target_exec" $target_path/"$@" >&3
    $target_exec $target_path/"$@"
}

runecho(){
    test "${V:-0}" -gt 0 && echo "$target_exec" $target_path/"$@" >&3
    $target_exec $target_path/"$@" >&3
}

probefmt(){
    run ffprobe${PROGSUF}${EXECSUF} -show_entries format=format_name -print_format default=nw=1:nk=1 "$@"
}

probeaudiostream(){
    run ffprobe${PROGSUF}${EXECSUF} -show_entries stream=codec_name,codec_time_base,sample_fmt,channels,channel_layout:side_data "$@"
}

probetags(){
    run ffprobe${PROGSUF}${EXECSUF} -show_entries format_tags "$@"
}

runlocal(){
    test "${V:-0}" -gt 0 && echo ${base}/"$@" ${base} >&3
    ${base}/"$@" ${base}
}

probeframes(){
    run ffprobe${PROGSUF}${EXECSUF} -show_frames "$@"
}

probechapters(){
    run ffprobe${PROGSUF}${EXECSUF} -show_chapters "$@"
}

probegaplessinfo(){
    filename="$1"
    shift
    run ffprobe${PROGSUF}${EXECSUF} -bitexact -select_streams a -show_entries format=start_time,duration:stream=index,start_pts,duration_ts "$filename" "$@"
    pktfile1="${outdir}/${test}.pkts"
    framefile1="${outdir}/${test}.frames"
    cleanfiles="$cleanfiles $pktfile1 $framefile1"
    run ffprobe${PROGSUF}${EXECSUF} -bitexact -select_streams a -of compact -count_packets -show_entries packet=pts,dts,duration,flags:stream=nb_read_packets "$filename" "$@" > "$pktfile1"
    head -n 8 "$pktfile1"
    tail -n 9 "$pktfile1"
    run ffprobe${PROGSUF}${EXECSUF} -bitexact -select_streams a -of compact -count_frames -show_entries frame=pts,pkt_dts,best_effort_timestamp,pkt_duration,nb_samples:stream=nb_read_frames "$filename" "$@" > "$framefile1"
    head -n 8 "$framefile1"
    tail -n 9 "$framefile1"
}

ffmpeg(){
    dec_opts="-hwaccel $hwaccel -threads $threads -thread_type $thread_type"
    ffmpeg_args="-nostdin -nostats -noauto_conversion_filters -cpuflags $cpuflags"
    for arg in $@; do
        [ x${arg} = x-i ] && ffmpeg_args="${ffmpeg_args} ${dec_opts}"
        ffmpeg_args="${ffmpeg_args} ${arg}"
    done
    run ffmpeg${PROGSUF}${EXECSUF} ${ffmpeg_args}
}

ffprobe_demux(){
    filename=$1
    shift
    print_filename=$(basename "$filename")
    run ffprobe${PROGSUF}${EXECSUF} -print_filename "${print_filename}" \
        -of compact -bitexact -show_format -show_streams -show_packets  \
        -show_data_hash CRC32 "$filename" "$@"
}

framecrc(){
    ffmpeg "$@" -bitexact -f framecrc -
}

ffmetadata(){
    ffmpeg "$@" -bitexact -f ffmetadata -
}

framemd5(){
    ffmpeg "$@" -bitexact -f framemd5 -
}

crc(){
    ffmpeg "$@" -f crc -
}

md5pipe(){
    ffmpeg "$@" md5:
}

md5(){
    encfile="${outdir}/${test}.out"
    cleanfiles="$cleanfiles $encfile"
    ffmpeg -y "$@" $(target_path $encfile) || return
    do_md5sum $encfile | awk '{print $1}'
}

pcm(){
    ffmpeg -auto_conversion_filters "$@" -vn -f s16le -
}

fmtstdout(){
    fmt=$1
    shift 1
    ffmpeg -bitexact "$@" -bitexact -f $fmt -
}

enc_dec_pcm(){
    out_fmt=$1
    dec_fmt=$2
    pcm_fmt=$3
    src_file=$(target_path $4)
    shift 4
    encfile="${outdir}/${test}.${out_fmt}"
    cleanfiles=$encfile
    encfile=$(target_path ${encfile})
    ffmpeg -auto_conversion_filters -i $src_file "$@" -f $out_fmt -y ${encfile} || return
    ffmpeg -auto_conversion_filters -bitexact -i ${encfile} -c:a pcm_${pcm_fmt} -fflags +bitexact -f ${dec_fmt} -
}

FLAGS="-flags +bitexact -sws_flags +accurate_rnd+bitexact -fflags +bitexact"
DEC_OPTS="-threads $threads -idct simple $FLAGS"
ENC_OPTS="-threads 1        -idct simple -dct fastint"

enc_dec(){
    src_fmt=$1
    srcfile=$2
    enc_fmt=$3
    enc_opt=$4
    dec_fmt=$5
    dec_opt=$6
    ffprobe_opts=$9
    encfile="${outdir}/${test}.${enc_fmt}"
    decfile="${outdir}/${test}.out.${dec_fmt}"
    cleanfiles="$cleanfiles $decfile"
    test "$7" = -keep || cleanfiles="$cleanfiles $encfile"
    tsrcfile=$(target_path $srcfile)
    tencfile=$(target_path $encfile)
    tdecfile=$(target_path $decfile)
    ffmpeg -auto_conversion_filters -f $src_fmt $DEC_OPTS -i $tsrcfile $ENC_OPTS $enc_opt $FLAGS \
        -f $enc_fmt -y $tencfile || return
    do_md5sum $encfile
    echo $(wc -c $encfile)
    ffmpeg -auto_conversion_filters $8 $DEC_OPTS -i $tencfile $ENC_OPTS $dec_opt $FLAGS \
        -f $dec_fmt -y $tdecfile || return
    do_md5sum $decfile
    tests/tiny_psnr${HOSTEXECSUF} $srcfile $decfile $cmp_unit $cmp_shift
    test -z $ffprobe_opts || \
        run ffprobe${PROGSUF}${EXECSUF} $ffprobe_opts $tencfile || return
}

transcode(){
    src_fmt=$1
    srcfile=$2
    enc_fmt=$3
    enc_opt=$4
    final_decode=$5
    ffprobe_opts=$7
    additional_input=$8
    test -z "$additional_input" || additional_input="$DEC_OPTS $additional_input"
    encfile="${outdir}/${test}.${enc_fmt}"
    test "$6" = -keep || cleanfiles="$cleanfiles $encfile"
    tsrcfile=$(target_path $srcfile)
    tencfile=$(target_path $encfile)
    ffmpeg -f $src_fmt $DEC_OPTS -i $tsrcfile $additional_input \
           $ENC_OPTS $enc_opt $FLAGS -f $enc_fmt -y $tencfile || return
    do_md5sum $encfile
    echo $(wc -c $encfile)
    ffmpeg $DEC_OPTS -i $tencfile $ENC_OPTS $FLAGS $final_decode \
        -f framecrc - || return
    test -z $ffprobe_opts || \
        run ffprobe${PROGSUF}${EXECSUF} $ffprobe_opts $tencfile || return
}

stream_remux(){
    src_fmt=$1
    srcfile=$2
    enc_fmt=$3
    stream_maps=$4
    final_decode=$5
    ffprobe_opts=$7
    encfile="${outdir}/${test}.${enc_fmt}"
    test "$6" = -keep || cleanfiles="$cleanfiles $encfile"
    tsrcfile=$(target_path $srcfile)
    tencfile=$(target_path $encfile)
    ffmpeg -f $src_fmt -i $tsrcfile $stream_maps -codec copy $FLAGS \
        -f $enc_fmt -y $tencfile || return
    ffmpeg $DEC_OPTS -i $tencfile $ENC_OPTS $FLAGS $final_decode \
        -f framecrc - || return
    test -z $ffprobe_opts || \
        run ffprobe${PROGSUF}${EXECSUF} $ffprobe_opts $tencfile || return
}

# FIXME: There is a certain duplication between the avconv-related helper
# functions above and below that should be refactored.
ffmpeg2="$target_exec ${target_path}/ffmpeg${PROGSUF}${EXECSUF}"
raw_src="${target_path}/tests/vsynth1/%02d.pgm"
pcm_src="${target_path}/tests/data/asynth1.sw"
crcfile="tests/data/$test.lavf.crc"
target_crcfile="${target_path}/$crcfile"

[ "${V-0}" -gt 0 ] && echov=echov || echov=:

echov(){
    echo "$@" >&3
}

AVCONV_OPTS="-nostdin -nostats -noauto_conversion_filters -y -cpuflags $cpuflags -filter_threads $threads"
COMMON_OPTS="-flags +bitexact -idct simple -sws_flags +accurate_rnd+bitexact -fflags +bitexact"
DEC_OPTS="$COMMON_OPTS -threads $threads"
ENC_OPTS="$COMMON_OPTS -threads 1 -dct fastint"

run_avconv(){
    $echov $ffmpeg2 $AVCONV_OPTS $*
    $ffmpeg2 $AVCONV_OPTS $*
}

do_avconv(){
    f="$1"
    shift
    set -- $* ${target_path}/$f
    run_avconv $*
    do_md5sum $f
    echo $(wc -c $f)
}

do_avconv_crc(){
    f="$1"
    shift
    run_avconv $* -f crc "$target_crcfile"
    echo "$f $(cat $crcfile)"
}

lavf_audio(){
    t="${test#lavf-}"
    outdir="tests/data/lavf"
    file=${outdir}/lavf.$t
    do_avconv $file -auto_conversion_filters $DEC_OPTS $1 -ar 44100 -f s16le -i $pcm_src "$ENC_OPTS -metadata title=lavftest" -t 1 -qscale 10 $2
    do_avconv_crc $file -auto_conversion_filters $DEC_OPTS $3 -i $target_path/$file
}

lavf_container(){
    t="${test#lavf-}"
    outdir="tests/data/lavf"
    file=${outdir}/lavf.$t
    do_avconv $file -auto_conversion_filters $DEC_OPTS -f image2 -c:v pgmyuv -i $raw_src $DEC_OPTS -ar 44100 -f s16le $1 -i $pcm_src "$ENC_OPTS -metadata title=lavftest" -b:a 64k -t 1 -qscale:v 10 $2
    test "$3" = "disable_crc" ||
        do_avconv_crc $file -auto_conversion_filters $DEC_OPTS -i $target_path/$file $3
}

lavf_container_attach() {          lavf_container "" "$1 -attach ${raw_src%/*}/00.pgm -metadata:s:t mimetype=image/x-portable-greymap"; }
lavf_container_timecode_nodrop() { lavf_container "" "$1 -timecode 02:56:14:13"; }
lavf_container_timecode_drop()   { lavf_container "" "$1 -timecode 02:56:14.13 -r 30000/1001"; }

lavf_container_timecode()
{
    lavf_container_timecode_nodrop "$@"
    lavf_container_timecode_drop "$@"
    lavf_container "" "$1"
}

lavf_container_fate()
{
    t="${test#lavf-fate-}"
    outdir="tests/data/lavf-fate"
    file=${outdir}/lavf.$t
    input="${target_samples}/$1"
    do_avconv $file -auto_conversion_filters $DEC_OPTS $2 -i "$input" "$ENC_OPTS -metadata title=lavftest" -vcodec copy -acodec copy
    do_avconv_crc $file -auto_conversion_filters $DEC_OPTS -i $target_path/$file $3
}

lavf_image(){
<<<<<<< HEAD
    no_file_checksums="$3"
    nb_frames=13
=======
>>>>>>> 3a5df269
    t="${test#lavf-}"
    outdir="tests/data/images/$t"
    mkdir -p "$outdir"
    file=${outdir}/%02d.$t
<<<<<<< HEAD
    if [ "$keep" -lt 1 ]; then
        for i in `seq $nb_frames`; do
            filename=`printf "$file" $i`
            cleanfiles="$cleanfiles $filename"
        done
    fi
    run_avconv $DEC_OPTS -f image2 -c:v pgmyuv -i $raw_src $1 "$ENC_OPTS -metadata title=lavftest" -vf scale -frames $nb_frames -y -qscale 10 $target_path/$file
    if [ -z "$no_file_checksums" ]; then
        do_md5sum ${outdir}/02.$t
        echo $(wc -c ${outdir}/02.$t)
    fi
=======
    run_avconv $DEC_OPTS -f image2 -c:v pgmyuv -i $raw_src $1 "$ENC_OPTS -metadata title=lavftest" -vf scale -frames 13 -y -qscale 10 $target_path/$file
    do_md5sum ${outdir}/02.$t
>>>>>>> 3a5df269
    do_avconv_crc $file -auto_conversion_filters $DEC_OPTS $2 -i $target_path/$file $2
}

lavf_image2pipe(){
    t="${test#lavf-}"
    t="${t%pipe}"
    outdir="tests/data/lavf"
    file=${outdir}/${t}pipe.$t
    do_avconv $file -auto_conversion_filters $DEC_OPTS -f image2 -c:v pgmyuv -i $raw_src -f image2pipe "$ENC_OPTS -metadata title=lavftest" -t 1 -qscale 10
    do_avconv_crc $file -auto_conversion_filters $DEC_OPTS -f image2pipe -i $target_path/$file
}

lavf_video(){
    t="${test#lavf-}"
    outdir="tests/data/lavf"
    file=${outdir}/lavf.$t
    do_avconv $file -auto_conversion_filters $DEC_OPTS -f image2 -c:v pgmyuv -i $raw_src "$ENC_OPTS -metadata title=lavftest" -t 1 -qscale 10 $1 $2
    do_avconv_crc $file -auto_conversion_filters $DEC_OPTS -i $target_path/$file $1
}

refcmp_metadata(){
    refcmp=$1
    pixfmt=$2
    fuzz=${3:-0.001}
    ffmpeg $FLAGS $ENC_OPTS \
        -lavfi "testsrc2=size=300x200:rate=1:duration=5,format=${pixfmt},split[ref][tmp];[tmp]avgblur=4[enc];[enc][ref]${refcmp},metadata=print:file=-" \
        -f null /dev/null | awk -v ref=${ref} -v fuzz=${fuzz} -f ${base}/refcmp-metadata.awk -
}

pixfmt_conversion(){
    conversion="${test#pixfmt-}"
    outdir="tests/data/pixfmt"
    raw_dst="$outdir/$conversion.out.yuv"
    file=${outdir}/${conversion}.yuv
    run_avconv $DEC_OPTS -r 1 -f image2 -c:v pgmyuv -i $raw_src \
               $ENC_OPTS -f rawvideo -t 1 -s 352x288 -pix_fmt $conversion $target_path/$raw_dst
    do_avconv $file $DEC_OPTS -f rawvideo -s 352x288 -pix_fmt $conversion -i $target_path/$raw_dst \
              $ENC_OPTS -f rawvideo -s 352x288 -pix_fmt yuv444p
}

video_filter(){
    filters=$1
    shift
    label=${test#filter-}
    raw_src="${target_path}/tests/vsynth1/%02d.pgm"
    printf '%-20s' $label
    ffmpeg $DEC_OPTS -f image2 -vcodec pgmyuv -i $raw_src \
        $FLAGS $ENC_OPTS -vf "$filters" -vcodec rawvideo -frames:v 5 $* -f nut md5:
}

pixfmts(){
    filter=${test#filter-pixfmts-}
    filter=${filter%_*}
    filter_args=$1
    prefilter_chain=$2
    nframes=${3:-1}

    showfiltfmts="$target_exec $target_path/libavfilter/tests/filtfmts${EXECSUF}"
    scale_exclude_fmts=${outfile}_scale_exclude_fmts
    scale_in_fmts=${outfile}_scale_in_fmts
    scale_out_fmts=${outfile}_scale_out_fmts
    in_fmts=${outfile}_in_fmts

    # exclude pixel formats which are not supported as input
    $showfiltfmts scale | awk -F '[ \r]' '/^INPUT/{ fmt=substr($3, 5); print fmt }' | sort >$scale_in_fmts
    $showfiltfmts scale | awk -F '[ \r]' '/^OUTPUT/{ fmt=substr($3, 5); print fmt }' | sort >$scale_out_fmts
    comm -12 $scale_in_fmts $scale_out_fmts >$scale_exclude_fmts

    $showfiltfmts $filter | awk -F '[ \r]' '/^INPUT/{ fmt=substr($3, 5); print fmt }' | sort >$in_fmts
    pix_fmts=$(comm -12 $scale_exclude_fmts $in_fmts)

    outertest=$test
    for pix_fmt in $pix_fmts; do
        test=$pix_fmt
        video_filter "${prefilter_chain}scale,format=$pix_fmt,$filter=$filter_args" -pix_fmt $pix_fmt -frames:v $nframes
    done

    rm $in_fmts $scale_in_fmts $scale_out_fmts $scale_exclude_fmts
    test=$outertest
}

gapless(){
    sample=$(target_path $1)
    extra_args=$2

    decfile1="${outdir}/${test}.out-1"
    decfile2="${outdir}/${test}.out-2"
    decfile3="${outdir}/${test}.out-3"
    cleanfiles="$cleanfiles $decfile1 $decfile2 $decfile3"

    # test packet data
    ffmpeg -auto_conversion_filters $extra_args -i "$sample" -bitexact -c:a copy -f framecrc -y $(target_path $decfile1)
    do_md5sum $decfile1
    # test decoded (and cut) data
    ffmpeg -auto_conversion_filters $extra_args -i "$sample" -bitexact -f wav md5:
    # the same as above again, with seeking to the start
    ffmpeg -auto_conversion_filters $extra_args -ss 0 -seek_timestamp 1 -i "$sample" -bitexact -c:a copy -f framecrc -y $(target_path $decfile2)
    do_md5sum $decfile2
    ffmpeg -auto_conversion_filters $extra_args -ss 0 -seek_timestamp 1 -i "$sample" -bitexact -f wav md5:
    # test packet data, with seeking to a specific position
    ffmpeg -auto_conversion_filters $extra_args -ss 5 -seek_timestamp 1 -i "$sample" -bitexact -c:a copy -f framecrc -y $(target_path $decfile3)
    do_md5sum $decfile3
}

gaplessenc(){
    sample=$(target_path $1)
    format=$2
    codec=$3

    file1="${outdir}/${test}.out-1"
    cleanfiles="$cleanfiles $file1"

    # test data after reencoding
    ffmpeg -i "$sample" -bitexact -map 0:a -c:a $codec -af aresample -f $format -y "$(target_path "$file1")"
    probegaplessinfo "$(target_path "$file1")"
}

audio_match(){
    sample=$(target_path $1)
    trefile=$2
    extra_args=$3

    decfile="${outdir}/${test}.wav"
    cleanfiles="$cleanfiles $decfile"

    ffmpeg -auto_conversion_filters -i "$sample" -bitexact $extra_args -y $(target_path $decfile)
    tests/audiomatch${HOSTEXECSUF} $decfile $trefile
}

concat(){
    template=$1
    sample=$2
    mode=$3
    extra_args=$4

    concatfile="${outdir}/${test}.ffconcat"
    packetfile="${outdir}/${test}.ffprobe"
    cleanfiles="$concatfile $packetfile"

    awk "{gsub(/%SRCFILE%/, \"$sample\"); print}" $template > $concatfile

    if [ "$mode" = "md5" ]; then
        run ffprobe${PROGSUF}${EXECSUF} -bitexact -show_streams -show_packets -safe 0 $extra_args $(target_path $concatfile) | tr -d '\r' > $packetfile
        do_md5sum $packetfile
    else
        run ffprobe${PROGSUF}${EXECSUF} -bitexact -show_streams -show_packets -of compact=p=0:nk=1 -safe 0 $extra_args $(target_path $concatfile)
    fi
}

venc_data(){
    file=$1
    stream=$2
    frames=$3
    run tools/venc_data_dump${EXECSUF} ${file} ${stream} ${frames} ${threads} ${thread_type}
}

null(){
    :
}

# Disable globbing: command arguments may contain globbing characters and
# must be kept verbatim
set -f

exec 3>&2
eval $command >"$outfile" 2>$errfile
err=$?

if [ $err -gt 128 ]; then
    sig=$(kill -l $err 2>/dev/null)
    test "${sig}" = "${sig%[!A-Za-z]*}" || unset sig
fi

if test -e "$ref" || test $cmp = "oneline" || test $cmp = "null" || test $cmp = "grep" ; then
    case $cmp in
        diff)   diff -u -b "$ref" "$outfile"            >$cmpfile ;;
        rawdiff)diff -u    "$ref" "$outfile"            >$cmpfile ;;
        oneoff) oneoff     "$ref" "$outfile"            >$cmpfile ;;
        stddev) stddev     "$ref" "$outfile"            >$cmpfile ;;
        oneline)oneline    "$ref" "$outfile"            >$cmpfile ;;
        grep)   grep       "$ref" "$errfile"            >$cmpfile ;;
        null)   cat               "$outfile"            >$cmpfile ;;
    esac
    cmperr=$?
    test $err = 0 && err=$cmperr
    if [ "$report_type" = "ignore" ]; then
        test $err = 0 || echo "IGNORE\t${test}" && err=0 && unset sig
    else
        test $err = 0 || cat $cmpfile
    fi
else
    echo "reference file '$ref' not found"
    err=1
fi

if [ $err -eq 0 ] && test $report_type = "standard" ; then
    unset cmpo erro
else
    cmpo="$($base64 <$cmpfile)"
    erro="$($base64 <$errfile)"
fi
echo "${test}:${sig:-$err}:$cmpo:$erro" >$repfile

if test $err != 0 && test $gen != "no" ; then
    echo "GEN     $ref"
    cp -f "$outfile" "$ref"
    err=$?
fi

if test $err = 0; then
    if test $keep = 0; then
        rm -f $outfile $errfile $cmpfile $cleanfiles
    fi
elif test $gen = "no"; then
    echo "Test $test failed. Look at $errfile for details."
    test "${V:-0}" -gt 0 && cat $errfile
else
    echo "Updating reference failed, possibly no output file was generated."
fi
exit $err<|MERGE_RESOLUTION|>--- conflicted
+++ resolved
@@ -346,16 +346,12 @@
 }
 
 lavf_image(){
-<<<<<<< HEAD
     no_file_checksums="$3"
     nb_frames=13
-=======
->>>>>>> 3a5df269
     t="${test#lavf-}"
     outdir="tests/data/images/$t"
     mkdir -p "$outdir"
     file=${outdir}/%02d.$t
-<<<<<<< HEAD
     if [ "$keep" -lt 1 ]; then
         for i in `seq $nb_frames`; do
             filename=`printf "$file" $i`
@@ -367,10 +363,6 @@
         do_md5sum ${outdir}/02.$t
         echo $(wc -c ${outdir}/02.$t)
     fi
-=======
-    run_avconv $DEC_OPTS -f image2 -c:v pgmyuv -i $raw_src $1 "$ENC_OPTS -metadata title=lavftest" -vf scale -frames 13 -y -qscale 10 $target_path/$file
-    do_md5sum ${outdir}/02.$t
->>>>>>> 3a5df269
     do_avconv_crc $file -auto_conversion_filters $DEC_OPTS $2 -i $target_path/$file $2
 }
 
