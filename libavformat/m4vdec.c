--- conflicted
+++ resolved
@@ -31,37 +31,20 @@
     int VO = 0, VOL = 0, VOP = 0, VISO = 0, res = 0;
     int i;
 
-<<<<<<< HEAD
-    for(i=0; i<probe_packet->buf_size; i++){
-        temp_buffer = (temp_buffer<<8) + probe_packet->buf[i];
+    for (i = 0; i < probe_packet->buf_size; i++) {
+        temp_buffer = (temp_buffer << 8) + probe_packet->buf[i];
         if (temp_buffer & 0xfffffe00)
             continue;
         if (temp_buffer < 2)
-            continue;
-
-        if (temp_buffer == VOP_START_CODE)                         VOP++;
-        else if (temp_buffer == VISUAL_OBJECT_START_CODE)          VISO++;
-        else if (temp_buffer >= 0x100 && temp_buffer < 0x120)      VO++;
-        else if (temp_buffer >= 0x120 && temp_buffer < 0x130)      VOL++;
-        else if (   !(0x1AF < temp_buffer && temp_buffer < 0x1B7)
-                 && !(0x1B9 < temp_buffer && temp_buffer < 0x1C4)) res++;
-    }
-
-    if (VOP >= VISO && VOP >= VOL && VO >= VOL && VOL > 0 && res==0)
-        return VOP+VO > 4 ? AVPROBE_SCORE_EXTENSION : AVPROBE_SCORE_EXTENSION/2;
-=======
-    for (i = 0; i < probe_packet->buf_size; i++) {
-        temp_buffer = (temp_buffer << 8) + probe_packet->buf[i];
-        if ((temp_buffer & 0xffffff00) != 0x100)
             continue;
 
         if (temp_buffer == VOP_START_CODE)
             VOP++;
         else if (temp_buffer == VISUAL_OBJECT_START_CODE)
             VISO++;
-        else if (temp_buffer < 0x120)
+        else if (temp_buffer >= 0x100 && temp_buffer < 0x120)
             VO++;
-        else if (temp_buffer < 0x130)
+        else if (temp_buffer >= 0x120 && temp_buffer < 0x130)
             VOL++;
         else if (!(0x1AF < temp_buffer && temp_buffer < 0x1B7) &&
                  !(0x1B9 < temp_buffer && temp_buffer < 0x1C4))
@@ -69,8 +52,7 @@
     }
 
     if (VOP >= VISO && VOP >= VOL && VO >= VOL && VOL > 0 && res == 0)
-        return AVPROBE_SCORE_EXTENSION;
->>>>>>> 4620affa
+        return VOP+VO > 4 ? AVPROBE_SCORE_EXTENSION : AVPROBE_SCORE_EXTENSION/2;
     return 0;
 }
 
