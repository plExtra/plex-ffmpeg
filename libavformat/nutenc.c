--- conflicted
+++ resolved
@@ -1118,14 +1118,8 @@
             frame_code  = i;
         }
     }
-<<<<<<< HEAD
     av_assert0(frame_code != -1);
-=======
-
-    if (frame_code < 0)
-        return AVERROR_BUG;
-
->>>>>>> b69183f6
+
     fc           = &nut->frame_code[frame_code];
     flags        = fc->flags;
     needed_flags = get_needed_flags(nut, nus, fc, pkt);
