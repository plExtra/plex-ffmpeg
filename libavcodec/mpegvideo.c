/*
 * The simplest mpeg encoder (well, it was the simplest!)
 * Copyright (c) 2000,2001 Fabrice Bellard
 * Copyright (c) 2002-2004 Michael Niedermayer <michaelni@gmx.at>
 *
 * 4MV & hq & B-frame encoding stuff by Michael Niedermayer <michaelni@gmx.at>
 *
 * This file is part of FFmpeg.
 *
 * FFmpeg is free software; you can redistribute it and/or
 * modify it under the terms of the GNU Lesser General Public
 * License as published by the Free Software Foundation; either
 * version 2.1 of the License, or (at your option) any later version.
 *
 * FFmpeg is distributed in the hope that it will be useful,
 * but WITHOUT ANY WARRANTY; without even the implied warranty of
 * MERCHANTABILITY or FITNESS FOR A PARTICULAR PURPOSE.  See the GNU
 * Lesser General Public License for more details.
 *
 * You should have received a copy of the GNU Lesser General Public
 * License along with FFmpeg; if not, write to the Free Software
 * Foundation, Inc., 51 Franklin Street, Fifth Floor, Boston, MA 02110-1301 USA
 */

/**
 * @file
 * The simplest mpeg encoder (well, it was the simplest!).
 */

#include "libavutil/attributes.h"
#include "libavutil/avassert.h"
#include "libavutil/imgutils.h"
#include "libavutil/internal.h"
#include "libavutil/timer.h"
#include "avcodec.h"
#include "blockdsp.h"
#include "h264chroma.h"
#include "idctdsp.h"
#include "internal.h"
#include "mathops.h"
#include "mpegutils.h"
#include "mpegvideo.h"
#include "mjpegenc.h"
#include "msmpeg4.h"
#include "qpeldsp.h"
#include "thread.h"
#include <limits.h>

static const uint8_t ff_default_chroma_qscale_table[32] = {
//   0   1   2   3   4   5   6   7   8   9  10  11  12  13  14  15
     0,  1,  2,  3,  4,  5,  6,  7,  8,  9, 10, 11, 12, 13, 14, 15,
    16, 17, 18, 19, 20, 21, 22, 23, 24, 25, 26, 27, 28, 29, 30, 31
};

const uint8_t ff_mpeg1_dc_scale_table[128] = {
//  0  1  2  3  4  5  6  7  8  9 10 11 12 13 14 15
    8, 8, 8, 8, 8, 8, 8, 8, 8, 8, 8, 8, 8, 8, 8, 8,
    8, 8, 8, 8, 8, 8, 8, 8, 8, 8, 8, 8, 8, 8, 8, 8,
    8, 8, 8, 8, 8, 8, 8, 8, 8, 8, 8, 8, 8, 8, 8, 8,
    8, 8, 8, 8, 8, 8, 8, 8, 8, 8, 8, 8, 8, 8, 8, 8,
    8, 8, 8, 8, 8, 8, 8, 8, 8, 8, 8, 8, 8, 8, 8, 8,
    8, 8, 8, 8, 8, 8, 8, 8, 8, 8, 8, 8, 8, 8, 8, 8,
    8, 8, 8, 8, 8, 8, 8, 8, 8, 8, 8, 8, 8, 8, 8, 8,
    8, 8, 8, 8, 8, 8, 8, 8, 8, 8, 8, 8, 8, 8, 8, 8,
};

static const uint8_t mpeg2_dc_scale_table1[128] = {
//  0  1  2  3  4  5  6  7  8  9 10 11 12 13 14 15
    4, 4, 4, 4, 4, 4, 4, 4, 4, 4, 4, 4, 4, 4, 4, 4,
    4, 4, 4, 4, 4, 4, 4, 4, 4, 4, 4, 4, 4, 4, 4, 4,
    4, 4, 4, 4, 4, 4, 4, 4, 4, 4, 4, 4, 4, 4, 4, 4,
    4, 4, 4, 4, 4, 4, 4, 4, 4, 4, 4, 4, 4, 4, 4, 4,
    4, 4, 4, 4, 4, 4, 4, 4, 4, 4, 4, 4, 4, 4, 4, 4,
    4, 4, 4, 4, 4, 4, 4, 4, 4, 4, 4, 4, 4, 4, 4, 4,
    4, 4, 4, 4, 4, 4, 4, 4, 4, 4, 4, 4, 4, 4, 4, 4,
    4, 4, 4, 4, 4, 4, 4, 4, 4, 4, 4, 4, 4, 4, 4, 4,
};

static const uint8_t mpeg2_dc_scale_table2[128] = {
//  0  1  2  3  4  5  6  7  8  9 10 11 12 13 14 15
    2, 2, 2, 2, 2, 2, 2, 2, 2, 2, 2, 2, 2, 2, 2, 2,
    2, 2, 2, 2, 2, 2, 2, 2, 2, 2, 2, 2, 2, 2, 2, 2,
    2, 2, 2, 2, 2, 2, 2, 2, 2, 2, 2, 2, 2, 2, 2, 2,
    2, 2, 2, 2, 2, 2, 2, 2, 2, 2, 2, 2, 2, 2, 2, 2,
    2, 2, 2, 2, 2, 2, 2, 2, 2, 2, 2, 2, 2, 2, 2, 2,
    2, 2, 2, 2, 2, 2, 2, 2, 2, 2, 2, 2, 2, 2, 2, 2,
    2, 2, 2, 2, 2, 2, 2, 2, 2, 2, 2, 2, 2, 2, 2, 2,
    2, 2, 2, 2, 2, 2, 2, 2, 2, 2, 2, 2, 2, 2, 2, 2,
};

static const uint8_t mpeg2_dc_scale_table3[128] = {
//  0  1  2  3  4  5  6  7  8  9 10 11 12 13 14 15
    1, 1, 1, 1, 1, 1, 1, 1, 1, 1, 1, 1, 1, 1, 1, 1,
    1, 1, 1, 1, 1, 1, 1, 1, 1, 1, 1, 1, 1, 1, 1, 1,
    1, 1, 1, 1, 1, 1, 1, 1, 1, 1, 1, 1, 1, 1, 1, 1,
    1, 1, 1, 1, 1, 1, 1, 1, 1, 1, 1, 1, 1, 1, 1, 1,
    1, 1, 1, 1, 1, 1, 1, 1, 1, 1, 1, 1, 1, 1, 1, 1,
    1, 1, 1, 1, 1, 1, 1, 1, 1, 1, 1, 1, 1, 1, 1, 1,
    1, 1, 1, 1, 1, 1, 1, 1, 1, 1, 1, 1, 1, 1, 1, 1,
    1, 1, 1, 1, 1, 1, 1, 1, 1, 1, 1, 1, 1, 1, 1, 1,
};

const uint8_t *const ff_mpeg2_dc_scale_table[4] = {
    ff_mpeg1_dc_scale_table,
    mpeg2_dc_scale_table1,
    mpeg2_dc_scale_table2,
    mpeg2_dc_scale_table3,
};

const uint8_t ff_alternate_horizontal_scan[64] = {
     0,  1,  2,  3,  8,  9, 16, 17,
    10, 11,  4,  5,  6,  7, 15, 14,
    13, 12, 19, 18, 24, 25, 32, 33,
    26, 27, 20, 21, 22, 23, 28, 29,
    30, 31, 34, 35, 40, 41, 48, 49,
    42, 43, 36, 37, 38, 39, 44, 45,
    46, 47, 50, 51, 56, 57, 58, 59,
    52, 53, 54, 55, 60, 61, 62, 63,
};

const uint8_t ff_alternate_vertical_scan[64] = {
     0,  8, 16, 24,  1,  9,  2, 10,
    17, 25, 32, 40, 48, 56, 57, 49,
    41, 33, 26, 18,  3, 11,  4, 12,
    19, 27, 34, 42, 50, 58, 35, 43,
    51, 59, 20, 28,  5, 13,  6, 14,
    21, 29, 36, 44, 52, 60, 37, 45,
    53, 61, 22, 30,  7, 15, 23, 31,
    38, 46, 54, 62, 39, 47, 55, 63,
};

static void dct_unquantize_mpeg1_intra_c(MpegEncContext *s,
                                   int16_t *block, int n, int qscale)
{
    int i, level, nCoeffs;
    const uint16_t *quant_matrix;

    nCoeffs= s->block_last_index[n];

    block[0] *= n < 4 ? s->y_dc_scale : s->c_dc_scale;
    /* XXX: only mpeg1 */
    quant_matrix = s->intra_matrix;
    for(i=1;i<=nCoeffs;i++) {
        int j= s->intra_scantable.permutated[i];
        level = block[j];
        if (level) {
            if (level < 0) {
                level = -level;
                level = (int)(level * qscale * quant_matrix[j]) >> 3;
                level = (level - 1) | 1;
                level = -level;
            } else {
                level = (int)(level * qscale * quant_matrix[j]) >> 3;
                level = (level - 1) | 1;
            }
            block[j] = level;
        }
    }
}

static void dct_unquantize_mpeg1_inter_c(MpegEncContext *s,
                                   int16_t *block, int n, int qscale)
{
    int i, level, nCoeffs;
    const uint16_t *quant_matrix;

    nCoeffs= s->block_last_index[n];

    quant_matrix = s->inter_matrix;
    for(i=0; i<=nCoeffs; i++) {
        int j= s->intra_scantable.permutated[i];
        level = block[j];
        if (level) {
            if (level < 0) {
                level = -level;
                level = (((level << 1) + 1) * qscale *
                         ((int) (quant_matrix[j]))) >> 4;
                level = (level - 1) | 1;
                level = -level;
            } else {
                level = (((level << 1) + 1) * qscale *
                         ((int) (quant_matrix[j]))) >> 4;
                level = (level - 1) | 1;
            }
            block[j] = level;
        }
    }
}

static void dct_unquantize_mpeg2_intra_c(MpegEncContext *s,
                                   int16_t *block, int n, int qscale)
{
    int i, level, nCoeffs;
    const uint16_t *quant_matrix;

    if(s->alternate_scan) nCoeffs= 63;
    else nCoeffs= s->block_last_index[n];

    block[0] *= n < 4 ? s->y_dc_scale : s->c_dc_scale;
    quant_matrix = s->intra_matrix;
    for(i=1;i<=nCoeffs;i++) {
        int j= s->intra_scantable.permutated[i];
        level = block[j];
        if (level) {
            if (level < 0) {
                level = -level;
                level = (int)(level * qscale * quant_matrix[j]) >> 3;
                level = -level;
            } else {
                level = (int)(level * qscale * quant_matrix[j]) >> 3;
            }
            block[j] = level;
        }
    }
}

static void dct_unquantize_mpeg2_intra_bitexact(MpegEncContext *s,
                                   int16_t *block, int n, int qscale)
{
    int i, level, nCoeffs;
    const uint16_t *quant_matrix;
    int sum=-1;

    if(s->alternate_scan) nCoeffs= 63;
    else nCoeffs= s->block_last_index[n];

    block[0] *= n < 4 ? s->y_dc_scale : s->c_dc_scale;
    sum += block[0];
    quant_matrix = s->intra_matrix;
    for(i=1;i<=nCoeffs;i++) {
        int j= s->intra_scantable.permutated[i];
        level = block[j];
        if (level) {
            if (level < 0) {
                level = -level;
                level = (int)(level * qscale * quant_matrix[j]) >> 3;
                level = -level;
            } else {
                level = (int)(level * qscale * quant_matrix[j]) >> 3;
            }
            block[j] = level;
            sum+=level;
        }
    }
    block[63]^=sum&1;
}

static void dct_unquantize_mpeg2_inter_c(MpegEncContext *s,
                                   int16_t *block, int n, int qscale)
{
    int i, level, nCoeffs;
    const uint16_t *quant_matrix;
    int sum=-1;

    if(s->alternate_scan) nCoeffs= 63;
    else nCoeffs= s->block_last_index[n];

    quant_matrix = s->inter_matrix;
    for(i=0; i<=nCoeffs; i++) {
        int j= s->intra_scantable.permutated[i];
        level = block[j];
        if (level) {
            if (level < 0) {
                level = -level;
                level = (((level << 1) + 1) * qscale *
                         ((int) (quant_matrix[j]))) >> 4;
                level = -level;
            } else {
                level = (((level << 1) + 1) * qscale *
                         ((int) (quant_matrix[j]))) >> 4;
            }
            block[j] = level;
            sum+=level;
        }
    }
    block[63]^=sum&1;
}

static void dct_unquantize_h263_intra_c(MpegEncContext *s,
                                  int16_t *block, int n, int qscale)
{
    int i, level, qmul, qadd;
    int nCoeffs;

    av_assert2(s->block_last_index[n]>=0 || s->h263_aic);

    qmul = qscale << 1;

    if (!s->h263_aic) {
        block[0] *= n < 4 ? s->y_dc_scale : s->c_dc_scale;
        qadd = (qscale - 1) | 1;
    }else{
        qadd = 0;
    }
    if(s->ac_pred)
        nCoeffs=63;
    else
        nCoeffs= s->inter_scantable.raster_end[ s->block_last_index[n] ];

    for(i=1; i<=nCoeffs; i++) {
        level = block[i];
        if (level) {
            if (level < 0) {
                level = level * qmul - qadd;
            } else {
                level = level * qmul + qadd;
            }
            block[i] = level;
        }
    }
}

static void dct_unquantize_h263_inter_c(MpegEncContext *s,
                                  int16_t *block, int n, int qscale)
{
    int i, level, qmul, qadd;
    int nCoeffs;

    av_assert2(s->block_last_index[n]>=0);

    qadd = (qscale - 1) | 1;
    qmul = qscale << 1;

    nCoeffs= s->inter_scantable.raster_end[ s->block_last_index[n] ];

    for(i=0; i<=nCoeffs; i++) {
        level = block[i];
        if (level) {
            if (level < 0) {
                level = level * qmul - qadd;
            } else {
                level = level * qmul + qadd;
            }
            block[i] = level;
        }
    }
}

static void mpeg_er_decode_mb(void *opaque, int ref, int mv_dir, int mv_type,
                              int (*mv)[2][4][2],
                              int mb_x, int mb_y, int mb_intra, int mb_skipped)
{
    MpegEncContext *s = opaque;

    s->mv_dir     = mv_dir;
    s->mv_type    = mv_type;
    s->mb_intra   = mb_intra;
    s->mb_skipped = mb_skipped;
    s->mb_x       = mb_x;
    s->mb_y       = mb_y;
    memcpy(s->mv, mv, sizeof(*mv));

    ff_init_block_index(s);
    ff_update_block_index(s);

    s->bdsp.clear_blocks(s->block[0]);

    s->dest[0] = s->current_picture.f->data[0] + (s->mb_y *  16                       * s->linesize)   + s->mb_x *  16;
    s->dest[1] = s->current_picture.f->data[1] + (s->mb_y * (16 >> s->chroma_y_shift) * s->uvlinesize) + s->mb_x * (16 >> s->chroma_x_shift);
    s->dest[2] = s->current_picture.f->data[2] + (s->mb_y * (16 >> s->chroma_y_shift) * s->uvlinesize) + s->mb_x * (16 >> s->chroma_x_shift);

<<<<<<< HEAD
    if (ref)
        av_log(s->avctx, AV_LOG_DEBUG, "Interlaced error concealment is not fully implemented\n");
    ff_MPV_decode_mb(s, s->block);
=======
    assert(ref == 0);
    ff_mpv_decode_mb(s, s->block);
>>>>>>> 835f798c
}

static void gray16(uint8_t *dst, const uint8_t *src, ptrdiff_t linesize, int h)
{
    while(h--)
        memset(dst + h*linesize, 128, 16);
}

static void gray8(uint8_t *dst, const uint8_t *src, ptrdiff_t linesize, int h)
{
    while(h--)
        memset(dst + h*linesize, 128, 8);
}

/* init common dct for both encoder and decoder */
static av_cold int dct_init(MpegEncContext *s)
{
    ff_blockdsp_init(&s->bdsp, s->avctx);
    ff_h264chroma_init(&s->h264chroma, 8); //for lowres
    ff_hpeldsp_init(&s->hdsp, s->avctx->flags);
    ff_me_cmp_init(&s->mecc, s->avctx);
    ff_mpegvideodsp_init(&s->mdsp);
    ff_videodsp_init(&s->vdsp, s->avctx->bits_per_raw_sample);

    if (s->avctx->debug & FF_DEBUG_NOMC) {
        int i;
        for (i=0; i<4; i++) {
            s->hdsp.avg_pixels_tab[0][i] = gray16;
            s->hdsp.put_pixels_tab[0][i] = gray16;
            s->hdsp.put_no_rnd_pixels_tab[0][i] = gray16;

            s->hdsp.avg_pixels_tab[1][i] = gray8;
            s->hdsp.put_pixels_tab[1][i] = gray8;
            s->hdsp.put_no_rnd_pixels_tab[1][i] = gray8;
        }
    }

    s->dct_unquantize_h263_intra = dct_unquantize_h263_intra_c;
    s->dct_unquantize_h263_inter = dct_unquantize_h263_inter_c;
    s->dct_unquantize_mpeg1_intra = dct_unquantize_mpeg1_intra_c;
    s->dct_unquantize_mpeg1_inter = dct_unquantize_mpeg1_inter_c;
    s->dct_unquantize_mpeg2_intra = dct_unquantize_mpeg2_intra_c;
    if (s->flags & CODEC_FLAG_BITEXACT)
        s->dct_unquantize_mpeg2_intra = dct_unquantize_mpeg2_intra_bitexact;
    s->dct_unquantize_mpeg2_inter = dct_unquantize_mpeg2_inter_c;

    if (HAVE_INTRINSICS_NEON)
        ff_mpv_common_init_neon(s);

    if (ARCH_ALPHA)
        ff_MPV_common_init_axp(s);
    if (ARCH_ARM)
        ff_mpv_common_init_arm(s);
    if (ARCH_PPC)
        ff_mpv_common_init_ppc(s);
    if (ARCH_X86)
        ff_mpv_common_init_x86(s);

    return 0;
}

av_cold void ff_mpv_idct_init(MpegEncContext *s)
{
    ff_idctdsp_init(&s->idsp, s->avctx);

    /* load & permutate scantables
     * note: only wmv uses different ones
     */
    if (s->alternate_scan) {
        ff_init_scantable(s->idsp.idct_permutation, &s->inter_scantable, ff_alternate_vertical_scan);
        ff_init_scantable(s->idsp.idct_permutation, &s->intra_scantable, ff_alternate_vertical_scan);
    } else {
        ff_init_scantable(s->idsp.idct_permutation, &s->inter_scantable, ff_zigzag_direct);
        ff_init_scantable(s->idsp.idct_permutation, &s->intra_scantable, ff_zigzag_direct);
    }
    ff_init_scantable(s->idsp.idct_permutation, &s->intra_h_scantable, ff_alternate_horizontal_scan);
    ff_init_scantable(s->idsp.idct_permutation, &s->intra_v_scantable, ff_alternate_vertical_scan);
}

static int frame_size_alloc(MpegEncContext *s, int linesize)
{
    int alloc_size = FFALIGN(FFABS(linesize) + 64, 32);

    if (s->avctx->hwaccel || s->avctx->codec->capabilities & CODEC_CAP_HWACCEL_VDPAU)
        return 0;

    if (linesize < 24) {
        av_log(s->avctx, AV_LOG_ERROR, "Image too small, temporary buffers cannot function\n");
        return AVERROR_PATCHWELCOME;
    }

    // edge emu needs blocksize + filter length - 1
    // (= 17x17 for  halfpel / 21x21 for  h264)
    // VC1 computes luma and chroma simultaneously and needs 19X19 + 9x9
    // at uvlinesize. It supports only YUV420 so 24x24 is enough
    // linesize * interlaced * MBsize
    // we also use this buffer for encoding in encode_mb_internal() needig an additional 32 lines
    FF_ALLOCZ_OR_GOTO(s->avctx, s->edge_emu_buffer, alloc_size * 4 * 68,
                      fail);

    FF_ALLOCZ_OR_GOTO(s->avctx, s->me.scratchpad, alloc_size * 4 * 16 * 2,
                      fail)
    s->me.temp         = s->me.scratchpad;
    s->rd_scratchpad   = s->me.scratchpad;
    s->b_scratchpad    = s->me.scratchpad;
    s->obmc_scratchpad = s->me.scratchpad + 16;

    return 0;
fail:
    av_freep(&s->edge_emu_buffer);
    return AVERROR(ENOMEM);
}

/**
 * Allocate a frame buffer
 */
static int alloc_frame_buffer(MpegEncContext *s, Picture *pic)
{
    int edges_needed = av_codec_is_encoder(s->avctx->codec);
    int r, ret;

    pic->tf.f = pic->f;
    if (s->codec_id != AV_CODEC_ID_WMV3IMAGE &&
        s->codec_id != AV_CODEC_ID_VC1IMAGE  &&
        s->codec_id != AV_CODEC_ID_MSS2) {
        if (edges_needed) {
            pic->f->width  = s->avctx->width  + 2 * EDGE_WIDTH;
            pic->f->height = s->avctx->height + 2 * EDGE_WIDTH;
        }

        r = ff_thread_get_buffer(s->avctx, &pic->tf,
                                 pic->reference ? AV_GET_BUFFER_FLAG_REF : 0);
    } else {
        pic->f->width  = s->avctx->width;
        pic->f->height = s->avctx->height;
        pic->f->format = s->avctx->pix_fmt;
        r = avcodec_default_get_buffer2(s->avctx, pic->f, 0);
    }

    if (r < 0 || !pic->f->buf[0]) {
        av_log(s->avctx, AV_LOG_ERROR, "get_buffer() failed (%d %p)\n",
               r, pic->f->data[0]);
        return -1;
    }

    if (edges_needed) {
        int i;
        for (i = 0; pic->f->data[i]; i++) {
            int offset = (EDGE_WIDTH >> (i ? s->chroma_y_shift : 0)) *
                         pic->f->linesize[i] +
                         (EDGE_WIDTH >> (i ? s->chroma_x_shift : 0));
            pic->f->data[i] += offset;
        }
        pic->f->width  = s->avctx->width;
        pic->f->height = s->avctx->height;
    }

    if (s->avctx->hwaccel) {
        assert(!pic->hwaccel_picture_private);
        if (s->avctx->hwaccel->frame_priv_data_size) {
            pic->hwaccel_priv_buf = av_buffer_allocz(s->avctx->hwaccel->frame_priv_data_size);
            if (!pic->hwaccel_priv_buf) {
                av_log(s->avctx, AV_LOG_ERROR, "alloc_frame_buffer() failed (hwaccel private data allocation)\n");
                return -1;
            }
            pic->hwaccel_picture_private = pic->hwaccel_priv_buf->data;
        }
    }

    if (s->linesize && (s->linesize   != pic->f->linesize[0] ||
                        s->uvlinesize != pic->f->linesize[1])) {
        av_log(s->avctx, AV_LOG_ERROR,
               "get_buffer() failed (stride changed)\n");
        ff_mpeg_unref_picture(s, pic);
        return -1;
    }

    if (pic->f->linesize[1] != pic->f->linesize[2]) {
        av_log(s->avctx, AV_LOG_ERROR,
               "get_buffer() failed (uv stride mismatch)\n");
        ff_mpeg_unref_picture(s, pic);
        return -1;
    }

    if (!s->edge_emu_buffer &&
        (ret = frame_size_alloc(s, pic->f->linesize[0])) < 0) {
        av_log(s->avctx, AV_LOG_ERROR,
               "get_buffer() failed to allocate context scratch buffers.\n");
        ff_mpeg_unref_picture(s, pic);
        return ret;
    }

    return 0;
}

void ff_free_picture_tables(Picture *pic)
{
    int i;

    pic->alloc_mb_width  =
    pic->alloc_mb_height = 0;

    av_buffer_unref(&pic->mb_var_buf);
    av_buffer_unref(&pic->mc_mb_var_buf);
    av_buffer_unref(&pic->mb_mean_buf);
    av_buffer_unref(&pic->mbskip_table_buf);
    av_buffer_unref(&pic->qscale_table_buf);
    av_buffer_unref(&pic->mb_type_buf);

    for (i = 0; i < 2; i++) {
        av_buffer_unref(&pic->motion_val_buf[i]);
        av_buffer_unref(&pic->ref_index_buf[i]);
    }
}

static int alloc_picture_tables(MpegEncContext *s, Picture *pic)
{
    const int big_mb_num    = s->mb_stride * (s->mb_height + 1) + 1;
    const int mb_array_size = s->mb_stride * s->mb_height;
    const int b8_array_size = s->b8_stride * s->mb_height * 2;
    int i;


    pic->mbskip_table_buf = av_buffer_allocz(mb_array_size + 2);
    pic->qscale_table_buf = av_buffer_allocz(big_mb_num + s->mb_stride);
    pic->mb_type_buf      = av_buffer_allocz((big_mb_num + s->mb_stride) *
                                             sizeof(uint32_t));
    if (!pic->mbskip_table_buf || !pic->qscale_table_buf || !pic->mb_type_buf)
        return AVERROR(ENOMEM);

    if (s->encoding) {
        pic->mb_var_buf    = av_buffer_allocz(mb_array_size * sizeof(int16_t));
        pic->mc_mb_var_buf = av_buffer_allocz(mb_array_size * sizeof(int16_t));
        pic->mb_mean_buf   = av_buffer_allocz(mb_array_size);
        if (!pic->mb_var_buf || !pic->mc_mb_var_buf || !pic->mb_mean_buf)
            return AVERROR(ENOMEM);
    }

    if (s->out_format == FMT_H263 || s->encoding || s->avctx->debug_mv) {
        int mv_size        = 2 * (b8_array_size + 4) * sizeof(int16_t);
        int ref_index_size = 4 * mb_array_size;

        for (i = 0; mv_size && i < 2; i++) {
            pic->motion_val_buf[i] = av_buffer_allocz(mv_size);
            pic->ref_index_buf[i]  = av_buffer_allocz(ref_index_size);
            if (!pic->motion_val_buf[i] || !pic->ref_index_buf[i])
                return AVERROR(ENOMEM);
        }
    }

    pic->alloc_mb_width  = s->mb_width;
    pic->alloc_mb_height = s->mb_height;

    return 0;
}

static int make_tables_writable(Picture *pic)
{
    int ret, i;
#define MAKE_WRITABLE(table) \
do {\
    if (pic->table &&\
       (ret = av_buffer_make_writable(&pic->table)) < 0)\
    return ret;\
} while (0)

    MAKE_WRITABLE(mb_var_buf);
    MAKE_WRITABLE(mc_mb_var_buf);
    MAKE_WRITABLE(mb_mean_buf);
    MAKE_WRITABLE(mbskip_table_buf);
    MAKE_WRITABLE(qscale_table_buf);
    MAKE_WRITABLE(mb_type_buf);

    for (i = 0; i < 2; i++) {
        MAKE_WRITABLE(motion_val_buf[i]);
        MAKE_WRITABLE(ref_index_buf[i]);
    }

    return 0;
}

/**
 * Allocate a Picture.
 * The pixels are allocated/set by calling get_buffer() if shared = 0
 */
int ff_alloc_picture(MpegEncContext *s, Picture *pic, int shared)
{
    int i, ret;

    if (pic->qscale_table_buf)
        if (   pic->alloc_mb_width  != s->mb_width
            || pic->alloc_mb_height != s->mb_height)
            ff_free_picture_tables(pic);

    if (shared) {
        av_assert0(pic->f->data[0]);
        pic->shared = 1;
    } else {
        av_assert0(!pic->f->buf[0]);

        if (alloc_frame_buffer(s, pic) < 0)
            return -1;

        s->linesize   = pic->f->linesize[0];
        s->uvlinesize = pic->f->linesize[1];
    }

    if (!pic->qscale_table_buf)
        ret = alloc_picture_tables(s, pic);
    else
        ret = make_tables_writable(pic);
    if (ret < 0)
        goto fail;

    if (s->encoding) {
        pic->mb_var    = (uint16_t*)pic->mb_var_buf->data;
        pic->mc_mb_var = (uint16_t*)pic->mc_mb_var_buf->data;
        pic->mb_mean   = pic->mb_mean_buf->data;
    }

    pic->mbskip_table = pic->mbskip_table_buf->data;
    pic->qscale_table = pic->qscale_table_buf->data + 2 * s->mb_stride + 1;
    pic->mb_type      = (uint32_t*)pic->mb_type_buf->data + 2 * s->mb_stride + 1;

    if (pic->motion_val_buf[0]) {
        for (i = 0; i < 2; i++) {
            pic->motion_val[i] = (int16_t (*)[2])pic->motion_val_buf[i]->data + 4;
            pic->ref_index[i]  = pic->ref_index_buf[i]->data;
        }
    }

    return 0;
fail:
    av_log(s->avctx, AV_LOG_ERROR, "Error allocating a picture.\n");
    ff_mpeg_unref_picture(s, pic);
    ff_free_picture_tables(pic);
    return AVERROR(ENOMEM);
}

/**
 * Deallocate a picture.
 */
void ff_mpeg_unref_picture(MpegEncContext *s, Picture *pic)
{
    int off = offsetof(Picture, mb_mean) + sizeof(pic->mb_mean);

    pic->tf.f = pic->f;
    /* WM Image / Screen codecs allocate internal buffers with different
     * dimensions / colorspaces; ignore user-defined callbacks for these. */
    if (s->codec_id != AV_CODEC_ID_WMV3IMAGE &&
        s->codec_id != AV_CODEC_ID_VC1IMAGE  &&
        s->codec_id != AV_CODEC_ID_MSS2)
        ff_thread_release_buffer(s->avctx, &pic->tf);
    else if (pic->f)
        av_frame_unref(pic->f);

    av_buffer_unref(&pic->hwaccel_priv_buf);

    if (pic->needs_realloc)
        ff_free_picture_tables(pic);

    memset((uint8_t*)pic + off, 0, sizeof(*pic) - off);
}

static int update_picture_tables(Picture *dst, Picture *src)
{
     int i;

#define UPDATE_TABLE(table)\
do {\
    if (src->table &&\
        (!dst->table || dst->table->buffer != src->table->buffer)) {\
        av_buffer_unref(&dst->table);\
        dst->table = av_buffer_ref(src->table);\
        if (!dst->table) {\
            ff_free_picture_tables(dst);\
            return AVERROR(ENOMEM);\
        }\
    }\
} while (0)

    UPDATE_TABLE(mb_var_buf);
    UPDATE_TABLE(mc_mb_var_buf);
    UPDATE_TABLE(mb_mean_buf);
    UPDATE_TABLE(mbskip_table_buf);
    UPDATE_TABLE(qscale_table_buf);
    UPDATE_TABLE(mb_type_buf);
    for (i = 0; i < 2; i++) {
        UPDATE_TABLE(motion_val_buf[i]);
        UPDATE_TABLE(ref_index_buf[i]);
    }

    dst->mb_var        = src->mb_var;
    dst->mc_mb_var     = src->mc_mb_var;
    dst->mb_mean       = src->mb_mean;
    dst->mbskip_table  = src->mbskip_table;
    dst->qscale_table  = src->qscale_table;
    dst->mb_type       = src->mb_type;
    for (i = 0; i < 2; i++) {
        dst->motion_val[i] = src->motion_val[i];
        dst->ref_index[i]  = src->ref_index[i];
    }

    dst->alloc_mb_width  = src->alloc_mb_width;
    dst->alloc_mb_height = src->alloc_mb_height;

    return 0;
}

int ff_mpeg_ref_picture(MpegEncContext *s, Picture *dst, Picture *src)
{
    int ret;

    av_assert0(!dst->f->buf[0]);
    av_assert0(src->f->buf[0]);

    src->tf.f = src->f;
    dst->tf.f = dst->f;
    ret = ff_thread_ref_frame(&dst->tf, &src->tf);
    if (ret < 0)
        goto fail;

    ret = update_picture_tables(dst, src);
    if (ret < 0)
        goto fail;

    if (src->hwaccel_picture_private) {
        dst->hwaccel_priv_buf = av_buffer_ref(src->hwaccel_priv_buf);
        if (!dst->hwaccel_priv_buf)
            goto fail;
        dst->hwaccel_picture_private = dst->hwaccel_priv_buf->data;
    }

    dst->field_picture           = src->field_picture;
    dst->mb_var_sum              = src->mb_var_sum;
    dst->mc_mb_var_sum           = src->mc_mb_var_sum;
    dst->b_frame_score           = src->b_frame_score;
    dst->needs_realloc           = src->needs_realloc;
    dst->reference               = src->reference;
    dst->shared                  = src->shared;

    return 0;
fail:
    ff_mpeg_unref_picture(s, dst);
    return ret;
}

static void exchange_uv(MpegEncContext *s)
{
    int16_t (*tmp)[64];

    tmp           = s->pblocks[4];
    s->pblocks[4] = s->pblocks[5];
    s->pblocks[5] = tmp;
}

static int init_duplicate_context(MpegEncContext *s)
{
    int y_size = s->b8_stride * (2 * s->mb_height + 1);
    int c_size = s->mb_stride * (s->mb_height + 1);
    int yc_size = y_size + 2 * c_size;
    int i;

    if (s->mb_height & 1)
        yc_size += 2*s->b8_stride + 2*s->mb_stride;

    s->edge_emu_buffer =
    s->me.scratchpad   =
    s->me.temp         =
    s->rd_scratchpad   =
    s->b_scratchpad    =
    s->obmc_scratchpad = NULL;

    if (s->encoding) {
        FF_ALLOCZ_OR_GOTO(s->avctx, s->me.map,
                          ME_MAP_SIZE * sizeof(uint32_t), fail)
        FF_ALLOCZ_OR_GOTO(s->avctx, s->me.score_map,
                          ME_MAP_SIZE * sizeof(uint32_t), fail)
        if (s->avctx->noise_reduction) {
            FF_ALLOCZ_OR_GOTO(s->avctx, s->dct_error_sum,
                              2 * 64 * sizeof(int), fail)
        }
    }
    FF_ALLOCZ_OR_GOTO(s->avctx, s->blocks, 64 * 12 * 2 * sizeof(int16_t), fail)
    s->block = s->blocks[0];

    for (i = 0; i < 12; i++) {
        s->pblocks[i] = &s->block[i];
    }
    if (s->avctx->codec_tag == AV_RL32("VCR2"))
        exchange_uv(s);

    if (s->out_format == FMT_H263) {
        /* ac values */
        FF_ALLOCZ_OR_GOTO(s->avctx, s->ac_val_base,
                          yc_size * sizeof(int16_t) * 16, fail);
        s->ac_val[0] = s->ac_val_base + s->b8_stride + 1;
        s->ac_val[1] = s->ac_val_base + y_size + s->mb_stride + 1;
        s->ac_val[2] = s->ac_val[1] + c_size;
    }

    return 0;
fail:
    return -1; // free() through ff_mpv_common_end()
}

static void free_duplicate_context(MpegEncContext *s)
{
    if (s == NULL)
        return;

    av_freep(&s->edge_emu_buffer);
    av_freep(&s->me.scratchpad);
    s->me.temp =
    s->rd_scratchpad =
    s->b_scratchpad =
    s->obmc_scratchpad = NULL;

    av_freep(&s->dct_error_sum);
    av_freep(&s->me.map);
    av_freep(&s->me.score_map);
    av_freep(&s->blocks);
    av_freep(&s->ac_val_base);
    s->block = NULL;
}

static void backup_duplicate_context(MpegEncContext *bak, MpegEncContext *src)
{
#define COPY(a) bak->a = src->a
    COPY(edge_emu_buffer);
    COPY(me.scratchpad);
    COPY(me.temp);
    COPY(rd_scratchpad);
    COPY(b_scratchpad);
    COPY(obmc_scratchpad);
    COPY(me.map);
    COPY(me.score_map);
    COPY(blocks);
    COPY(block);
    COPY(start_mb_y);
    COPY(end_mb_y);
    COPY(me.map_generation);
    COPY(pb);
    COPY(dct_error_sum);
    COPY(dct_count[0]);
    COPY(dct_count[1]);
    COPY(ac_val_base);
    COPY(ac_val[0]);
    COPY(ac_val[1]);
    COPY(ac_val[2]);
#undef COPY
}

int ff_update_duplicate_context(MpegEncContext *dst, MpegEncContext *src)
{
    MpegEncContext bak;
    int i, ret;
    // FIXME copy only needed parts
    // START_TIMER
    backup_duplicate_context(&bak, dst);
    memcpy(dst, src, sizeof(MpegEncContext));
    backup_duplicate_context(dst, &bak);
    for (i = 0; i < 12; i++) {
        dst->pblocks[i] = &dst->block[i];
    }
    if (dst->avctx->codec_tag == AV_RL32("VCR2"))
        exchange_uv(dst);
    if (!dst->edge_emu_buffer &&
        (ret = frame_size_alloc(dst, dst->linesize)) < 0) {
        av_log(dst->avctx, AV_LOG_ERROR, "failed to allocate context "
               "scratch buffers.\n");
        return ret;
    }
    // STOP_TIMER("update_duplicate_context")
    // about 10k cycles / 0.01 sec for  1000frames on 1ghz with 2 threads
    return 0;
}

int ff_mpeg_update_thread_context(AVCodecContext *dst,
                                  const AVCodecContext *src)
{
    int i, ret;
    MpegEncContext *s = dst->priv_data, *s1 = src->priv_data;

    if (dst == src)
        return 0;

    av_assert0(s != s1);

    // FIXME can parameters change on I-frames?
    // in that case dst may need a reinit
    if (!s->context_initialized) {
        memcpy(s, s1, sizeof(MpegEncContext));

        s->avctx                 = dst;
        s->bitstream_buffer      = NULL;
        s->bitstream_buffer_size = s->allocated_bitstream_buffer_size = 0;

<<<<<<< HEAD
        if (s1->context_initialized){
//             s->picture_range_start  += MAX_PICTURE_COUNT;
//             s->picture_range_end    += MAX_PICTURE_COUNT;
            ff_mpv_idct_init(s);
            if((ret = ff_MPV_common_init(s)) < 0){
                memset(s, 0, sizeof(MpegEncContext));
                s->avctx = dst;
                return ret;
            }
        }
=======
        ff_mpv_idct_init(s);
        ff_mpv_common_init(s);
>>>>>>> 835f798c
    }

    if (s->height != s1->height || s->width != s1->width || s->context_reinit) {
        s->context_reinit = 0;
        s->height = s1->height;
        s->width  = s1->width;
<<<<<<< HEAD
        if ((ret = ff_MPV_common_frame_size_change(s)) < 0)
            return ret;
=======
        if ((err = ff_mpv_common_frame_size_change(s)) < 0)
            return err;
>>>>>>> 835f798c
    }

    s->avctx->coded_height  = s1->avctx->coded_height;
    s->avctx->coded_width   = s1->avctx->coded_width;
    s->avctx->width         = s1->avctx->width;
    s->avctx->height        = s1->avctx->height;

    s->coded_picture_number = s1->coded_picture_number;
    s->picture_number       = s1->picture_number;

    av_assert0(!s->picture || s->picture != s1->picture);
    if(s->picture)
    for (i = 0; i < MAX_PICTURE_COUNT; i++) {
        ff_mpeg_unref_picture(s, &s->picture[i]);
        if (s1->picture[i].f->buf[0] &&
            (ret = ff_mpeg_ref_picture(s, &s->picture[i], &s1->picture[i])) < 0)
            return ret;
    }

#define UPDATE_PICTURE(pic)\
do {\
    ff_mpeg_unref_picture(s, &s->pic);\
    if (s1->pic.f && s1->pic.f->buf[0])\
        ret = ff_mpeg_ref_picture(s, &s->pic, &s1->pic);\
    else\
        ret = update_picture_tables(&s->pic, &s1->pic);\
    if (ret < 0)\
        return ret;\
} while (0)

    UPDATE_PICTURE(current_picture);
    UPDATE_PICTURE(last_picture);
    UPDATE_PICTURE(next_picture);

    s->last_picture_ptr    = REBASE_PICTURE(s1->last_picture_ptr,    s, s1);
    s->current_picture_ptr = REBASE_PICTURE(s1->current_picture_ptr, s, s1);
    s->next_picture_ptr    = REBASE_PICTURE(s1->next_picture_ptr,    s, s1);

    // Error/bug resilience
    s->next_p_frame_damaged = s1->next_p_frame_damaged;
    s->workaround_bugs      = s1->workaround_bugs;
    s->padding_bug_score    = s1->padding_bug_score;

    // MPEG4 timing info
    memcpy(&s->last_time_base, &s1->last_time_base,
           (char *) &s1->pb_field_time + sizeof(s1->pb_field_time) -
           (char *) &s1->last_time_base);

    // B-frame info
    s->max_b_frames = s1->max_b_frames;
    s->low_delay    = s1->low_delay;
    s->droppable    = s1->droppable;

    // DivX handling (doesn't work)
    s->divx_packed  = s1->divx_packed;

    if (s1->bitstream_buffer) {
        if (s1->bitstream_buffer_size +
            FF_INPUT_BUFFER_PADDING_SIZE > s->allocated_bitstream_buffer_size)
            av_fast_malloc(&s->bitstream_buffer,
                           &s->allocated_bitstream_buffer_size,
                           s1->allocated_bitstream_buffer_size);
            s->bitstream_buffer_size = s1->bitstream_buffer_size;
        memcpy(s->bitstream_buffer, s1->bitstream_buffer,
               s1->bitstream_buffer_size);
        memset(s->bitstream_buffer + s->bitstream_buffer_size, 0,
               FF_INPUT_BUFFER_PADDING_SIZE);
    }

    // linesize dependend scratch buffer allocation
    if (!s->edge_emu_buffer)
        if (s1->linesize) {
            if (frame_size_alloc(s, s1->linesize) < 0) {
                av_log(s->avctx, AV_LOG_ERROR, "Failed to allocate context "
                       "scratch buffers.\n");
                return AVERROR(ENOMEM);
            }
        } else {
            av_log(s->avctx, AV_LOG_ERROR, "Context scratch buffers could not "
                   "be allocated due to unknown size.\n");
        }

    // MPEG2/interlacing info
    memcpy(&s->progressive_sequence, &s1->progressive_sequence,
           (char *) &s1->rtp_mode - (char *) &s1->progressive_sequence);

    if (!s1->first_field) {
        s->last_pict_type = s1->pict_type;
        if (s1->current_picture_ptr)
            s->last_lambda_for[s1->pict_type] = s1->current_picture_ptr->f->quality;
    }

    return 0;
}

/**
 * Set the given MpegEncContext to common defaults
 * (same for encoding and decoding).
 * The changed fields will not depend upon the
 * prior state of the MpegEncContext.
 */
void ff_mpv_common_defaults(MpegEncContext *s)
{
    s->y_dc_scale_table      =
    s->c_dc_scale_table      = ff_mpeg1_dc_scale_table;
    s->chroma_qscale_table   = ff_default_chroma_qscale_table;
    s->progressive_frame     = 1;
    s->progressive_sequence  = 1;
    s->picture_structure     = PICT_FRAME;

    s->coded_picture_number  = 0;
    s->picture_number        = 0;

    s->f_code                = 1;
    s->b_code                = 1;

    s->slice_context_count   = 1;
}

/**
 * Set the given MpegEncContext to defaults for decoding.
 * the changed fields will not depend upon
 * the prior state of the MpegEncContext.
 */
void ff_mpv_decode_defaults(MpegEncContext *s)
{
    ff_mpv_common_defaults(s);
}

static int init_er(MpegEncContext *s)
{
    ERContext *er = &s->er;
    int mb_array_size = s->mb_height * s->mb_stride;
    int i;

    er->avctx       = s->avctx;
    er->mecc        = &s->mecc;

    er->mb_index2xy = s->mb_index2xy;
    er->mb_num      = s->mb_num;
    er->mb_width    = s->mb_width;
    er->mb_height   = s->mb_height;
    er->mb_stride   = s->mb_stride;
    er->b8_stride   = s->b8_stride;

    er->er_temp_buffer     = av_malloc(s->mb_height * s->mb_stride);
    er->error_status_table = av_mallocz(mb_array_size);
    if (!er->er_temp_buffer || !er->error_status_table)
        goto fail;

    er->mbskip_table  = s->mbskip_table;
    er->mbintra_table = s->mbintra_table;

    for (i = 0; i < FF_ARRAY_ELEMS(s->dc_val); i++)
        er->dc_val[i] = s->dc_val[i];

    er->decode_mb = mpeg_er_decode_mb;
    er->opaque    = s;

    return 0;
fail:
    av_freep(&er->er_temp_buffer);
    av_freep(&er->error_status_table);
    return AVERROR(ENOMEM);
}

/**
 * Initialize and allocates MpegEncContext fields dependent on the resolution.
 */
static int init_context_frame(MpegEncContext *s)
{
    int y_size, c_size, yc_size, i, mb_array_size, mv_table_size, x, y;

    s->mb_width   = (s->width + 15) / 16;
    s->mb_stride  = s->mb_width + 1;
    s->b8_stride  = s->mb_width * 2 + 1;
    mb_array_size = s->mb_height * s->mb_stride;
    mv_table_size = (s->mb_height + 2) * s->mb_stride + 1;

    /* set default edge pos, will be overridden
     * in decode_header if needed */
    s->h_edge_pos = s->mb_width * 16;
    s->v_edge_pos = s->mb_height * 16;

    s->mb_num     = s->mb_width * s->mb_height;

    s->block_wrap[0] =
    s->block_wrap[1] =
    s->block_wrap[2] =
    s->block_wrap[3] = s->b8_stride;
    s->block_wrap[4] =
    s->block_wrap[5] = s->mb_stride;

    y_size  = s->b8_stride * (2 * s->mb_height + 1);
    c_size  = s->mb_stride * (s->mb_height + 1);
    yc_size = y_size + 2   * c_size;

    if (s->mb_height & 1)
        yc_size += 2*s->b8_stride + 2*s->mb_stride;

    FF_ALLOCZ_OR_GOTO(s->avctx, s->mb_index2xy, (s->mb_num + 1) * sizeof(int), fail); // error ressilience code looks cleaner with this
    for (y = 0; y < s->mb_height; y++)
        for (x = 0; x < s->mb_width; x++)
            s->mb_index2xy[x + y * s->mb_width] = x + y * s->mb_stride;

    s->mb_index2xy[s->mb_height * s->mb_width] = (s->mb_height - 1) * s->mb_stride + s->mb_width; // FIXME really needed?

    if (s->encoding) {
        /* Allocate MV tables */
        FF_ALLOCZ_OR_GOTO(s->avctx, s->p_mv_table_base,                 mv_table_size * 2 * sizeof(int16_t), fail)
        FF_ALLOCZ_OR_GOTO(s->avctx, s->b_forw_mv_table_base,            mv_table_size * 2 * sizeof(int16_t), fail)
        FF_ALLOCZ_OR_GOTO(s->avctx, s->b_back_mv_table_base,            mv_table_size * 2 * sizeof(int16_t), fail)
        FF_ALLOCZ_OR_GOTO(s->avctx, s->b_bidir_forw_mv_table_base,      mv_table_size * 2 * sizeof(int16_t), fail)
        FF_ALLOCZ_OR_GOTO(s->avctx, s->b_bidir_back_mv_table_base,      mv_table_size * 2 * sizeof(int16_t), fail)
        FF_ALLOCZ_OR_GOTO(s->avctx, s->b_direct_mv_table_base,          mv_table_size * 2 * sizeof(int16_t), fail)
        s->p_mv_table            = s->p_mv_table_base + s->mb_stride + 1;
        s->b_forw_mv_table       = s->b_forw_mv_table_base + s->mb_stride + 1;
        s->b_back_mv_table       = s->b_back_mv_table_base + s->mb_stride + 1;
        s->b_bidir_forw_mv_table = s->b_bidir_forw_mv_table_base + s->mb_stride + 1;
        s->b_bidir_back_mv_table = s->b_bidir_back_mv_table_base + s->mb_stride + 1;
        s->b_direct_mv_table     = s->b_direct_mv_table_base + s->mb_stride + 1;

        /* Allocate MB type table */
        FF_ALLOCZ_OR_GOTO(s->avctx, s->mb_type, mb_array_size * sizeof(uint16_t), fail) // needed for encoding

        FF_ALLOCZ_OR_GOTO(s->avctx, s->lambda_table, mb_array_size * sizeof(int), fail)

        FF_ALLOC_OR_GOTO(s->avctx, s->cplx_tab,
                         mb_array_size * sizeof(float), fail);
        FF_ALLOC_OR_GOTO(s->avctx, s->bits_tab,
                         mb_array_size * sizeof(float), fail);

    }

    if (s->codec_id == AV_CODEC_ID_MPEG4 ||
        (s->flags & CODEC_FLAG_INTERLACED_ME)) {
        /* interlaced direct mode decoding tables */
        for (i = 0; i < 2; i++) {
            int j, k;
            for (j = 0; j < 2; j++) {
                for (k = 0; k < 2; k++) {
                    FF_ALLOCZ_OR_GOTO(s->avctx,
                                      s->b_field_mv_table_base[i][j][k],
                                      mv_table_size * 2 * sizeof(int16_t),
                                      fail);
                    s->b_field_mv_table[i][j][k] = s->b_field_mv_table_base[i][j][k] +
                                                   s->mb_stride + 1;
                }
                FF_ALLOCZ_OR_GOTO(s->avctx, s->b_field_select_table [i][j], mb_array_size * 2 * sizeof(uint8_t), fail)
                FF_ALLOCZ_OR_GOTO(s->avctx, s->p_field_mv_table_base[i][j], mv_table_size * 2 * sizeof(int16_t), fail)
                s->p_field_mv_table[i][j] = s->p_field_mv_table_base[i][j] + s->mb_stride + 1;
            }
            FF_ALLOCZ_OR_GOTO(s->avctx, s->p_field_select_table[i], mb_array_size * 2 * sizeof(uint8_t), fail)
        }
    }
    if (s->out_format == FMT_H263) {
        /* cbp values */
        FF_ALLOCZ_OR_GOTO(s->avctx, s->coded_block_base, y_size + (s->mb_height&1)*2*s->b8_stride, fail);
        s->coded_block = s->coded_block_base + s->b8_stride + 1;

        /* cbp, ac_pred, pred_dir */
        FF_ALLOCZ_OR_GOTO(s->avctx, s->cbp_table     , mb_array_size * sizeof(uint8_t), fail);
        FF_ALLOCZ_OR_GOTO(s->avctx, s->pred_dir_table, mb_array_size * sizeof(uint8_t), fail);
    }

    if (s->h263_pred || s->h263_plus || !s->encoding) {
        /* dc values */
        // MN: we need these for  error resilience of intra-frames
        FF_ALLOCZ_OR_GOTO(s->avctx, s->dc_val_base, yc_size * sizeof(int16_t), fail);
        s->dc_val[0] = s->dc_val_base + s->b8_stride + 1;
        s->dc_val[1] = s->dc_val_base + y_size + s->mb_stride + 1;
        s->dc_val[2] = s->dc_val[1] + c_size;
        for (i = 0; i < yc_size; i++)
            s->dc_val_base[i] = 1024;
    }

    /* which mb is a intra block */
    FF_ALLOCZ_OR_GOTO(s->avctx, s->mbintra_table, mb_array_size, fail);
    memset(s->mbintra_table, 1, mb_array_size);

    /* init macroblock skip table */
    FF_ALLOCZ_OR_GOTO(s->avctx, s->mbskip_table, mb_array_size + 2, fail);
    // Note the + 1 is for  a quicker mpeg4 slice_end detection

    return init_er(s);
fail:
    return AVERROR(ENOMEM);
}

/**
 * init common structure for both encoder and decoder.
 * this assumes that some variables like width/height are already set
 */
av_cold int ff_mpv_common_init(MpegEncContext *s)
{
    int i;
    int nb_slices = (HAVE_THREADS &&
                     s->avctx->active_thread_type & FF_THREAD_SLICE) ?
                    s->avctx->thread_count : 1;

    if (s->encoding && s->avctx->slices)
        nb_slices = s->avctx->slices;

    if (s->codec_id == AV_CODEC_ID_MPEG2VIDEO && !s->progressive_sequence)
        s->mb_height = (s->height + 31) / 32 * 2;
    else
        s->mb_height = (s->height + 15) / 16;

    if (s->avctx->pix_fmt == AV_PIX_FMT_NONE) {
        av_log(s->avctx, AV_LOG_ERROR,
               "decoding to AV_PIX_FMT_NONE is not supported.\n");
        return -1;
    }

    if (nb_slices > MAX_THREADS || (nb_slices > s->mb_height && s->mb_height)) {
        int max_slices;
        if (s->mb_height)
            max_slices = FFMIN(MAX_THREADS, s->mb_height);
        else
            max_slices = MAX_THREADS;
        av_log(s->avctx, AV_LOG_WARNING, "too many threads/slices (%d),"
               " reducing to %d\n", nb_slices, max_slices);
        nb_slices = max_slices;
    }

    if ((s->width || s->height) &&
        av_image_check_size(s->width, s->height, 0, s->avctx))
        return -1;

    dct_init(s);

    s->flags  = s->avctx->flags;
    s->flags2 = s->avctx->flags2;

    /* set chroma shifts */
    avcodec_get_chroma_sub_sample(s->avctx->pix_fmt,
                                  &s->chroma_x_shift,
                                  &s->chroma_y_shift);

    /* convert fourcc to upper case */
    s->codec_tag          = avpriv_toupper4(s->avctx->codec_tag);

    s->stream_codec_tag   = avpriv_toupper4(s->avctx->stream_codec_tag);

    FF_ALLOCZ_OR_GOTO(s->avctx, s->picture,
                      MAX_PICTURE_COUNT * sizeof(Picture), fail);
    for (i = 0; i < MAX_PICTURE_COUNT; i++) {
        s->picture[i].f = av_frame_alloc();
        if (!s->picture[i].f)
            goto fail;
    }
    memset(&s->next_picture, 0, sizeof(s->next_picture));
    memset(&s->last_picture, 0, sizeof(s->last_picture));
    memset(&s->current_picture, 0, sizeof(s->current_picture));
    memset(&s->new_picture, 0, sizeof(s->new_picture));
    s->next_picture.f = av_frame_alloc();
    if (!s->next_picture.f)
        goto fail;
    s->last_picture.f = av_frame_alloc();
    if (!s->last_picture.f)
        goto fail;
    s->current_picture.f = av_frame_alloc();
    if (!s->current_picture.f)
        goto fail;
    s->new_picture.f = av_frame_alloc();
    if (!s->new_picture.f)
        goto fail;

        if (init_context_frame(s))
            goto fail;

        s->parse_context.state = -1;

        s->context_initialized = 1;
        s->thread_context[0]   = s;

//     if (s->width && s->height) {
        if (nb_slices > 1) {
            for (i = 1; i < nb_slices; i++) {
                s->thread_context[i] = av_malloc(sizeof(MpegEncContext));
                memcpy(s->thread_context[i], s, sizeof(MpegEncContext));
            }

            for (i = 0; i < nb_slices; i++) {
                if (init_duplicate_context(s->thread_context[i]) < 0)
                    goto fail;
                    s->thread_context[i]->start_mb_y =
                        (s->mb_height * (i) + nb_slices / 2) / nb_slices;
                    s->thread_context[i]->end_mb_y   =
                        (s->mb_height * (i + 1) + nb_slices / 2) / nb_slices;
            }
        } else {
            if (init_duplicate_context(s) < 0)
                goto fail;
            s->start_mb_y = 0;
            s->end_mb_y   = s->mb_height;
        }
        s->slice_context_count = nb_slices;
//     }

    return 0;
 fail:
    ff_mpv_common_end(s);
    return -1;
}

/**
 * Frees and resets MpegEncContext fields depending on the resolution.
 * Is used during resolution changes to avoid a full reinitialization of the
 * codec.
 */
static int free_context_frame(MpegEncContext *s)
{
    int i, j, k;

    av_freep(&s->mb_type);
    av_freep(&s->p_mv_table_base);
    av_freep(&s->b_forw_mv_table_base);
    av_freep(&s->b_back_mv_table_base);
    av_freep(&s->b_bidir_forw_mv_table_base);
    av_freep(&s->b_bidir_back_mv_table_base);
    av_freep(&s->b_direct_mv_table_base);
    s->p_mv_table            = NULL;
    s->b_forw_mv_table       = NULL;
    s->b_back_mv_table       = NULL;
    s->b_bidir_forw_mv_table = NULL;
    s->b_bidir_back_mv_table = NULL;
    s->b_direct_mv_table     = NULL;
    for (i = 0; i < 2; i++) {
        for (j = 0; j < 2; j++) {
            for (k = 0; k < 2; k++) {
                av_freep(&s->b_field_mv_table_base[i][j][k]);
                s->b_field_mv_table[i][j][k] = NULL;
            }
            av_freep(&s->b_field_select_table[i][j]);
            av_freep(&s->p_field_mv_table_base[i][j]);
            s->p_field_mv_table[i][j] = NULL;
        }
        av_freep(&s->p_field_select_table[i]);
    }

    av_freep(&s->dc_val_base);
    av_freep(&s->coded_block_base);
    av_freep(&s->mbintra_table);
    av_freep(&s->cbp_table);
    av_freep(&s->pred_dir_table);

    av_freep(&s->mbskip_table);

    av_freep(&s->er.error_status_table);
    av_freep(&s->er.er_temp_buffer);
    av_freep(&s->mb_index2xy);
    av_freep(&s->lambda_table);

    av_freep(&s->cplx_tab);
    av_freep(&s->bits_tab);

    s->linesize = s->uvlinesize = 0;

    return 0;
}

int ff_mpv_common_frame_size_change(MpegEncContext *s)
{
    int i, err = 0;

    if (s->slice_context_count > 1) {
        for (i = 0; i < s->slice_context_count; i++) {
            free_duplicate_context(s->thread_context[i]);
        }
        for (i = 1; i < s->slice_context_count; i++) {
            av_freep(&s->thread_context[i]);
        }
    } else
        free_duplicate_context(s);

    if ((err = free_context_frame(s)) < 0)
        return err;

    if (s->picture)
        for (i = 0; i < MAX_PICTURE_COUNT; i++) {
                s->picture[i].needs_realloc = 1;
        }

    s->last_picture_ptr         =
    s->next_picture_ptr         =
    s->current_picture_ptr      = NULL;

    // init
    if (s->codec_id == AV_CODEC_ID_MPEG2VIDEO && !s->progressive_sequence)
        s->mb_height = (s->height + 31) / 32 * 2;
    else
        s->mb_height = (s->height + 15) / 16;

    if ((s->width || s->height) &&
        av_image_check_size(s->width, s->height, 0, s->avctx))
        return AVERROR_INVALIDDATA;

    if ((err = init_context_frame(s)))
        goto fail;

    s->thread_context[0]   = s;

    if (s->width && s->height) {
        int nb_slices = s->slice_context_count;
        if (nb_slices > 1) {
            for (i = 1; i < nb_slices; i++) {
                s->thread_context[i] = av_malloc(sizeof(MpegEncContext));
                memcpy(s->thread_context[i], s, sizeof(MpegEncContext));
            }

            for (i = 0; i < nb_slices; i++) {
                if (init_duplicate_context(s->thread_context[i]) < 0)
                    goto fail;
                    s->thread_context[i]->start_mb_y =
                        (s->mb_height * (i) + nb_slices / 2) / nb_slices;
                    s->thread_context[i]->end_mb_y   =
                        (s->mb_height * (i + 1) + nb_slices / 2) / nb_slices;
            }
        } else {
            err = init_duplicate_context(s);
            if (err < 0)
                goto fail;
            s->start_mb_y = 0;
            s->end_mb_y   = s->mb_height;
        }
        s->slice_context_count = nb_slices;
    }

    return 0;
 fail:
    ff_mpv_common_end(s);
    return err;
}

/* init common structure for both encoder and decoder */
void ff_mpv_common_end(MpegEncContext *s)
{
    int i;

    if (s->slice_context_count > 1) {
        for (i = 0; i < s->slice_context_count; i++) {
            free_duplicate_context(s->thread_context[i]);
        }
        for (i = 1; i < s->slice_context_count; i++) {
            av_freep(&s->thread_context[i]);
        }
        s->slice_context_count = 1;
    } else free_duplicate_context(s);

    av_freep(&s->parse_context.buffer);
    s->parse_context.buffer_size = 0;

    av_freep(&s->bitstream_buffer);
    s->allocated_bitstream_buffer_size = 0;

    if (s->picture) {
        for (i = 0; i < MAX_PICTURE_COUNT; i++) {
            ff_free_picture_tables(&s->picture[i]);
            ff_mpeg_unref_picture(s, &s->picture[i]);
            av_frame_free(&s->picture[i].f);
        }
    }
    av_freep(&s->picture);
    ff_free_picture_tables(&s->last_picture);
    ff_mpeg_unref_picture(s, &s->last_picture);
    av_frame_free(&s->last_picture.f);
    ff_free_picture_tables(&s->current_picture);
    ff_mpeg_unref_picture(s, &s->current_picture);
    av_frame_free(&s->current_picture.f);
    ff_free_picture_tables(&s->next_picture);
    ff_mpeg_unref_picture(s, &s->next_picture);
    av_frame_free(&s->next_picture.f);
    ff_free_picture_tables(&s->new_picture);
    ff_mpeg_unref_picture(s, &s->new_picture);
    av_frame_free(&s->new_picture.f);

    free_context_frame(s);

    s->context_initialized      = 0;
    s->last_picture_ptr         =
    s->next_picture_ptr         =
    s->current_picture_ptr      = NULL;
    s->linesize = s->uvlinesize = 0;
}

av_cold void ff_init_rl(RLTable *rl,
                        uint8_t static_store[2][2 * MAX_RUN + MAX_LEVEL + 3])
{
    int8_t  max_level[MAX_RUN + 1], max_run[MAX_LEVEL + 1];
    uint8_t index_run[MAX_RUN + 1];
    int last, run, level, start, end, i;

    /* If table is static, we can quit if rl->max_level[0] is not NULL */
    if (static_store && rl->max_level[0])
        return;

    /* compute max_level[], max_run[] and index_run[] */
    for (last = 0; last < 2; last++) {
        if (last == 0) {
            start = 0;
            end = rl->last;
        } else {
            start = rl->last;
            end = rl->n;
        }

        memset(max_level, 0, MAX_RUN + 1);
        memset(max_run, 0, MAX_LEVEL + 1);
        memset(index_run, rl->n, MAX_RUN + 1);
        for (i = start; i < end; i++) {
            run   = rl->table_run[i];
            level = rl->table_level[i];
            if (index_run[run] == rl->n)
                index_run[run] = i;
            if (level > max_level[run])
                max_level[run] = level;
            if (run > max_run[level])
                max_run[level] = run;
        }
        if (static_store)
            rl->max_level[last] = static_store[last];
        else
            rl->max_level[last] = av_malloc(MAX_RUN + 1);
        memcpy(rl->max_level[last], max_level, MAX_RUN + 1);
        if (static_store)
            rl->max_run[last]   = static_store[last] + MAX_RUN + 1;
        else
            rl->max_run[last]   = av_malloc(MAX_LEVEL + 1);
        memcpy(rl->max_run[last], max_run, MAX_LEVEL + 1);
        if (static_store)
            rl->index_run[last] = static_store[last] + MAX_RUN + MAX_LEVEL + 2;
        else
            rl->index_run[last] = av_malloc(MAX_RUN + 1);
        memcpy(rl->index_run[last], index_run, MAX_RUN + 1);
    }
}

av_cold void ff_init_vlc_rl(RLTable *rl)
{
    int i, q;

    for (q = 0; q < 32; q++) {
        int qmul = q * 2;
        int qadd = (q - 1) | 1;

        if (q == 0) {
            qmul = 1;
            qadd = 0;
        }
        for (i = 0; i < rl->vlc.table_size; i++) {
            int code = rl->vlc.table[i][0];
            int len  = rl->vlc.table[i][1];
            int level, run;

            if (len == 0) { // illegal code
                run   = 66;
                level = MAX_LEVEL;
            } else if (len < 0) { // more bits needed
                run   = 0;
                level = code;
            } else {
                if (code == rl->n) { // esc
                    run   = 66;
                    level =  0;
                } else {
                    run   = rl->table_run[code] + 1;
                    level = rl->table_level[code] * qmul + qadd;
                    if (code >= rl->last) run += 192;
                }
            }
            rl->rl_vlc[q][i].len   = len;
            rl->rl_vlc[q][i].level = level;
            rl->rl_vlc[q][i].run   = run;
        }
    }
}

static void release_unused_pictures(MpegEncContext *s)
{
    int i;

    /* release non reference frames */
    for (i = 0; i < MAX_PICTURE_COUNT; i++) {
        if (!s->picture[i].reference)
            ff_mpeg_unref_picture(s, &s->picture[i]);
    }
}

static inline int pic_is_unused(MpegEncContext *s, Picture *pic)
{
    if (pic == s->last_picture_ptr)
        return 0;
    if (pic->f->buf[0] == NULL)
        return 1;
    if (pic->needs_realloc && !(pic->reference & DELAYED_PIC_REF))
        return 1;
    return 0;
}

static int find_unused_picture(MpegEncContext *s, int shared)
{
    int i;

    if (shared) {
        for (i = 0; i < MAX_PICTURE_COUNT; i++) {
            if (s->picture[i].f->buf[0] == NULL && &s->picture[i] != s->last_picture_ptr)
                return i;
        }
    } else {
        for (i = 0; i < MAX_PICTURE_COUNT; i++) {
            if (pic_is_unused(s, &s->picture[i]))
                return i;
        }
    }

    av_log(s->avctx, AV_LOG_FATAL,
           "Internal error, picture buffer overflow\n");
    /* We could return -1, but the codec would crash trying to draw into a
     * non-existing frame anyway. This is safer than waiting for a random crash.
     * Also the return of this is never useful, an encoder must only allocate
     * as much as allowed in the specification. This has no relationship to how
     * much libavcodec could allocate (and MAX_PICTURE_COUNT is always large
     * enough for such valid streams).
     * Plus, a decoder has to check stream validity and remove frames if too
     * many reference frames are around. Waiting for "OOM" is not correct at
     * all. Similarly, missing reference frames have to be replaced by
     * interpolated/MC frames, anything else is a bug in the codec ...
     */
    abort();
    return -1;
}

int ff_find_unused_picture(MpegEncContext *s, int shared)
{
    int ret = find_unused_picture(s, shared);

    if (ret >= 0 && ret < MAX_PICTURE_COUNT) {
        if (s->picture[ret].needs_realloc) {
            s->picture[ret].needs_realloc = 0;
            ff_free_picture_tables(&s->picture[ret]);
            ff_mpeg_unref_picture(s, &s->picture[ret]);
        }
    }
    return ret;
}

static void gray_frame(AVFrame *frame)
{
    int i, h_chroma_shift, v_chroma_shift;

    av_pix_fmt_get_chroma_sub_sample(frame->format, &h_chroma_shift, &v_chroma_shift);

    for(i=0; i<frame->height; i++)
        memset(frame->data[0] + frame->linesize[0]*i, 0x80, frame->width);
    for(i=0; i<FF_CEIL_RSHIFT(frame->height, v_chroma_shift); i++) {
        memset(frame->data[1] + frame->linesize[1]*i,
               0x80, FF_CEIL_RSHIFT(frame->width, h_chroma_shift));
        memset(frame->data[2] + frame->linesize[2]*i,
               0x80, FF_CEIL_RSHIFT(frame->width, h_chroma_shift));
    }
}

/**
 * generic function called after decoding
 * the header and before a frame is decoded.
 */
int ff_mpv_frame_start(MpegEncContext *s, AVCodecContext *avctx)
{
    int i, ret;
    Picture *pic;
    s->mb_skipped = 0;

    if (!ff_thread_can_start_frame(avctx)) {
        av_log(avctx, AV_LOG_ERROR, "Attempt to start a frame outside SETUP state\n");
        return -1;
    }

    /* mark & release old frames */
    if (s->pict_type != AV_PICTURE_TYPE_B && s->last_picture_ptr &&
        s->last_picture_ptr != s->next_picture_ptr &&
        s->last_picture_ptr->f->buf[0]) {
        ff_mpeg_unref_picture(s, s->last_picture_ptr);
    }

    /* release forgotten pictures */
    /* if (mpeg124/h263) */
    for (i = 0; i < MAX_PICTURE_COUNT; i++) {
        if (&s->picture[i] != s->last_picture_ptr &&
            &s->picture[i] != s->next_picture_ptr &&
            s->picture[i].reference && !s->picture[i].needs_realloc) {
            if (!(avctx->active_thread_type & FF_THREAD_FRAME))
                av_log(avctx, AV_LOG_ERROR,
                       "releasing zombie picture\n");
            ff_mpeg_unref_picture(s, &s->picture[i]);
        }
    }

    ff_mpeg_unref_picture(s, &s->current_picture);

    release_unused_pictures(s);

    if (s->current_picture_ptr &&
        s->current_picture_ptr->f->buf[0] == NULL) {
        // we already have a unused image
        // (maybe it was set before reading the header)
        pic = s->current_picture_ptr;
    } else {
        i   = ff_find_unused_picture(s, 0);
        if (i < 0) {
            av_log(s->avctx, AV_LOG_ERROR, "no frame buffer available\n");
            return i;
        }
        pic = &s->picture[i];
    }

    pic->reference = 0;
    if (!s->droppable) {
        if (s->pict_type != AV_PICTURE_TYPE_B)
            pic->reference = 3;
    }

    pic->f->coded_picture_number = s->coded_picture_number++;

    if (ff_alloc_picture(s, pic, 0) < 0)
        return -1;

    s->current_picture_ptr = pic;
    // FIXME use only the vars from current_pic
    s->current_picture_ptr->f->top_field_first = s->top_field_first;
    if (s->codec_id == AV_CODEC_ID_MPEG1VIDEO ||
        s->codec_id == AV_CODEC_ID_MPEG2VIDEO) {
        if (s->picture_structure != PICT_FRAME)
            s->current_picture_ptr->f->top_field_first =
                (s->picture_structure == PICT_TOP_FIELD) == s->first_field;
    }
    s->current_picture_ptr->f->interlaced_frame = !s->progressive_frame &&
                                                 !s->progressive_sequence;
    s->current_picture_ptr->field_picture      =  s->picture_structure != PICT_FRAME;

    s->current_picture_ptr->f->pict_type = s->pict_type;
    // if (s->flags && CODEC_FLAG_QSCALE)
    //     s->current_picture_ptr->quality = s->new_picture_ptr->quality;
    s->current_picture_ptr->f->key_frame = s->pict_type == AV_PICTURE_TYPE_I;

    if ((ret = ff_mpeg_ref_picture(s, &s->current_picture,
                                   s->current_picture_ptr)) < 0)
        return ret;

    if (s->pict_type != AV_PICTURE_TYPE_B) {
        s->last_picture_ptr = s->next_picture_ptr;
        if (!s->droppable)
            s->next_picture_ptr = s->current_picture_ptr;
    }
    av_dlog(s->avctx, "L%p N%p C%p L%p N%p C%p type:%d drop:%d\n",
            s->last_picture_ptr, s->next_picture_ptr,s->current_picture_ptr,
            s->last_picture_ptr    ? s->last_picture_ptr->f->data[0]    : NULL,
            s->next_picture_ptr    ? s->next_picture_ptr->f->data[0]    : NULL,
            s->current_picture_ptr ? s->current_picture_ptr->f->data[0] : NULL,
            s->pict_type, s->droppable);

    if ((s->last_picture_ptr == NULL ||
         s->last_picture_ptr->f->buf[0] == NULL) &&
        (s->pict_type != AV_PICTURE_TYPE_I ||
         s->picture_structure != PICT_FRAME)) {
        int h_chroma_shift, v_chroma_shift;
        av_pix_fmt_get_chroma_sub_sample(s->avctx->pix_fmt,
                                         &h_chroma_shift, &v_chroma_shift);
        if (s->pict_type == AV_PICTURE_TYPE_B && s->next_picture_ptr && s->next_picture_ptr->f->buf[0])
            av_log(avctx, AV_LOG_DEBUG,
                   "allocating dummy last picture for B frame\n");
        else if (s->pict_type != AV_PICTURE_TYPE_I)
            av_log(avctx, AV_LOG_ERROR,
                   "warning: first frame is no keyframe\n");
        else if (s->picture_structure != PICT_FRAME)
            av_log(avctx, AV_LOG_DEBUG,
                   "allocate dummy last picture for field based first keyframe\n");

        /* Allocate a dummy frame */
        i = ff_find_unused_picture(s, 0);
        if (i < 0) {
            av_log(s->avctx, AV_LOG_ERROR, "no frame buffer available\n");
            return i;
        }
        s->last_picture_ptr = &s->picture[i];

        s->last_picture_ptr->reference   = 3;
        s->last_picture_ptr->f->key_frame = 0;
        s->last_picture_ptr->f->pict_type = AV_PICTURE_TYPE_P;

        if (ff_alloc_picture(s, s->last_picture_ptr, 0) < 0) {
            s->last_picture_ptr = NULL;
            return -1;
        }

        if (!avctx->hwaccel && !(avctx->codec->capabilities&CODEC_CAP_HWACCEL_VDPAU)) {
            for(i=0; i<avctx->height; i++)
                memset(s->last_picture_ptr->f->data[0] + s->last_picture_ptr->f->linesize[0]*i,
                       0x80, avctx->width);
            for(i=0; i<FF_CEIL_RSHIFT(avctx->height, v_chroma_shift); i++) {
                memset(s->last_picture_ptr->f->data[1] + s->last_picture_ptr->f->linesize[1]*i,
                       0x80, FF_CEIL_RSHIFT(avctx->width, h_chroma_shift));
                memset(s->last_picture_ptr->f->data[2] + s->last_picture_ptr->f->linesize[2]*i,
                       0x80, FF_CEIL_RSHIFT(avctx->width, h_chroma_shift));
            }

            if(s->codec_id == AV_CODEC_ID_FLV1 || s->codec_id == AV_CODEC_ID_H263){
                for(i=0; i<avctx->height; i++)
                memset(s->last_picture_ptr->f->data[0] + s->last_picture_ptr->f->linesize[0]*i, 16, avctx->width);
            }
        }

        ff_thread_report_progress(&s->last_picture_ptr->tf, INT_MAX, 0);
        ff_thread_report_progress(&s->last_picture_ptr->tf, INT_MAX, 1);
    }
    if ((s->next_picture_ptr == NULL ||
         s->next_picture_ptr->f->buf[0] == NULL) &&
        s->pict_type == AV_PICTURE_TYPE_B) {
        /* Allocate a dummy frame */
        i = ff_find_unused_picture(s, 0);
        if (i < 0) {
            av_log(s->avctx, AV_LOG_ERROR, "no frame buffer available\n");
            return i;
        }
        s->next_picture_ptr = &s->picture[i];

        s->next_picture_ptr->reference   = 3;
        s->next_picture_ptr->f->key_frame = 0;
        s->next_picture_ptr->f->pict_type = AV_PICTURE_TYPE_P;

        if (ff_alloc_picture(s, s->next_picture_ptr, 0) < 0) {
            s->next_picture_ptr = NULL;
            return -1;
        }
        ff_thread_report_progress(&s->next_picture_ptr->tf, INT_MAX, 0);
        ff_thread_report_progress(&s->next_picture_ptr->tf, INT_MAX, 1);
    }

#if 0 // BUFREF-FIXME
    memset(s->last_picture.f->data, 0, sizeof(s->last_picture.f->data));
    memset(s->next_picture.f->data, 0, sizeof(s->next_picture.f->data));
#endif
    if (s->last_picture_ptr) {
        ff_mpeg_unref_picture(s, &s->last_picture);
        if (s->last_picture_ptr->f->buf[0] &&
            (ret = ff_mpeg_ref_picture(s, &s->last_picture,
                                       s->last_picture_ptr)) < 0)
            return ret;
    }
    if (s->next_picture_ptr) {
        ff_mpeg_unref_picture(s, &s->next_picture);
        if (s->next_picture_ptr->f->buf[0] &&
            (ret = ff_mpeg_ref_picture(s, &s->next_picture,
                                       s->next_picture_ptr)) < 0)
            return ret;
    }

    av_assert0(s->pict_type == AV_PICTURE_TYPE_I || (s->last_picture_ptr &&
                                                 s->last_picture_ptr->f->buf[0]));

    if (s->picture_structure!= PICT_FRAME) {
        int i;
        for (i = 0; i < 4; i++) {
            if (s->picture_structure == PICT_BOTTOM_FIELD) {
                s->current_picture.f->data[i] +=
                    s->current_picture.f->linesize[i];
            }
            s->current_picture.f->linesize[i] *= 2;
            s->last_picture.f->linesize[i]    *= 2;
            s->next_picture.f->linesize[i]    *= 2;
        }
    }

    s->err_recognition = avctx->err_recognition;

    /* set dequantizer, we can't do it during init as
     * it might change for mpeg4 and we can't do it in the header
     * decode as init is not called for mpeg4 there yet */
    if (s->mpeg_quant || s->codec_id == AV_CODEC_ID_MPEG2VIDEO) {
        s->dct_unquantize_intra = s->dct_unquantize_mpeg2_intra;
        s->dct_unquantize_inter = s->dct_unquantize_mpeg2_inter;
    } else if (s->out_format == FMT_H263 || s->out_format == FMT_H261) {
        s->dct_unquantize_intra = s->dct_unquantize_h263_intra;
        s->dct_unquantize_inter = s->dct_unquantize_h263_inter;
    } else {
        s->dct_unquantize_intra = s->dct_unquantize_mpeg1_intra;
        s->dct_unquantize_inter = s->dct_unquantize_mpeg1_inter;
    }

    if (s->avctx->debug & FF_DEBUG_NOMC) {
        gray_frame(s->current_picture_ptr->f);
    }

    return 0;
}

/* called after a frame has been decoded. */
void ff_mpv_frame_end(MpegEncContext *s)
{
    emms_c();

    if (s->current_picture.reference)
        ff_thread_report_progress(&s->current_picture_ptr->tf, INT_MAX, 0);
}


static int clip_line(int *sx, int *sy, int *ex, int *ey, int maxx)
{
    if(*sx > *ex)
        return clip_line(ex, ey, sx, sy, maxx);

    if (*sx < 0) {
        if (*ex < 0)
            return 1;
        *sy = *ey + (*sy - *ey) * (int64_t)*ex / (*ex - *sx);
        *sx = 0;
    }

    if (*ex > maxx) {
        if (*sx > maxx)
            return 1;
        *ey = *sy + (*ey - *sy) * (int64_t)(maxx - *sx) / (*ex - *sx);
        *ex = maxx;
    }
    return 0;
}


/**
 * Draw a line from (ex, ey) -> (sx, sy).
 * @param w width of the image
 * @param h height of the image
 * @param stride stride/linesize of the image
 * @param color color of the arrow
 */
static void draw_line(uint8_t *buf, int sx, int sy, int ex, int ey,
                      int w, int h, int stride, int color)
{
    int x, y, fr, f;

    if (clip_line(&sx, &sy, &ex, &ey, w - 1))
        return;
    if (clip_line(&sy, &sx, &ey, &ex, h - 1))
        return;

    sx = av_clip(sx, 0, w - 1);
    sy = av_clip(sy, 0, h - 1);
    ex = av_clip(ex, 0, w - 1);
    ey = av_clip(ey, 0, h - 1);

    buf[sy * stride + sx] += color;

    if (FFABS(ex - sx) > FFABS(ey - sy)) {
        if (sx > ex) {
            FFSWAP(int, sx, ex);
            FFSWAP(int, sy, ey);
        }
        buf += sx + sy * stride;
        ex  -= sx;
        f    = ((ey - sy) << 16) / ex;
        for (x = 0; x <= ex; x++) {
            y  = (x * f) >> 16;
            fr = (x * f) & 0xFFFF;
            buf[y * stride + x]       += (color * (0x10000 - fr)) >> 16;
            if(fr) buf[(y + 1) * stride + x] += (color *            fr ) >> 16;
        }
    } else {
        if (sy > ey) {
            FFSWAP(int, sx, ex);
            FFSWAP(int, sy, ey);
        }
        buf += sx + sy * stride;
        ey  -= sy;
        if (ey)
            f = ((ex - sx) << 16) / ey;
        else
            f = 0;
        for(y= 0; y <= ey; y++){
            x  = (y*f) >> 16;
            fr = (y*f) & 0xFFFF;
            buf[y * stride + x]     += (color * (0x10000 - fr)) >> 16;
            if(fr) buf[y * stride + x + 1] += (color *            fr ) >> 16;
        }
    }
}

/**
 * Draw an arrow from (ex, ey) -> (sx, sy).
 * @param w width of the image
 * @param h height of the image
 * @param stride stride/linesize of the image
 * @param color color of the arrow
 */
static void draw_arrow(uint8_t *buf, int sx, int sy, int ex,
                       int ey, int w, int h, int stride, int color, int tail, int direction)
{
    int dx,dy;

    if (direction) {
        FFSWAP(int, sx, ex);
        FFSWAP(int, sy, ey);
    }

    sx = av_clip(sx, -100, w + 100);
    sy = av_clip(sy, -100, h + 100);
    ex = av_clip(ex, -100, w + 100);
    ey = av_clip(ey, -100, h + 100);

    dx = ex - sx;
    dy = ey - sy;

    if (dx * dx + dy * dy > 3 * 3) {
        int rx =  dx + dy;
        int ry = -dx + dy;
        int length = ff_sqrt((rx * rx + ry * ry) << 8);

        // FIXME subpixel accuracy
        rx = ROUNDED_DIV(rx * 3 << 4, length);
        ry = ROUNDED_DIV(ry * 3 << 4, length);

        if (tail) {
            rx = -rx;
            ry = -ry;
        }

        draw_line(buf, sx, sy, sx + rx, sy + ry, w, h, stride, color);
        draw_line(buf, sx, sy, sx - ry, sy + rx, w, h, stride, color);
    }
    draw_line(buf, sx, sy, ex, ey, w, h, stride, color);
}

/**
 * Print debugging info for the given picture.
 */
void ff_print_debug_info2(AVCodecContext *avctx, AVFrame *pict, uint8_t *mbskip_table,
                         uint32_t *mbtype_table, int8_t *qscale_table, int16_t (*motion_val[2])[2],
                         int *low_delay,
                         int mb_width, int mb_height, int mb_stride, int quarter_sample)
{
    if (avctx->hwaccel || !mbtype_table
        || (avctx->codec->capabilities&CODEC_CAP_HWACCEL_VDPAU))
        return;


    if (avctx->debug & (FF_DEBUG_SKIP | FF_DEBUG_QP | FF_DEBUG_MB_TYPE)) {
        int x,y;

        av_log(avctx, AV_LOG_DEBUG, "New frame, type: %c\n",
               av_get_picture_type_char(pict->pict_type));
        for (y = 0; y < mb_height; y++) {
            for (x = 0; x < mb_width; x++) {
                if (avctx->debug & FF_DEBUG_SKIP) {
                    int count = mbskip_table[x + y * mb_stride];
                    if (count > 9)
                        count = 9;
                    av_log(avctx, AV_LOG_DEBUG, "%1d", count);
                }
                if (avctx->debug & FF_DEBUG_QP) {
                    av_log(avctx, AV_LOG_DEBUG, "%2d",
                           qscale_table[x + y * mb_stride]);
                }
                if (avctx->debug & FF_DEBUG_MB_TYPE) {
                    int mb_type = mbtype_table[x + y * mb_stride];
                    // Type & MV direction
                    if (IS_PCM(mb_type))
                        av_log(avctx, AV_LOG_DEBUG, "P");
                    else if (IS_INTRA(mb_type) && IS_ACPRED(mb_type))
                        av_log(avctx, AV_LOG_DEBUG, "A");
                    else if (IS_INTRA4x4(mb_type))
                        av_log(avctx, AV_LOG_DEBUG, "i");
                    else if (IS_INTRA16x16(mb_type))
                        av_log(avctx, AV_LOG_DEBUG, "I");
                    else if (IS_DIRECT(mb_type) && IS_SKIP(mb_type))
                        av_log(avctx, AV_LOG_DEBUG, "d");
                    else if (IS_DIRECT(mb_type))
                        av_log(avctx, AV_LOG_DEBUG, "D");
                    else if (IS_GMC(mb_type) && IS_SKIP(mb_type))
                        av_log(avctx, AV_LOG_DEBUG, "g");
                    else if (IS_GMC(mb_type))
                        av_log(avctx, AV_LOG_DEBUG, "G");
                    else if (IS_SKIP(mb_type))
                        av_log(avctx, AV_LOG_DEBUG, "S");
                    else if (!USES_LIST(mb_type, 1))
                        av_log(avctx, AV_LOG_DEBUG, ">");
                    else if (!USES_LIST(mb_type, 0))
                        av_log(avctx, AV_LOG_DEBUG, "<");
                    else {
                        av_assert2(USES_LIST(mb_type, 0) && USES_LIST(mb_type, 1));
                        av_log(avctx, AV_LOG_DEBUG, "X");
                    }

                    // segmentation
                    if (IS_8X8(mb_type))
                        av_log(avctx, AV_LOG_DEBUG, "+");
                    else if (IS_16X8(mb_type))
                        av_log(avctx, AV_LOG_DEBUG, "-");
                    else if (IS_8X16(mb_type))
                        av_log(avctx, AV_LOG_DEBUG, "|");
                    else if (IS_INTRA(mb_type) || IS_16X16(mb_type))
                        av_log(avctx, AV_LOG_DEBUG, " ");
                    else
                        av_log(avctx, AV_LOG_DEBUG, "?");


                    if (IS_INTERLACED(mb_type))
                        av_log(avctx, AV_LOG_DEBUG, "=");
                    else
                        av_log(avctx, AV_LOG_DEBUG, " ");
                }
            }
            av_log(avctx, AV_LOG_DEBUG, "\n");
        }
    }

    if ((avctx->debug & (FF_DEBUG_VIS_QP | FF_DEBUG_VIS_MB_TYPE)) ||
        (avctx->debug_mv)) {
        const int shift = 1 + quarter_sample;
        int mb_y;
        uint8_t *ptr;
        int i;
        int h_chroma_shift, v_chroma_shift, block_height;
        const int width          = avctx->width;
        const int height         = avctx->height;
        const int mv_sample_log2 = avctx->codec_id == AV_CODEC_ID_H264 || avctx->codec_id == AV_CODEC_ID_SVQ3 ? 2 : 1;
        const int mv_stride      = (mb_width << mv_sample_log2) +
                                   (avctx->codec->id == AV_CODEC_ID_H264 ? 0 : 1);

        *low_delay = 0; // needed to see the vectors without trashing the buffers

        avcodec_get_chroma_sub_sample(avctx->pix_fmt, &h_chroma_shift, &v_chroma_shift);

        av_frame_make_writable(pict);

        pict->opaque = NULL;
        ptr          = pict->data[0];
        block_height = 16 >> v_chroma_shift;

        for (mb_y = 0; mb_y < mb_height; mb_y++) {
            int mb_x;
            for (mb_x = 0; mb_x < mb_width; mb_x++) {
                const int mb_index = mb_x + mb_y * mb_stride;
                if ((avctx->debug_mv) && motion_val[0]) {
                    int type;
                    for (type = 0; type < 3; type++) {
                        int direction = 0;
                        switch (type) {
                        case 0:
                            if ((!(avctx->debug_mv & FF_DEBUG_VIS_MV_P_FOR)) ||
                                (pict->pict_type!= AV_PICTURE_TYPE_P))
                                continue;
                            direction = 0;
                            break;
                        case 1:
                            if ((!(avctx->debug_mv & FF_DEBUG_VIS_MV_B_FOR)) ||
                                (pict->pict_type!= AV_PICTURE_TYPE_B))
                                continue;
                            direction = 0;
                            break;
                        case 2:
                            if ((!(avctx->debug_mv & FF_DEBUG_VIS_MV_B_BACK)) ||
                                (pict->pict_type!= AV_PICTURE_TYPE_B))
                                continue;
                            direction = 1;
                            break;
                        }
                        if (!USES_LIST(mbtype_table[mb_index], direction))
                            continue;

                        if (IS_8X8(mbtype_table[mb_index])) {
                            int i;
                            for (i = 0; i < 4; i++) {
                                int sx = mb_x * 16 + 4 + 8 * (i & 1);
                                int sy = mb_y * 16 + 4 + 8 * (i >> 1);
                                int xy = (mb_x * 2 + (i & 1) +
                                          (mb_y * 2 + (i >> 1)) * mv_stride) << (mv_sample_log2 - 1);
                                int mx = (motion_val[direction][xy][0] >> shift) + sx;
                                int my = (motion_val[direction][xy][1] >> shift) + sy;
                                draw_arrow(ptr, sx, sy, mx, my, width,
                                           height, pict->linesize[0], 100, 0, direction);
                            }
                        } else if (IS_16X8(mbtype_table[mb_index])) {
                            int i;
                            for (i = 0; i < 2; i++) {
                                int sx = mb_x * 16 + 8;
                                int sy = mb_y * 16 + 4 + 8 * i;
                                int xy = (mb_x * 2 + (mb_y * 2 + i) * mv_stride) << (mv_sample_log2 - 1);
                                int mx = (motion_val[direction][xy][0] >> shift);
                                int my = (motion_val[direction][xy][1] >> shift);

                                if (IS_INTERLACED(mbtype_table[mb_index]))
                                    my *= 2;

                                draw_arrow(ptr, sx, sy, mx + sx, my + sy, width,
                                           height, pict->linesize[0], 100, 0, direction);
                            }
                        } else if (IS_8X16(mbtype_table[mb_index])) {
                            int i;
                            for (i = 0; i < 2; i++) {
                                int sx = mb_x * 16 + 4 + 8 * i;
                                int sy = mb_y * 16 + 8;
                                int xy = (mb_x * 2 + i + mb_y * 2 * mv_stride) << (mv_sample_log2 - 1);
                                int mx = motion_val[direction][xy][0] >> shift;
                                int my = motion_val[direction][xy][1] >> shift;

                                if (IS_INTERLACED(mbtype_table[mb_index]))
                                    my *= 2;

                                draw_arrow(ptr, sx, sy, mx + sx, my + sy, width,
                                           height, pict->linesize[0], 100, 0, direction);
                            }
                        } else {
                              int sx= mb_x * 16 + 8;
                              int sy= mb_y * 16 + 8;
                              int xy= (mb_x + mb_y * mv_stride) << mv_sample_log2;
                              int mx= (motion_val[direction][xy][0]>>shift) + sx;
                              int my= (motion_val[direction][xy][1]>>shift) + sy;
                              draw_arrow(ptr, sx, sy, mx, my, width, height, pict->linesize[0], 100, 0, direction);
                        }
                    }
                }
                if ((avctx->debug & FF_DEBUG_VIS_QP)) {
                    uint64_t c = (qscale_table[mb_index] * 128 / 31) *
                                 0x0101010101010101ULL;
                    int y;
                    for (y = 0; y < block_height; y++) {
                        *(uint64_t *)(pict->data[1] + 8 * mb_x +
                                      (block_height * mb_y + y) *
                                      pict->linesize[1]) = c;
                        *(uint64_t *)(pict->data[2] + 8 * mb_x +
                                      (block_height * mb_y + y) *
                                      pict->linesize[2]) = c;
                    }
                }
                if ((avctx->debug & FF_DEBUG_VIS_MB_TYPE) &&
                    motion_val[0]) {
                    int mb_type = mbtype_table[mb_index];
                    uint64_t u,v;
                    int y;
#define COLOR(theta, r) \
    u = (int)(128 + r * cos(theta * 3.141592 / 180)); \
    v = (int)(128 + r * sin(theta * 3.141592 / 180));


                    u = v = 128;
                    if (IS_PCM(mb_type)) {
                        COLOR(120, 48)
                    } else if ((IS_INTRA(mb_type) && IS_ACPRED(mb_type)) ||
                               IS_INTRA16x16(mb_type)) {
                        COLOR(30, 48)
                    } else if (IS_INTRA4x4(mb_type)) {
                        COLOR(90, 48)
                    } else if (IS_DIRECT(mb_type) && IS_SKIP(mb_type)) {
                        // COLOR(120, 48)
                    } else if (IS_DIRECT(mb_type)) {
                        COLOR(150, 48)
                    } else if (IS_GMC(mb_type) && IS_SKIP(mb_type)) {
                        COLOR(170, 48)
                    } else if (IS_GMC(mb_type)) {
                        COLOR(190, 48)
                    } else if (IS_SKIP(mb_type)) {
                        // COLOR(180, 48)
                    } else if (!USES_LIST(mb_type, 1)) {
                        COLOR(240, 48)
                    } else if (!USES_LIST(mb_type, 0)) {
                        COLOR(0, 48)
                    } else {
                        av_assert2(USES_LIST(mb_type, 0) && USES_LIST(mb_type, 1));
                        COLOR(300,48)
                    }

                    u *= 0x0101010101010101ULL;
                    v *= 0x0101010101010101ULL;
                    for (y = 0; y < block_height; y++) {
                        *(uint64_t *)(pict->data[1] + 8 * mb_x +
                                      (block_height * mb_y + y) * pict->linesize[1]) = u;
                        *(uint64_t *)(pict->data[2] + 8 * mb_x +
                                      (block_height * mb_y + y) * pict->linesize[2]) = v;
                    }

                    // segmentation
                    if (IS_8X8(mb_type) || IS_16X8(mb_type)) {
                        *(uint64_t *)(pict->data[0] + 16 * mb_x + 0 +
                                      (16 * mb_y + 8) * pict->linesize[0]) ^= 0x8080808080808080ULL;
                        *(uint64_t *)(pict->data[0] + 16 * mb_x + 8 +
                                      (16 * mb_y + 8) * pict->linesize[0]) ^= 0x8080808080808080ULL;
                    }
                    if (IS_8X8(mb_type) || IS_8X16(mb_type)) {
                        for (y = 0; y < 16; y++)
                            pict->data[0][16 * mb_x + 8 + (16 * mb_y + y) *
                                          pict->linesize[0]] ^= 0x80;
                    }
                    if (IS_8X8(mb_type) && mv_sample_log2 >= 2) {
                        int dm = 1 << (mv_sample_log2 - 2);
                        for (i = 0; i < 4; i++) {
                            int sx = mb_x * 16 + 8 * (i & 1);
                            int sy = mb_y * 16 + 8 * (i >> 1);
                            int xy = (mb_x * 2 + (i & 1) +
                                     (mb_y * 2 + (i >> 1)) * mv_stride) << (mv_sample_log2 - 1);
                            // FIXME bidir
                            int32_t *mv = (int32_t *) &motion_val[0][xy];
                            if (mv[0] != mv[dm] ||
                                mv[dm * mv_stride] != mv[dm * (mv_stride + 1)])
                                for (y = 0; y < 8; y++)
                                    pict->data[0][sx + 4 + (sy + y) * pict->linesize[0]] ^= 0x80;
                            if (mv[0] != mv[dm * mv_stride] || mv[dm] != mv[dm * (mv_stride + 1)])
                                *(uint64_t *)(pict->data[0] + sx + (sy + 4) *
                                              pict->linesize[0]) ^= 0x8080808080808080ULL;
                        }
                    }

                    if (IS_INTERLACED(mb_type) &&
                        avctx->codec->id == AV_CODEC_ID_H264) {
                        // hmm
                    }
                }
                mbskip_table[mb_index] = 0;
            }
        }
    }
}

void ff_print_debug_info(MpegEncContext *s, Picture *p, AVFrame *pict)
{
    ff_print_debug_info2(s->avctx, pict, s->mbskip_table, p->mb_type,
                         p->qscale_table, p->motion_val, &s->low_delay,
                         s->mb_width, s->mb_height, s->mb_stride, s->quarter_sample);
}

int ff_mpv_export_qp_table(MpegEncContext *s, AVFrame *f, Picture *p, int qp_type)
{
    AVBufferRef *ref = av_buffer_ref(p->qscale_table_buf);
    int offset = 2*s->mb_stride + 1;
    if(!ref)
        return AVERROR(ENOMEM);
    av_assert0(ref->size >= offset + s->mb_stride * ((f->height+15)/16));
    ref->size -= offset;
    ref->data += offset;
    return av_frame_set_qp_table(f, ref, s->mb_stride, qp_type);
}

static inline int hpel_motion_lowres(MpegEncContext *s,
                                     uint8_t *dest, uint8_t *src,
                                     int field_based, int field_select,
                                     int src_x, int src_y,
                                     int width, int height, ptrdiff_t stride,
                                     int h_edge_pos, int v_edge_pos,
                                     int w, int h, h264_chroma_mc_func *pix_op,
                                     int motion_x, int motion_y)
{
    const int lowres   = s->avctx->lowres;
    const int op_index = FFMIN(lowres, 3);
    const int s_mask   = (2 << lowres) - 1;
    int emu = 0;
    int sx, sy;

    if (s->quarter_sample) {
        motion_x /= 2;
        motion_y /= 2;
    }

    sx = motion_x & s_mask;
    sy = motion_y & s_mask;
    src_x += motion_x >> lowres + 1;
    src_y += motion_y >> lowres + 1;

    src   += src_y * stride + src_x;

    if ((unsigned)src_x > FFMAX( h_edge_pos - (!!sx) - w,                 0) ||
        (unsigned)src_y > FFMAX((v_edge_pos >> field_based) - (!!sy) - h, 0)) {
        s->vdsp.emulated_edge_mc(s->edge_emu_buffer, src,
                                 s->linesize, s->linesize,
                                 w + 1, (h + 1) << field_based,
                                 src_x, src_y   << field_based,
                                 h_edge_pos, v_edge_pos);
        src = s->edge_emu_buffer;
        emu = 1;
    }

    sx = (sx << 2) >> lowres;
    sy = (sy << 2) >> lowres;
    if (field_select)
        src += s->linesize;
    pix_op[op_index](dest, src, stride, h, sx, sy);
    return emu;
}

/* apply one mpeg motion vector to the three components */
static av_always_inline void mpeg_motion_lowres(MpegEncContext *s,
                                                uint8_t *dest_y,
                                                uint8_t *dest_cb,
                                                uint8_t *dest_cr,
                                                int field_based,
                                                int bottom_field,
                                                int field_select,
                                                uint8_t **ref_picture,
                                                h264_chroma_mc_func *pix_op,
                                                int motion_x, int motion_y,
                                                int h, int mb_y)
{
    uint8_t *ptr_y, *ptr_cb, *ptr_cr;
    int mx, my, src_x, src_y, uvsrc_x, uvsrc_y, sx, sy, uvsx, uvsy;
    ptrdiff_t uvlinesize, linesize;
    const int lowres     = s->avctx->lowres;
    const int op_index   = FFMIN(lowres-1+s->chroma_x_shift, 3);
    const int block_s    = 8>>lowres;
    const int s_mask     = (2 << lowres) - 1;
    const int h_edge_pos = s->h_edge_pos >> lowres;
    const int v_edge_pos = s->v_edge_pos >> lowres;
    linesize   = s->current_picture.f->linesize[0] << field_based;
    uvlinesize = s->current_picture.f->linesize[1] << field_based;

    // FIXME obviously not perfect but qpel will not work in lowres anyway
    if (s->quarter_sample) {
        motion_x /= 2;
        motion_y /= 2;
    }

    if(field_based){
        motion_y += (bottom_field - field_select)*((1 << lowres)-1);
    }

    sx = motion_x & s_mask;
    sy = motion_y & s_mask;
    src_x = s->mb_x * 2 * block_s + (motion_x >> lowres + 1);
    src_y = (mb_y * 2 * block_s >> field_based) + (motion_y >> lowres + 1);

    if (s->out_format == FMT_H263) {
        uvsx    = ((motion_x >> 1) & s_mask) | (sx & 1);
        uvsy    = ((motion_y >> 1) & s_mask) | (sy & 1);
        uvsrc_x = src_x >> 1;
        uvsrc_y = src_y >> 1;
    } else if (s->out_format == FMT_H261) {
        // even chroma mv's are full pel in H261
        mx      = motion_x / 4;
        my      = motion_y / 4;
        uvsx    = (2 * mx) & s_mask;
        uvsy    = (2 * my) & s_mask;
        uvsrc_x = s->mb_x * block_s + (mx >> lowres);
        uvsrc_y =    mb_y * block_s + (my >> lowres);
    } else {
        if(s->chroma_y_shift){
            mx      = motion_x / 2;
            my      = motion_y / 2;
            uvsx    = mx & s_mask;
            uvsy    = my & s_mask;
            uvsrc_x = s->mb_x * block_s                 + (mx >> lowres + 1);
            uvsrc_y =   (mb_y * block_s >> field_based) + (my >> lowres + 1);
        } else {
            if(s->chroma_x_shift){
            //Chroma422
                mx = motion_x / 2;
                uvsx = mx & s_mask;
                uvsy = motion_y & s_mask;
                uvsrc_y = src_y;
                uvsrc_x = s->mb_x*block_s               + (mx >> (lowres+1));
            } else {
            //Chroma444
                uvsx = motion_x & s_mask;
                uvsy = motion_y & s_mask;
                uvsrc_x = src_x;
                uvsrc_y = src_y;
            }
        }
    }

    ptr_y  = ref_picture[0] + src_y   * linesize   + src_x;
    ptr_cb = ref_picture[1] + uvsrc_y * uvlinesize + uvsrc_x;
    ptr_cr = ref_picture[2] + uvsrc_y * uvlinesize + uvsrc_x;

    if ((unsigned) src_x > FFMAX( h_edge_pos - (!!sx) - 2 * block_s,       0) || uvsrc_y<0 ||
        (unsigned) src_y > FFMAX((v_edge_pos >> field_based) - (!!sy) - h, 0)) {
        s->vdsp.emulated_edge_mc(s->edge_emu_buffer, ptr_y,
                                 linesize >> field_based, linesize >> field_based,
                                 17, 17 + field_based,
                                src_x, src_y << field_based, h_edge_pos,
                                v_edge_pos);
        ptr_y = s->edge_emu_buffer;
        if (!CONFIG_GRAY || !(s->flags & CODEC_FLAG_GRAY)) {
            uint8_t *ubuf = s->edge_emu_buffer + 18 * s->linesize;
            uint8_t *vbuf =ubuf + 9 * s->uvlinesize;
            s->vdsp.emulated_edge_mc(ubuf,  ptr_cb,
                                     uvlinesize >> field_based, uvlinesize >> field_based,
                                     9, 9 + field_based,
                                    uvsrc_x, uvsrc_y << field_based,
                                    h_edge_pos >> 1, v_edge_pos >> 1);
            s->vdsp.emulated_edge_mc(vbuf,  ptr_cr,
                                     uvlinesize >> field_based,uvlinesize >> field_based,
                                     9, 9 + field_based,
                                    uvsrc_x, uvsrc_y << field_based,
                                    h_edge_pos >> 1, v_edge_pos >> 1);
            ptr_cb = ubuf;
            ptr_cr = vbuf;
        }
    }

    // FIXME use this for field pix too instead of the obnoxious hack which changes picture.f->data
    if (bottom_field) {
        dest_y  += s->linesize;
        dest_cb += s->uvlinesize;
        dest_cr += s->uvlinesize;
    }

    if (field_select) {
        ptr_y   += s->linesize;
        ptr_cb  += s->uvlinesize;
        ptr_cr  += s->uvlinesize;
    }

    sx = (sx << 2) >> lowres;
    sy = (sy << 2) >> lowres;
    pix_op[lowres - 1](dest_y, ptr_y, linesize, h, sx, sy);

    if (!CONFIG_GRAY || !(s->flags & CODEC_FLAG_GRAY)) {
        int hc = s->chroma_y_shift ? (h+1-bottom_field)>>1 : h;
        uvsx = (uvsx << 2) >> lowres;
        uvsy = (uvsy << 2) >> lowres;
        if (hc) {
            pix_op[op_index](dest_cb, ptr_cb, uvlinesize, hc, uvsx, uvsy);
            pix_op[op_index](dest_cr, ptr_cr, uvlinesize, hc, uvsx, uvsy);
        }
    }
    // FIXME h261 lowres loop filter
}

static inline void chroma_4mv_motion_lowres(MpegEncContext *s,
                                            uint8_t *dest_cb, uint8_t *dest_cr,
                                            uint8_t **ref_picture,
                                            h264_chroma_mc_func * pix_op,
                                            int mx, int my)
{
    const int lowres     = s->avctx->lowres;
    const int op_index   = FFMIN(lowres, 3);
    const int block_s    = 8 >> lowres;
    const int s_mask     = (2 << lowres) - 1;
    const int h_edge_pos = s->h_edge_pos >> lowres + 1;
    const int v_edge_pos = s->v_edge_pos >> lowres + 1;
    int emu = 0, src_x, src_y, sx, sy;
    ptrdiff_t offset;
    uint8_t *ptr;

    if (s->quarter_sample) {
        mx /= 2;
        my /= 2;
    }

    /* In case of 8X8, we construct a single chroma motion vector
       with a special rounding */
    mx = ff_h263_round_chroma(mx);
    my = ff_h263_round_chroma(my);

    sx = mx & s_mask;
    sy = my & s_mask;
    src_x = s->mb_x * block_s + (mx >> lowres + 1);
    src_y = s->mb_y * block_s + (my >> lowres + 1);

    offset = src_y * s->uvlinesize + src_x;
    ptr = ref_picture[1] + offset;
    if ((unsigned) src_x > FFMAX(h_edge_pos - (!!sx) - block_s, 0) ||
        (unsigned) src_y > FFMAX(v_edge_pos - (!!sy) - block_s, 0)) {
        s->vdsp.emulated_edge_mc(s->edge_emu_buffer, ptr,
                                 s->uvlinesize, s->uvlinesize,
                                 9, 9,
                                 src_x, src_y, h_edge_pos, v_edge_pos);
        ptr = s->edge_emu_buffer;
        emu = 1;
    }
    sx = (sx << 2) >> lowres;
    sy = (sy << 2) >> lowres;
    pix_op[op_index](dest_cb, ptr, s->uvlinesize, block_s, sx, sy);

    ptr = ref_picture[2] + offset;
    if (emu) {
        s->vdsp.emulated_edge_mc(s->edge_emu_buffer, ptr,
                                 s->uvlinesize, s->uvlinesize,
                                 9, 9,
                                 src_x, src_y, h_edge_pos, v_edge_pos);
        ptr = s->edge_emu_buffer;
    }
    pix_op[op_index](dest_cr, ptr, s->uvlinesize, block_s, sx, sy);
}

/**
 * motion compensation of a single macroblock
 * @param s context
 * @param dest_y luma destination pointer
 * @param dest_cb chroma cb/u destination pointer
 * @param dest_cr chroma cr/v destination pointer
 * @param dir direction (0->forward, 1->backward)
 * @param ref_picture array[3] of pointers to the 3 planes of the reference picture
 * @param pix_op halfpel motion compensation function (average or put normally)
 * the motion vectors are taken from s->mv and the MV type from s->mv_type
 */
static inline void MPV_motion_lowres(MpegEncContext *s,
                                     uint8_t *dest_y, uint8_t *dest_cb,
                                     uint8_t *dest_cr,
                                     int dir, uint8_t **ref_picture,
                                     h264_chroma_mc_func *pix_op)
{
    int mx, my;
    int mb_x, mb_y, i;
    const int lowres  = s->avctx->lowres;
    const int block_s = 8 >>lowres;

    mb_x = s->mb_x;
    mb_y = s->mb_y;

    switch (s->mv_type) {
    case MV_TYPE_16X16:
        mpeg_motion_lowres(s, dest_y, dest_cb, dest_cr,
                           0, 0, 0,
                           ref_picture, pix_op,
                           s->mv[dir][0][0], s->mv[dir][0][1],
                           2 * block_s, mb_y);
        break;
    case MV_TYPE_8X8:
        mx = 0;
        my = 0;
        for (i = 0; i < 4; i++) {
            hpel_motion_lowres(s, dest_y + ((i & 1) + (i >> 1) *
                               s->linesize) * block_s,
                               ref_picture[0], 0, 0,
                               (2 * mb_x + (i & 1)) * block_s,
                               (2 * mb_y + (i >> 1)) * block_s,
                               s->width, s->height, s->linesize,
                               s->h_edge_pos >> lowres, s->v_edge_pos >> lowres,
                               block_s, block_s, pix_op,
                               s->mv[dir][i][0], s->mv[dir][i][1]);

            mx += s->mv[dir][i][0];
            my += s->mv[dir][i][1];
        }

        if (!CONFIG_GRAY || !(s->flags & CODEC_FLAG_GRAY))
            chroma_4mv_motion_lowres(s, dest_cb, dest_cr, ref_picture,
                                     pix_op, mx, my);
        break;
    case MV_TYPE_FIELD:
        if (s->picture_structure == PICT_FRAME) {
            /* top field */
            mpeg_motion_lowres(s, dest_y, dest_cb, dest_cr,
                               1, 0, s->field_select[dir][0],
                               ref_picture, pix_op,
                               s->mv[dir][0][0], s->mv[dir][0][1],
                               block_s, mb_y);
            /* bottom field */
            mpeg_motion_lowres(s, dest_y, dest_cb, dest_cr,
                               1, 1, s->field_select[dir][1],
                               ref_picture, pix_op,
                               s->mv[dir][1][0], s->mv[dir][1][1],
                               block_s, mb_y);
        } else {
            if (s->picture_structure != s->field_select[dir][0] + 1 &&
                s->pict_type != AV_PICTURE_TYPE_B && !s->first_field) {
                ref_picture = s->current_picture_ptr->f->data;

            }
            mpeg_motion_lowres(s, dest_y, dest_cb, dest_cr,
                               0, 0, s->field_select[dir][0],
                               ref_picture, pix_op,
                               s->mv[dir][0][0],
                               s->mv[dir][0][1], 2 * block_s, mb_y >> 1);
            }
        break;
    case MV_TYPE_16X8:
        for (i = 0; i < 2; i++) {
            uint8_t **ref2picture;

            if (s->picture_structure == s->field_select[dir][i] + 1 ||
                s->pict_type == AV_PICTURE_TYPE_B || s->first_field) {
                ref2picture = ref_picture;
            } else {
                ref2picture = s->current_picture_ptr->f->data;
            }

            mpeg_motion_lowres(s, dest_y, dest_cb, dest_cr,
                               0, 0, s->field_select[dir][i],
                               ref2picture, pix_op,
                               s->mv[dir][i][0], s->mv[dir][i][1] +
                               2 * block_s * i, block_s, mb_y >> 1);

            dest_y  +=  2 * block_s *  s->linesize;
            dest_cb += (2 * block_s >> s->chroma_y_shift) * s->uvlinesize;
            dest_cr += (2 * block_s >> s->chroma_y_shift) * s->uvlinesize;
        }
        break;
    case MV_TYPE_DMV:
        if (s->picture_structure == PICT_FRAME) {
            for (i = 0; i < 2; i++) {
                int j;
                for (j = 0; j < 2; j++) {
                    mpeg_motion_lowres(s, dest_y, dest_cb, dest_cr,
                                       1, j, j ^ i,
                                       ref_picture, pix_op,
                                       s->mv[dir][2 * i + j][0],
                                       s->mv[dir][2 * i + j][1],
                                       block_s, mb_y);
                }
                pix_op = s->h264chroma.avg_h264_chroma_pixels_tab;
            }
        } else {
            for (i = 0; i < 2; i++) {
                mpeg_motion_lowres(s, dest_y, dest_cb, dest_cr,
                                   0, 0, s->picture_structure != i + 1,
                                   ref_picture, pix_op,
                                   s->mv[dir][2 * i][0],s->mv[dir][2 * i][1],
                                   2 * block_s, mb_y >> 1);

                // after put we make avg of the same block
                pix_op = s->h264chroma.avg_h264_chroma_pixels_tab;

                // opposite parity is always in the same
                // frame if this is second field
                if (!s->first_field) {
                    ref_picture = s->current_picture_ptr->f->data;
                }
            }
        }
        break;
    default:
        av_assert2(0);
    }
}

/**
 * find the lowest MB row referenced in the MVs
 */
int ff_mpv_lowest_referenced_row(MpegEncContext *s, int dir)
{
    int my_max = INT_MIN, my_min = INT_MAX, qpel_shift = !s->quarter_sample;
    int my, off, i, mvs;

    if (s->picture_structure != PICT_FRAME || s->mcsel)
        goto unhandled;

    switch (s->mv_type) {
        case MV_TYPE_16X16:
            mvs = 1;
            break;
        case MV_TYPE_16X8:
            mvs = 2;
            break;
        case MV_TYPE_8X8:
            mvs = 4;
            break;
        default:
            goto unhandled;
    }

    for (i = 0; i < mvs; i++) {
        my = s->mv[dir][i][1]<<qpel_shift;
        my_max = FFMAX(my_max, my);
        my_min = FFMIN(my_min, my);
    }

    off = (FFMAX(-my_min, my_max) + 63) >> 6;

    return FFMIN(FFMAX(s->mb_y + off, 0), s->mb_height-1);
unhandled:
    return s->mb_height-1;
}

/* put block[] to dest[] */
static inline void put_dct(MpegEncContext *s,
                           int16_t *block, int i, uint8_t *dest, int line_size, int qscale)
{
    s->dct_unquantize_intra(s, block, i, qscale);
    s->idsp.idct_put(dest, line_size, block);
}

/* add block[] to dest[] */
static inline void add_dct(MpegEncContext *s,
                           int16_t *block, int i, uint8_t *dest, int line_size)
{
    if (s->block_last_index[i] >= 0) {
        s->idsp.idct_add(dest, line_size, block);
    }
}

static inline void add_dequant_dct(MpegEncContext *s,
                           int16_t *block, int i, uint8_t *dest, int line_size, int qscale)
{
    if (s->block_last_index[i] >= 0) {
        s->dct_unquantize_inter(s, block, i, qscale);

        s->idsp.idct_add(dest, line_size, block);
    }
}

/**
 * Clean dc, ac, coded_block for the current non-intra MB.
 */
void ff_clean_intra_table_entries(MpegEncContext *s)
{
    int wrap = s->b8_stride;
    int xy = s->block_index[0];

    s->dc_val[0][xy           ] =
    s->dc_val[0][xy + 1       ] =
    s->dc_val[0][xy     + wrap] =
    s->dc_val[0][xy + 1 + wrap] = 1024;
    /* ac pred */
    memset(s->ac_val[0][xy       ], 0, 32 * sizeof(int16_t));
    memset(s->ac_val[0][xy + wrap], 0, 32 * sizeof(int16_t));
    if (s->msmpeg4_version>=3) {
        s->coded_block[xy           ] =
        s->coded_block[xy + 1       ] =
        s->coded_block[xy     + wrap] =
        s->coded_block[xy + 1 + wrap] = 0;
    }
    /* chroma */
    wrap = s->mb_stride;
    xy = s->mb_x + s->mb_y * wrap;
    s->dc_val[1][xy] =
    s->dc_val[2][xy] = 1024;
    /* ac pred */
    memset(s->ac_val[1][xy], 0, 16 * sizeof(int16_t));
    memset(s->ac_val[2][xy], 0, 16 * sizeof(int16_t));

    s->mbintra_table[xy]= 0;
}

/* generic function called after a macroblock has been parsed by the
   decoder or after it has been encoded by the encoder.

   Important variables used:
   s->mb_intra : true if intra macroblock
   s->mv_dir   : motion vector direction
   s->mv_type  : motion vector type
   s->mv       : motion vector
   s->interlaced_dct : true if interlaced dct used (mpeg2)
 */
static av_always_inline
<<<<<<< HEAD
void MPV_decode_mb_internal(MpegEncContext *s, int16_t block[12][64],
                            int lowres_flag, int is_mpeg12)
=======
void mpv_decode_mb_internal(MpegEncContext *s, int16_t block[12][64],
                            int is_mpeg12)
>>>>>>> 835f798c
{
    const int mb_xy = s->mb_y * s->mb_stride + s->mb_x;

    if (CONFIG_XVMC &&
        s->avctx->hwaccel && s->avctx->hwaccel->decode_mb) {
        s->avctx->hwaccel->decode_mb(s);//xvmc uses pblocks
        return;
    }

    if(s->avctx->debug&FF_DEBUG_DCT_COEFF) {
       /* print DCT coefficients */
       int i,j;
       av_log(s->avctx, AV_LOG_DEBUG, "DCT coeffs of MB at %dx%d:\n", s->mb_x, s->mb_y);
       for(i=0; i<6; i++){
           for(j=0; j<64; j++){
               av_log(s->avctx, AV_LOG_DEBUG, "%5d",
                      block[i][s->idsp.idct_permutation[j]]);
           }
           av_log(s->avctx, AV_LOG_DEBUG, "\n");
       }
    }

    s->current_picture.qscale_table[mb_xy] = s->qscale;

    /* update DC predictors for P macroblocks */
    if (!s->mb_intra) {
        if (!is_mpeg12 && (s->h263_pred || s->h263_aic)) {
            if(s->mbintra_table[mb_xy])
                ff_clean_intra_table_entries(s);
        } else {
            s->last_dc[0] =
            s->last_dc[1] =
            s->last_dc[2] = 128 << s->intra_dc_precision;
        }
    }
    else if (!is_mpeg12 && (s->h263_pred || s->h263_aic))
        s->mbintra_table[mb_xy]=1;

    if (   (s->flags&CODEC_FLAG_PSNR)
        || s->avctx->frame_skip_threshold || s->avctx->frame_skip_factor
        || !(s->encoding && (s->intra_only || s->pict_type==AV_PICTURE_TYPE_B) && s->avctx->mb_decision != FF_MB_DECISION_RD)) { //FIXME precalc
        uint8_t *dest_y, *dest_cb, *dest_cr;
        int dct_linesize, dct_offset;
        op_pixels_func (*op_pix)[4];
        qpel_mc_func (*op_qpix)[16];
        const int linesize   = s->current_picture.f->linesize[0]; //not s->linesize as this would be wrong for field pics
        const int uvlinesize = s->current_picture.f->linesize[1];
        const int readable= s->pict_type != AV_PICTURE_TYPE_B || s->encoding || s->avctx->draw_horiz_band || lowres_flag;
        const int block_size= lowres_flag ? 8>>s->avctx->lowres : 8;

        /* avoid copy if macroblock skipped in last frame too */
        /* skip only during decoding as we might trash the buffers during encoding a bit */
        if(!s->encoding){
            uint8_t *mbskip_ptr = &s->mbskip_table[mb_xy];

            if (s->mb_skipped) {
                s->mb_skipped= 0;
                av_assert2(s->pict_type!=AV_PICTURE_TYPE_I);
                *mbskip_ptr = 1;
            } else if(!s->current_picture.reference) {
                *mbskip_ptr = 1;
            } else{
                *mbskip_ptr = 0; /* not skipped */
            }
        }

        dct_linesize = linesize << s->interlaced_dct;
        dct_offset   = s->interlaced_dct ? linesize : linesize * block_size;

        if(readable){
            dest_y=  s->dest[0];
            dest_cb= s->dest[1];
            dest_cr= s->dest[2];
        }else{
            dest_y = s->b_scratchpad;
            dest_cb= s->b_scratchpad+16*linesize;
            dest_cr= s->b_scratchpad+32*linesize;
        }

        if (!s->mb_intra) {
            /* motion handling */
            /* decoding or more than one mb_type (MC was already done otherwise) */
            if(!s->encoding){

                if(HAVE_THREADS && s->avctx->active_thread_type&FF_THREAD_FRAME) {
                    if (s->mv_dir & MV_DIR_FORWARD) {
                        ff_thread_await_progress(&s->last_picture_ptr->tf,
                                                 ff_mpv_lowest_referenced_row(s, 0),
                                                 0);
                    }
                    if (s->mv_dir & MV_DIR_BACKWARD) {
                        ff_thread_await_progress(&s->next_picture_ptr->tf,
                                                 ff_mpv_lowest_referenced_row(s, 1),
                                                 0);
                    }
                }

                if(lowres_flag){
                    h264_chroma_mc_func *op_pix = s->h264chroma.put_h264_chroma_pixels_tab;

                    if (s->mv_dir & MV_DIR_FORWARD) {
                        MPV_motion_lowres(s, dest_y, dest_cb, dest_cr, 0, s->last_picture.f->data, op_pix);
                        op_pix = s->h264chroma.avg_h264_chroma_pixels_tab;
                    }
                    if (s->mv_dir & MV_DIR_BACKWARD) {
                        MPV_motion_lowres(s, dest_y, dest_cb, dest_cr, 1, s->next_picture.f->data, op_pix);
                    }
                }else{
<<<<<<< HEAD
                    op_qpix = s->me.qpel_put;
                    if ((!s->no_rounding) || s->pict_type==AV_PICTURE_TYPE_B){
                        op_pix = s->hdsp.put_pixels_tab;
                    }else{
                        op_pix = s->hdsp.put_no_rnd_pixels_tab;
                    }
                    if (s->mv_dir & MV_DIR_FORWARD) {
                        ff_MPV_motion(s, dest_y, dest_cb, dest_cr, 0, s->last_picture.f->data, op_pix, op_qpix);
                        op_pix = s->hdsp.avg_pixels_tab;
                        op_qpix= s->me.qpel_avg;
                    }
                    if (s->mv_dir & MV_DIR_BACKWARD) {
                        ff_MPV_motion(s, dest_y, dest_cb, dest_cr, 1, s->next_picture.f->data, op_pix, op_qpix);
                    }
=======
                    op_pix = s->hdsp.put_no_rnd_pixels_tab;
                }
                if (s->mv_dir & MV_DIR_FORWARD) {
                    ff_mpv_motion(s, dest_y, dest_cb, dest_cr, 0, s->last_picture.f->data, op_pix, op_qpix);
                    op_pix = s->hdsp.avg_pixels_tab;
                    op_qpix= s->me.qpel_avg;
                }
                if (s->mv_dir & MV_DIR_BACKWARD) {
                    ff_mpv_motion(s, dest_y, dest_cb, dest_cr, 1, s->next_picture.f->data, op_pix, op_qpix);
>>>>>>> 835f798c
                }
            }

            /* skip dequant / idct if we are really late ;) */
            if(s->avctx->skip_idct){
                if(  (s->avctx->skip_idct >= AVDISCARD_NONREF && s->pict_type == AV_PICTURE_TYPE_B)
                   ||(s->avctx->skip_idct >= AVDISCARD_NONKEY && s->pict_type != AV_PICTURE_TYPE_I)
                   || s->avctx->skip_idct >= AVDISCARD_ALL)
                    goto skip_idct;
            }

            /* add dct residue */
            if(s->encoding || !(   s->msmpeg4_version || s->codec_id==AV_CODEC_ID_MPEG1VIDEO || s->codec_id==AV_CODEC_ID_MPEG2VIDEO
                                || (s->codec_id==AV_CODEC_ID_MPEG4 && !s->mpeg_quant))){
                add_dequant_dct(s, block[0], 0, dest_y                          , dct_linesize, s->qscale);
                add_dequant_dct(s, block[1], 1, dest_y              + block_size, dct_linesize, s->qscale);
                add_dequant_dct(s, block[2], 2, dest_y + dct_offset             , dct_linesize, s->qscale);
                add_dequant_dct(s, block[3], 3, dest_y + dct_offset + block_size, dct_linesize, s->qscale);

                if(!CONFIG_GRAY || !(s->flags&CODEC_FLAG_GRAY)){
                    if (s->chroma_y_shift){
                        add_dequant_dct(s, block[4], 4, dest_cb, uvlinesize, s->chroma_qscale);
                        add_dequant_dct(s, block[5], 5, dest_cr, uvlinesize, s->chroma_qscale);
                    }else{
                        dct_linesize >>= 1;
                        dct_offset >>=1;
                        add_dequant_dct(s, block[4], 4, dest_cb,              dct_linesize, s->chroma_qscale);
                        add_dequant_dct(s, block[5], 5, dest_cr,              dct_linesize, s->chroma_qscale);
                        add_dequant_dct(s, block[6], 6, dest_cb + dct_offset, dct_linesize, s->chroma_qscale);
                        add_dequant_dct(s, block[7], 7, dest_cr + dct_offset, dct_linesize, s->chroma_qscale);
                    }
                }
            } else if(is_mpeg12 || (s->codec_id != AV_CODEC_ID_WMV2)){
                add_dct(s, block[0], 0, dest_y                          , dct_linesize);
                add_dct(s, block[1], 1, dest_y              + block_size, dct_linesize);
                add_dct(s, block[2], 2, dest_y + dct_offset             , dct_linesize);
                add_dct(s, block[3], 3, dest_y + dct_offset + block_size, dct_linesize);

                if(!CONFIG_GRAY || !(s->flags&CODEC_FLAG_GRAY)){
                    if(s->chroma_y_shift){//Chroma420
                        add_dct(s, block[4], 4, dest_cb, uvlinesize);
                        add_dct(s, block[5], 5, dest_cr, uvlinesize);
                    }else{
                        //chroma422
                        dct_linesize = uvlinesize << s->interlaced_dct;
                        dct_offset   = s->interlaced_dct ? uvlinesize : uvlinesize*block_size;

                        add_dct(s, block[4], 4, dest_cb, dct_linesize);
                        add_dct(s, block[5], 5, dest_cr, dct_linesize);
                        add_dct(s, block[6], 6, dest_cb+dct_offset, dct_linesize);
                        add_dct(s, block[7], 7, dest_cr+dct_offset, dct_linesize);
                        if(!s->chroma_x_shift){//Chroma444
                            add_dct(s, block[8], 8, dest_cb+block_size, dct_linesize);
                            add_dct(s, block[9], 9, dest_cr+block_size, dct_linesize);
                            add_dct(s, block[10], 10, dest_cb+block_size+dct_offset, dct_linesize);
                            add_dct(s, block[11], 11, dest_cr+block_size+dct_offset, dct_linesize);
                        }
                    }
                }//fi gray
            }
            else if (CONFIG_WMV2_DECODER || CONFIG_WMV2_ENCODER) {
                ff_wmv2_add_mb(s, block, dest_y, dest_cb, dest_cr);
            }
        } else {
            /* dct only in intra block */
            if(s->encoding || !(s->codec_id==AV_CODEC_ID_MPEG1VIDEO || s->codec_id==AV_CODEC_ID_MPEG2VIDEO)){
                put_dct(s, block[0], 0, dest_y                          , dct_linesize, s->qscale);
                put_dct(s, block[1], 1, dest_y              + block_size, dct_linesize, s->qscale);
                put_dct(s, block[2], 2, dest_y + dct_offset             , dct_linesize, s->qscale);
                put_dct(s, block[3], 3, dest_y + dct_offset + block_size, dct_linesize, s->qscale);

                if(!CONFIG_GRAY || !(s->flags&CODEC_FLAG_GRAY)){
                    if(s->chroma_y_shift){
                        put_dct(s, block[4], 4, dest_cb, uvlinesize, s->chroma_qscale);
                        put_dct(s, block[5], 5, dest_cr, uvlinesize, s->chroma_qscale);
                    }else{
                        dct_offset >>=1;
                        dct_linesize >>=1;
                        put_dct(s, block[4], 4, dest_cb,              dct_linesize, s->chroma_qscale);
                        put_dct(s, block[5], 5, dest_cr,              dct_linesize, s->chroma_qscale);
                        put_dct(s, block[6], 6, dest_cb + dct_offset, dct_linesize, s->chroma_qscale);
                        put_dct(s, block[7], 7, dest_cr + dct_offset, dct_linesize, s->chroma_qscale);
                    }
                }
            }else{
                s->idsp.idct_put(dest_y,                           dct_linesize, block[0]);
                s->idsp.idct_put(dest_y              + block_size, dct_linesize, block[1]);
                s->idsp.idct_put(dest_y + dct_offset,              dct_linesize, block[2]);
                s->idsp.idct_put(dest_y + dct_offset + block_size, dct_linesize, block[3]);

                if(!CONFIG_GRAY || !(s->flags&CODEC_FLAG_GRAY)){
                    if(s->chroma_y_shift){
                        s->idsp.idct_put(dest_cb, uvlinesize, block[4]);
                        s->idsp.idct_put(dest_cr, uvlinesize, block[5]);
                    }else{

                        dct_linesize = uvlinesize << s->interlaced_dct;
                        dct_offset   = s->interlaced_dct ? uvlinesize : uvlinesize*block_size;

                        s->idsp.idct_put(dest_cb,              dct_linesize, block[4]);
                        s->idsp.idct_put(dest_cr,              dct_linesize, block[5]);
                        s->idsp.idct_put(dest_cb + dct_offset, dct_linesize, block[6]);
                        s->idsp.idct_put(dest_cr + dct_offset, dct_linesize, block[7]);
                        if(!s->chroma_x_shift){//Chroma444
                            s->idsp.idct_put(dest_cb + block_size,              dct_linesize, block[8]);
                            s->idsp.idct_put(dest_cr + block_size,              dct_linesize, block[9]);
                            s->idsp.idct_put(dest_cb + block_size + dct_offset, dct_linesize, block[10]);
                            s->idsp.idct_put(dest_cr + block_size + dct_offset, dct_linesize, block[11]);
                        }
                    }
                }//gray
            }
        }
skip_idct:
        if(!readable){
            s->hdsp.put_pixels_tab[0][0](s->dest[0], dest_y ,   linesize,16);
            s->hdsp.put_pixels_tab[s->chroma_x_shift][0](s->dest[1], dest_cb, uvlinesize,16 >> s->chroma_y_shift);
            s->hdsp.put_pixels_tab[s->chroma_x_shift][0](s->dest[2], dest_cr, uvlinesize,16 >> s->chroma_y_shift);
        }
    }
}

void ff_mpv_decode_mb(MpegEncContext *s, int16_t block[12][64])
{
#if !CONFIG_SMALL
    if(s->out_format == FMT_MPEG1) {
<<<<<<< HEAD
        if(s->avctx->lowres) MPV_decode_mb_internal(s, block, 1, 1);
        else                 MPV_decode_mb_internal(s, block, 0, 1);
    } else
#endif
    if(s->avctx->lowres) MPV_decode_mb_internal(s, block, 1, 0);
    else                  MPV_decode_mb_internal(s, block, 0, 0);
=======
        mpv_decode_mb_internal(s, block, 1);
    } else
#endif
        mpv_decode_mb_internal(s, block, 0);
>>>>>>> 835f798c
}

void ff_mpeg_draw_horiz_band(MpegEncContext *s, int y, int h)
{
    ff_draw_horiz_band(s->avctx, s->current_picture_ptr->f,
                       s->last_picture_ptr ? s->last_picture_ptr->f : NULL, y, h, s->picture_structure,
                       s->first_field, s->low_delay);
}

void ff_init_block_index(MpegEncContext *s){ //FIXME maybe rename
    const int linesize   = s->current_picture.f->linesize[0]; //not s->linesize as this would be wrong for field pics
    const int uvlinesize = s->current_picture.f->linesize[1];
    const int mb_size= 4 - s->avctx->lowres;

    s->block_index[0]= s->b8_stride*(s->mb_y*2    ) - 2 + s->mb_x*2;
    s->block_index[1]= s->b8_stride*(s->mb_y*2    ) - 1 + s->mb_x*2;
    s->block_index[2]= s->b8_stride*(s->mb_y*2 + 1) - 2 + s->mb_x*2;
    s->block_index[3]= s->b8_stride*(s->mb_y*2 + 1) - 1 + s->mb_x*2;
    s->block_index[4]= s->mb_stride*(s->mb_y + 1)                + s->b8_stride*s->mb_height*2 + s->mb_x - 1;
    s->block_index[5]= s->mb_stride*(s->mb_y + s->mb_height + 2) + s->b8_stride*s->mb_height*2 + s->mb_x - 1;
    //block_index is not used by mpeg2, so it is not affected by chroma_format

    s->dest[0] = s->current_picture.f->data[0] + ((s->mb_x - 1) <<  mb_size);
    s->dest[1] = s->current_picture.f->data[1] + ((s->mb_x - 1) << (mb_size - s->chroma_x_shift));
    s->dest[2] = s->current_picture.f->data[2] + ((s->mb_x - 1) << (mb_size - s->chroma_x_shift));

    if(!(s->pict_type==AV_PICTURE_TYPE_B && s->avctx->draw_horiz_band && s->picture_structure==PICT_FRAME))
    {
        if(s->picture_structure==PICT_FRAME){
        s->dest[0] += s->mb_y *   linesize << mb_size;
        s->dest[1] += s->mb_y * uvlinesize << (mb_size - s->chroma_y_shift);
        s->dest[2] += s->mb_y * uvlinesize << (mb_size - s->chroma_y_shift);
        }else{
            s->dest[0] += (s->mb_y>>1) *   linesize << mb_size;
            s->dest[1] += (s->mb_y>>1) * uvlinesize << (mb_size - s->chroma_y_shift);
            s->dest[2] += (s->mb_y>>1) * uvlinesize << (mb_size - s->chroma_y_shift);
            av_assert1((s->mb_y&1) == (s->picture_structure == PICT_BOTTOM_FIELD));
        }
    }
}

/**
 * Permute an 8x8 block.
 * @param block the block which will be permuted according to the given permutation vector
 * @param permutation the permutation vector
 * @param last the last non zero coefficient in scantable order, used to speed the permutation up
 * @param scantable the used scantable, this is only used to speed the permutation up, the block is not
 *                  (inverse) permutated to scantable order!
 */
void ff_block_permute(int16_t *block, uint8_t *permutation, const uint8_t *scantable, int last)
{
    int i;
    int16_t temp[64];

    if(last<=0) return;
    //if(permutation[1]==1) return; //FIXME it is ok but not clean and might fail for some permutations

    for(i=0; i<=last; i++){
        const int j= scantable[i];
        temp[j]= block[j];
        block[j]=0;
    }

    for(i=0; i<=last; i++){
        const int j= scantable[i];
        const int perm_j= permutation[j];
        block[perm_j]= temp[j];
    }
}

void ff_mpeg_flush(AVCodecContext *avctx){
    int i;
    MpegEncContext *s = avctx->priv_data;

    if(s==NULL || s->picture==NULL)
        return;

    for (i = 0; i < MAX_PICTURE_COUNT; i++)
        ff_mpeg_unref_picture(s, &s->picture[i]);
    s->current_picture_ptr = s->last_picture_ptr = s->next_picture_ptr = NULL;

    ff_mpeg_unref_picture(s, &s->current_picture);
    ff_mpeg_unref_picture(s, &s->last_picture);
    ff_mpeg_unref_picture(s, &s->next_picture);

    s->mb_x= s->mb_y= 0;
    s->closed_gop= 0;

    s->parse_context.state= -1;
    s->parse_context.frame_start_found= 0;
    s->parse_context.overread= 0;
    s->parse_context.overread_index= 0;
    s->parse_context.index= 0;
    s->parse_context.last_index= 0;
    s->bitstream_buffer_size=0;
    s->pp_time=0;
}

/**
 * set qscale and update qscale dependent variables.
 */
void ff_set_qscale(MpegEncContext * s, int qscale)
{
    if (qscale < 1)
        qscale = 1;
    else if (qscale > 31)
        qscale = 31;

    s->qscale = qscale;
    s->chroma_qscale= s->chroma_qscale_table[qscale];

    s->y_dc_scale= s->y_dc_scale_table[ qscale ];
    s->c_dc_scale= s->c_dc_scale_table[ s->chroma_qscale ];
}

void ff_mpv_report_decode_progress(MpegEncContext *s)
{
    if (s->pict_type != AV_PICTURE_TYPE_B && !s->partitioned_frame && !s->er.error_occurred)
        ff_thread_report_progress(&s->current_picture_ptr->tf, s->mb_y, 0);
}<|MERGE_RESOLUTION|>--- conflicted
+++ resolved
@@ -359,14 +359,9 @@
     s->dest[1] = s->current_picture.f->data[1] + (s->mb_y * (16 >> s->chroma_y_shift) * s->uvlinesize) + s->mb_x * (16 >> s->chroma_x_shift);
     s->dest[2] = s->current_picture.f->data[2] + (s->mb_y * (16 >> s->chroma_y_shift) * s->uvlinesize) + s->mb_x * (16 >> s->chroma_x_shift);
 
-<<<<<<< HEAD
     if (ref)
         av_log(s->avctx, AV_LOG_DEBUG, "Interlaced error concealment is not fully implemented\n");
-    ff_MPV_decode_mb(s, s->block);
-=======
-    assert(ref == 0);
     ff_mpv_decode_mb(s, s->block);
->>>>>>> 835f798c
 }
 
 static void gray16(uint8_t *dst, const uint8_t *src, ptrdiff_t linesize, int h)
@@ -417,7 +412,7 @@
         ff_mpv_common_init_neon(s);
 
     if (ARCH_ALPHA)
-        ff_MPV_common_init_axp(s);
+        ff_mpv_common_init_axp(s);
     if (ARCH_ARM)
         ff_mpv_common_init_arm(s);
     if (ARCH_PPC)
@@ -965,34 +960,24 @@
         s->bitstream_buffer      = NULL;
         s->bitstream_buffer_size = s->allocated_bitstream_buffer_size = 0;
 
-<<<<<<< HEAD
         if (s1->context_initialized){
 //             s->picture_range_start  += MAX_PICTURE_COUNT;
 //             s->picture_range_end    += MAX_PICTURE_COUNT;
             ff_mpv_idct_init(s);
-            if((ret = ff_MPV_common_init(s)) < 0){
+            if((ret = ff_mpv_common_init(s)) < 0){
                 memset(s, 0, sizeof(MpegEncContext));
                 s->avctx = dst;
                 return ret;
             }
         }
-=======
-        ff_mpv_idct_init(s);
-        ff_mpv_common_init(s);
->>>>>>> 835f798c
     }
 
     if (s->height != s1->height || s->width != s1->width || s->context_reinit) {
         s->context_reinit = 0;
         s->height = s1->height;
         s->width  = s1->width;
-<<<<<<< HEAD
-        if ((ret = ff_MPV_common_frame_size_change(s)) < 0)
+        if ((ret = ff_mpv_common_frame_size_change(s)) < 0)
             return ret;
-=======
-        if ((err = ff_mpv_common_frame_size_change(s)) < 0)
-            return err;
->>>>>>> 835f798c
     }
 
     s->avctx->coded_height  = s1->avctx->coded_height;
@@ -2925,13 +2910,8 @@
    s->interlaced_dct : true if interlaced dct used (mpeg2)
  */
 static av_always_inline
-<<<<<<< HEAD
-void MPV_decode_mb_internal(MpegEncContext *s, int16_t block[12][64],
+void mpv_decode_mb_internal(MpegEncContext *s, int16_t block[12][64],
                             int lowres_flag, int is_mpeg12)
-=======
-void mpv_decode_mb_internal(MpegEncContext *s, int16_t block[12][64],
-                            int is_mpeg12)
->>>>>>> 835f798c
 {
     const int mb_xy = s->mb_y * s->mb_stride + s->mb_x;
 
@@ -3040,7 +3020,6 @@
                         MPV_motion_lowres(s, dest_y, dest_cb, dest_cr, 1, s->next_picture.f->data, op_pix);
                     }
                 }else{
-<<<<<<< HEAD
                     op_qpix = s->me.qpel_put;
                     if ((!s->no_rounding) || s->pict_type==AV_PICTURE_TYPE_B){
                         op_pix = s->hdsp.put_pixels_tab;
@@ -3048,24 +3027,13 @@
                         op_pix = s->hdsp.put_no_rnd_pixels_tab;
                     }
                     if (s->mv_dir & MV_DIR_FORWARD) {
-                        ff_MPV_motion(s, dest_y, dest_cb, dest_cr, 0, s->last_picture.f->data, op_pix, op_qpix);
+                        ff_mpv_motion(s, dest_y, dest_cb, dest_cr, 0, s->last_picture.f->data, op_pix, op_qpix);
                         op_pix = s->hdsp.avg_pixels_tab;
                         op_qpix= s->me.qpel_avg;
                     }
                     if (s->mv_dir & MV_DIR_BACKWARD) {
-                        ff_MPV_motion(s, dest_y, dest_cb, dest_cr, 1, s->next_picture.f->data, op_pix, op_qpix);
+                        ff_mpv_motion(s, dest_y, dest_cb, dest_cr, 1, s->next_picture.f->data, op_pix, op_qpix);
                     }
-=======
-                    op_pix = s->hdsp.put_no_rnd_pixels_tab;
-                }
-                if (s->mv_dir & MV_DIR_FORWARD) {
-                    ff_mpv_motion(s, dest_y, dest_cb, dest_cr, 0, s->last_picture.f->data, op_pix, op_qpix);
-                    op_pix = s->hdsp.avg_pixels_tab;
-                    op_qpix= s->me.qpel_avg;
-                }
-                if (s->mv_dir & MV_DIR_BACKWARD) {
-                    ff_mpv_motion(s, dest_y, dest_cb, dest_cr, 1, s->next_picture.f->data, op_pix, op_qpix);
->>>>>>> 835f798c
                 }
             }
 
@@ -3192,19 +3160,12 @@
 {
 #if !CONFIG_SMALL
     if(s->out_format == FMT_MPEG1) {
-<<<<<<< HEAD
-        if(s->avctx->lowres) MPV_decode_mb_internal(s, block, 1, 1);
-        else                 MPV_decode_mb_internal(s, block, 0, 1);
+        if(s->avctx->lowres) mpv_decode_mb_internal(s, block, 1, 1);
+        else                 mpv_decode_mb_internal(s, block, 0, 1);
     } else
 #endif
-    if(s->avctx->lowres) MPV_decode_mb_internal(s, block, 1, 0);
-    else                  MPV_decode_mb_internal(s, block, 0, 0);
-=======
-        mpv_decode_mb_internal(s, block, 1);
-    } else
-#endif
-        mpv_decode_mb_internal(s, block, 0);
->>>>>>> 835f798c
+    if(s->avctx->lowres) mpv_decode_mb_internal(s, block, 1, 0);
+    else                  mpv_decode_mb_internal(s, block, 0, 0);
 }
 
 void ff_mpeg_draw_horiz_band(MpegEncContext *s, int y, int h)
