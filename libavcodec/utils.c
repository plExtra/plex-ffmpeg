/*
 * utils for libavcodec
 * Copyright (c) 2001 Fabrice Bellard
 * Copyright (c) 2002-2004 Michael Niedermayer <michaelni@gmx.at>
 *
 * This file is part of FFmpeg.
 *
 * FFmpeg is free software; you can redistribute it and/or
 * modify it under the terms of the GNU Lesser General Public
 * License as published by the Free Software Foundation; either
 * version 2.1 of the License, or (at your option) any later version.
 *
 * FFmpeg is distributed in the hope that it will be useful,
 * but WITHOUT ANY WARRANTY; without even the implied warranty of
 * MERCHANTABILITY or FITNESS FOR A PARTICULAR PURPOSE.  See the GNU
 * Lesser General Public License for more details.
 *
 * You should have received a copy of the GNU Lesser General Public
 * License along with FFmpeg; if not, write to the Free Software
 * Foundation, Inc., 51 Franklin Street, Fifth Floor, Boston, MA 02110-1301 USA
 */

/**
 * @file
 * utils.
 */

#include "config.h"
#include "libavutil/atomic.h"
#include "libavutil/attributes.h"
#include "libavutil/avassert.h"
#include "libavutil/avstring.h"
#include "libavutil/bprint.h"
#include "libavutil/channel_layout.h"
#include "libavutil/crc.h"
#include "libavutil/frame.h"
#include "libavutil/internal.h"
#include "libavutil/mathematics.h"
#include "libavutil/pixdesc.h"
#include "libavutil/imgutils.h"
#include "libavutil/samplefmt.h"
#include "libavutil/dict.h"
#include "avcodec.h"
#include "dsputil.h"
#include "libavutil/opt.h"
#include "thread.h"
#include "frame_thread_encoder.h"
#include "internal.h"
#include "bytestream.h"
#include "version.h"
#include <stdlib.h>
#include <stdarg.h>
#include <limits.h>
#include <float.h>
#if CONFIG_ICONV
# include <iconv.h>
#endif

#if HAVE_PTHREADS
#include <pthread.h>
#elif HAVE_W32THREADS
#include "compat/w32pthreads.h"
#elif HAVE_OS2THREADS
#include "compat/os2threads.h"
#endif

#if HAVE_PTHREADS || HAVE_W32THREADS || HAVE_OS2THREADS
static int default_lockmgr_cb(void **arg, enum AVLockOp op)
{
    void * volatile * mutex = arg;
    int err;

    switch (op) {
    case AV_LOCK_CREATE:
        return 0;
    case AV_LOCK_OBTAIN:
        if (!*mutex) {
            pthread_mutex_t *tmp = av_malloc(sizeof(pthread_mutex_t));
            if (!tmp)
                return AVERROR(ENOMEM);
            if ((err = pthread_mutex_init(tmp, NULL))) {
                av_free(tmp);
                return AVERROR(err);
            }
            if (avpriv_atomic_ptr_cas(mutex, NULL, tmp)) {
                pthread_mutex_destroy(tmp);
                av_free(tmp);
            }
        }

        if ((err = pthread_mutex_lock(*mutex)))
            return AVERROR(err);

        return 0;
    case AV_LOCK_RELEASE:
        if ((err = pthread_mutex_unlock(*mutex)))
            return AVERROR(err);

        return 0;
    case AV_LOCK_DESTROY:
        if (*mutex)
            pthread_mutex_destroy(*mutex);
        av_free(*mutex);
        avpriv_atomic_ptr_cas(mutex, *mutex, NULL);
        return 0;
    }
    return 1;
}
static int (*lockmgr_cb)(void **mutex, enum AVLockOp op) = default_lockmgr_cb;
#else
static int (*lockmgr_cb)(void **mutex, enum AVLockOp op) = NULL;
#endif


volatile int ff_avcodec_locked;
static int volatile entangled_thread_counter = 0;
static void *codec_mutex;
static void *avformat_mutex;

#if CONFIG_RAISE_MAJOR
#    define LIBNAME "LIBAVCODEC_155"
#else
#    define LIBNAME "LIBAVCODEC_55"
#endif

#if FF_API_FAST_MALLOC && CONFIG_SHARED && HAVE_SYMVER
FF_SYMVER(void*, av_fast_realloc, (void *ptr, unsigned int *size, size_t min_size), LIBNAME)
{
    return av_fast_realloc(ptr, size, min_size);
}

FF_SYMVER(void, av_fast_malloc, (void *ptr, unsigned int *size, size_t min_size), LIBNAME)
{
    av_fast_malloc(ptr, size, min_size);
}
#endif

static inline int ff_fast_malloc(void *ptr, unsigned int *size, size_t min_size, int zero_realloc)
{
    void **p = ptr;
    if (min_size < *size)
        return 0;
    min_size = FFMAX(17 * min_size / 16 + 32, min_size);
    av_free(*p);
    *p = zero_realloc ? av_mallocz(min_size) : av_malloc(min_size);
    if (!*p)
        min_size = 0;
    *size = min_size;
    return 1;
}

void av_fast_padded_malloc(void *ptr, unsigned int *size, size_t min_size)
{
    uint8_t **p = ptr;
    if (min_size > SIZE_MAX - FF_INPUT_BUFFER_PADDING_SIZE) {
        av_freep(p);
        *size = 0;
        return;
    }
    if (!ff_fast_malloc(p, size, min_size + FF_INPUT_BUFFER_PADDING_SIZE, 1))
        memset(*p + min_size, 0, FF_INPUT_BUFFER_PADDING_SIZE);
}

void av_fast_padded_mallocz(void *ptr, unsigned int *size, size_t min_size)
{
    uint8_t **p = ptr;
    if (min_size > SIZE_MAX - FF_INPUT_BUFFER_PADDING_SIZE) {
        av_freep(p);
        *size = 0;
        return;
    }
    if (!ff_fast_malloc(p, size, min_size + FF_INPUT_BUFFER_PADDING_SIZE, 1))
        memset(*p, 0, min_size + FF_INPUT_BUFFER_PADDING_SIZE);
}

/* encoder management */
static AVCodec *first_avcodec = NULL;
static AVCodec **last_avcodec = &first_avcodec;

AVCodec *av_codec_next(const AVCodec *c)
{
    if (c)
        return c->next;
    else
        return first_avcodec;
}

static av_cold void avcodec_init(void)
{
    static int initialized = 0;

    if (initialized != 0)
        return;
    initialized = 1;

    if (CONFIG_DSPUTIL)
        ff_dsputil_static_init();
}

int av_codec_is_encoder(const AVCodec *codec)
{
    return codec && (codec->encode_sub || codec->encode2);
}

int av_codec_is_decoder(const AVCodec *codec)
{
    return codec && codec->decode;
}

av_cold void avcodec_register(AVCodec *codec)
{
    AVCodec **p;
    avcodec_init();
    p = last_avcodec;
    codec->next = NULL;

    while(*p || avpriv_atomic_ptr_cas((void * volatile *)p, NULL, codec))
        p = &(*p)->next;
    last_avcodec = &codec->next;

    if (codec->init_static_data)
        codec->init_static_data(codec);
}

unsigned avcodec_get_edge_width(void)
{
    return EDGE_WIDTH;
}

#if FF_API_SET_DIMENSIONS
void avcodec_set_dimensions(AVCodecContext *s, int width, int height)
{
    int ret = ff_set_dimensions(s, width, height);
    if (ret < 0) {
        av_log(s, AV_LOG_WARNING, "Failed to set dimensions %d %d\n", width, height);
    }
}
#endif

int ff_set_dimensions(AVCodecContext *s, int width, int height)
{
    int ret = av_image_check_size(width, height, 0, s);

    if (ret < 0)
        width = height = 0;

    s->coded_width  = width;
    s->coded_height = height;
    s->width        = FF_CEIL_RSHIFT(width,  s->lowres);
    s->height       = FF_CEIL_RSHIFT(height, s->lowres);

    return ret;
}

int ff_side_data_update_matrix_encoding(AVFrame *frame,
                                        enum AVMatrixEncoding matrix_encoding)
{
    AVFrameSideData *side_data;
    enum AVMatrixEncoding *data;

    side_data = av_frame_get_side_data(frame, AV_FRAME_DATA_MATRIXENCODING);
    if (!side_data)
        side_data = av_frame_new_side_data(frame, AV_FRAME_DATA_MATRIXENCODING,
                                           sizeof(enum AVMatrixEncoding));

    if (!side_data)
        return AVERROR(ENOMEM);

    data  = (enum AVMatrixEncoding*)side_data->data;
    *data = matrix_encoding;

    return 0;
}

#if HAVE_NEON || ARCH_PPC || HAVE_MMX
#   define STRIDE_ALIGN 16
#else
#   define STRIDE_ALIGN 8
#endif

void avcodec_align_dimensions2(AVCodecContext *s, int *width, int *height,
                               int linesize_align[AV_NUM_DATA_POINTERS])
{
    int i;
    int w_align = 1;
    int h_align = 1;

    switch (s->pix_fmt) {
    case AV_PIX_FMT_YUV420P:
    case AV_PIX_FMT_YUYV422:
    case AV_PIX_FMT_UYVY422:
    case AV_PIX_FMT_YUV422P:
    case AV_PIX_FMT_YUV440P:
    case AV_PIX_FMT_YUV444P:
    case AV_PIX_FMT_GBRAP:
    case AV_PIX_FMT_GBRP:
    case AV_PIX_FMT_GRAY8:
    case AV_PIX_FMT_GRAY16BE:
    case AV_PIX_FMT_GRAY16LE:
    case AV_PIX_FMT_YUVJ420P:
    case AV_PIX_FMT_YUVJ422P:
    case AV_PIX_FMT_YUVJ440P:
    case AV_PIX_FMT_YUVJ444P:
    case AV_PIX_FMT_YUVA420P:
    case AV_PIX_FMT_YUVA422P:
    case AV_PIX_FMT_YUVA444P:
    case AV_PIX_FMT_YUV420P9LE:
    case AV_PIX_FMT_YUV420P9BE:
    case AV_PIX_FMT_YUV420P10LE:
    case AV_PIX_FMT_YUV420P10BE:
    case AV_PIX_FMT_YUV420P12LE:
    case AV_PIX_FMT_YUV420P12BE:
    case AV_PIX_FMT_YUV420P14LE:
    case AV_PIX_FMT_YUV420P14BE:
    case AV_PIX_FMT_YUV420P16LE:
    case AV_PIX_FMT_YUV420P16BE:
    case AV_PIX_FMT_YUVA420P9LE:
    case AV_PIX_FMT_YUVA420P9BE:
    case AV_PIX_FMT_YUVA420P10LE:
    case AV_PIX_FMT_YUVA420P10BE:
    case AV_PIX_FMT_YUVA420P16LE:
    case AV_PIX_FMT_YUVA420P16BE:
    case AV_PIX_FMT_YUV422P9LE:
    case AV_PIX_FMT_YUV422P9BE:
    case AV_PIX_FMT_YUV422P10LE:
    case AV_PIX_FMT_YUV422P10BE:
    case AV_PIX_FMT_YUV422P12LE:
    case AV_PIX_FMT_YUV422P12BE:
    case AV_PIX_FMT_YUV422P14LE:
    case AV_PIX_FMT_YUV422P14BE:
    case AV_PIX_FMT_YUV422P16LE:
    case AV_PIX_FMT_YUV422P16BE:
    case AV_PIX_FMT_YUVA422P9LE:
    case AV_PIX_FMT_YUVA422P9BE:
    case AV_PIX_FMT_YUVA422P10LE:
    case AV_PIX_FMT_YUVA422P10BE:
    case AV_PIX_FMT_YUVA422P16LE:
    case AV_PIX_FMT_YUVA422P16BE:
    case AV_PIX_FMT_YUV444P9LE:
    case AV_PIX_FMT_YUV444P9BE:
    case AV_PIX_FMT_YUV444P10LE:
    case AV_PIX_FMT_YUV444P10BE:
    case AV_PIX_FMT_YUV444P12LE:
    case AV_PIX_FMT_YUV444P12BE:
    case AV_PIX_FMT_YUV444P14LE:
    case AV_PIX_FMT_YUV444P14BE:
    case AV_PIX_FMT_YUV444P16LE:
    case AV_PIX_FMT_YUV444P16BE:
    case AV_PIX_FMT_YUVA444P9LE:
    case AV_PIX_FMT_YUVA444P9BE:
    case AV_PIX_FMT_YUVA444P10LE:
    case AV_PIX_FMT_YUVA444P10BE:
    case AV_PIX_FMT_YUVA444P16LE:
    case AV_PIX_FMT_YUVA444P16BE:
    case AV_PIX_FMT_GBRP9LE:
    case AV_PIX_FMT_GBRP9BE:
    case AV_PIX_FMT_GBRP10LE:
    case AV_PIX_FMT_GBRP10BE:
    case AV_PIX_FMT_GBRP12LE:
    case AV_PIX_FMT_GBRP12BE:
    case AV_PIX_FMT_GBRP14LE:
    case AV_PIX_FMT_GBRP14BE:
        w_align = 16; //FIXME assume 16 pixel per macroblock
        h_align = 16 * 2; // interlaced needs 2 macroblocks height
        break;
    case AV_PIX_FMT_YUV411P:
    case AV_PIX_FMT_YUVJ411P:
    case AV_PIX_FMT_UYYVYY411:
        w_align = 32;
        h_align = 8;
        break;
    case AV_PIX_FMT_YUV410P:
        if (s->codec_id == AV_CODEC_ID_SVQ1) {
            w_align = 64;
            h_align = 64;
        }
        break;
    case AV_PIX_FMT_RGB555:
        if (s->codec_id == AV_CODEC_ID_RPZA) {
            w_align = 4;
            h_align = 4;
        }
        break;
    case AV_PIX_FMT_PAL8:
    case AV_PIX_FMT_BGR8:
    case AV_PIX_FMT_RGB8:
        if (s->codec_id == AV_CODEC_ID_SMC ||
            s->codec_id == AV_CODEC_ID_CINEPAK) {
            w_align = 4;
            h_align = 4;
        }
        break;
    case AV_PIX_FMT_BGR24:
        if ((s->codec_id == AV_CODEC_ID_MSZH) ||
            (s->codec_id == AV_CODEC_ID_ZLIB)) {
            w_align = 4;
            h_align = 4;
        }
        break;
    case AV_PIX_FMT_RGB24:
        if (s->codec_id == AV_CODEC_ID_CINEPAK) {
            w_align = 4;
            h_align = 4;
        }
        break;
    default:
        w_align = 1;
        h_align = 1;
        break;
    }

    if (s->codec_id == AV_CODEC_ID_IFF_ILBM || s->codec_id == AV_CODEC_ID_IFF_BYTERUN1) {
        w_align = FFMAX(w_align, 8);
    }

    *width  = FFALIGN(*width, w_align);
    *height = FFALIGN(*height, h_align);
    if (s->codec_id == AV_CODEC_ID_H264 || s->lowres)
        // some of the optimized chroma MC reads one line too much
        // which is also done in mpeg decoders with lowres > 0
        *height += 2;

    for (i = 0; i < 4; i++)
        linesize_align[i] = STRIDE_ALIGN;
}

void avcodec_align_dimensions(AVCodecContext *s, int *width, int *height)
{
    const AVPixFmtDescriptor *desc = av_pix_fmt_desc_get(s->pix_fmt);
    int chroma_shift = desc->log2_chroma_w;
    int linesize_align[AV_NUM_DATA_POINTERS];
    int align;

    avcodec_align_dimensions2(s, width, height, linesize_align);
    align               = FFMAX(linesize_align[0], linesize_align[3]);
    linesize_align[1] <<= chroma_shift;
    linesize_align[2] <<= chroma_shift;
    align               = FFMAX3(align, linesize_align[1], linesize_align[2]);
    *width              = FFALIGN(*width, align);
}

int avcodec_enum_to_chroma_pos(int *xpos, int *ypos, enum AVChromaLocation pos)
{
    if (pos <= AVCHROMA_LOC_UNSPECIFIED || pos >= AVCHROMA_LOC_NB)
        return AVERROR(EINVAL);
    pos--;

    *xpos = (pos&1) * 128;
    *ypos = ((pos>>1)^(pos<4)) * 128;

    return 0;
}

enum AVChromaLocation avcodec_chroma_pos_to_enum(int xpos, int ypos)
{
    int pos, xout, yout;

    for (pos = AVCHROMA_LOC_UNSPECIFIED + 1; pos < AVCHROMA_LOC_NB; pos++) {
        if (avcodec_enum_to_chroma_pos(&xout, &yout, pos) == 0 && xout == xpos && yout == ypos)
            return pos;
    }
    return AVCHROMA_LOC_UNSPECIFIED;
}

int avcodec_fill_audio_frame(AVFrame *frame, int nb_channels,
                             enum AVSampleFormat sample_fmt, const uint8_t *buf,
                             int buf_size, int align)
{
    int ch, planar, needed_size, ret = 0;

    needed_size = av_samples_get_buffer_size(NULL, nb_channels,
                                             frame->nb_samples, sample_fmt,
                                             align);
    if (buf_size < needed_size)
        return AVERROR(EINVAL);

    planar = av_sample_fmt_is_planar(sample_fmt);
    if (planar && nb_channels > AV_NUM_DATA_POINTERS) {
        if (!(frame->extended_data = av_mallocz(nb_channels *
                                                sizeof(*frame->extended_data))))
            return AVERROR(ENOMEM);
    } else {
        frame->extended_data = frame->data;
    }

    if ((ret = av_samples_fill_arrays(frame->extended_data, &frame->linesize[0],
                                      (uint8_t *)(intptr_t)buf, nb_channels, frame->nb_samples,
                                      sample_fmt, align)) < 0) {
        if (frame->extended_data != frame->data)
            av_freep(&frame->extended_data);
        return ret;
    }
    if (frame->extended_data != frame->data) {
        for (ch = 0; ch < AV_NUM_DATA_POINTERS; ch++)
            frame->data[ch] = frame->extended_data[ch];
    }

    return ret;
}

static int update_frame_pool(AVCodecContext *avctx, AVFrame *frame)
{
    FramePool *pool = avctx->internal->pool;
    int i, ret;

    switch (avctx->codec_type) {
    case AVMEDIA_TYPE_VIDEO: {
        AVPicture picture;
        int size[4] = { 0 };
        int w = frame->width;
        int h = frame->height;
        int tmpsize, unaligned;

        if (pool->format == frame->format &&
            pool->width == frame->width && pool->height == frame->height)
            return 0;

        avcodec_align_dimensions2(avctx, &w, &h, pool->stride_align);

        if (!(avctx->flags & CODEC_FLAG_EMU_EDGE)) {
            w += EDGE_WIDTH * 2;
            h += EDGE_WIDTH * 2;
        }

        do {
            // NOTE: do not align linesizes individually, this breaks e.g. assumptions
            // that linesize[0] == 2*linesize[1] in the MPEG-encoder for 4:2:2
            av_image_fill_linesizes(picture.linesize, avctx->pix_fmt, w);
            // increase alignment of w for next try (rhs gives the lowest bit set in w)
            w += w & ~(w - 1);

            unaligned = 0;
            for (i = 0; i < 4; i++)
                unaligned |= picture.linesize[i] % pool->stride_align[i];
        } while (unaligned);

        tmpsize = av_image_fill_pointers(picture.data, avctx->pix_fmt, h,
                                         NULL, picture.linesize);
        if (tmpsize < 0)
            return -1;

        for (i = 0; i < 3 && picture.data[i + 1]; i++)
            size[i] = picture.data[i + 1] - picture.data[i];
        size[i] = tmpsize - (picture.data[i] - picture.data[0]);

        for (i = 0; i < 4; i++) {
            av_buffer_pool_uninit(&pool->pools[i]);
            pool->linesize[i] = picture.linesize[i];
            if (size[i]) {
                pool->pools[i] = av_buffer_pool_init(size[i] + 16 + STRIDE_ALIGN - 1,
                                                     CONFIG_MEMORY_POISONING ?
                                                        NULL :
                                                        av_buffer_allocz);
                if (!pool->pools[i]) {
                    ret = AVERROR(ENOMEM);
                    goto fail;
                }
            }
        }
        pool->format = frame->format;
        pool->width  = frame->width;
        pool->height = frame->height;

        break;
        }
    case AVMEDIA_TYPE_AUDIO: {
        int ch     = av_frame_get_channels(frame); //av_get_channel_layout_nb_channels(frame->channel_layout);
        int planar = av_sample_fmt_is_planar(frame->format);
        int planes = planar ? ch : 1;

        if (pool->format == frame->format && pool->planes == planes &&
            pool->channels == ch && frame->nb_samples == pool->samples)
            return 0;

        av_buffer_pool_uninit(&pool->pools[0]);
        ret = av_samples_get_buffer_size(&pool->linesize[0], ch,
                                         frame->nb_samples, frame->format, 0);
        if (ret < 0)
            goto fail;

        pool->pools[0] = av_buffer_pool_init(pool->linesize[0], NULL);
        if (!pool->pools[0]) {
            ret = AVERROR(ENOMEM);
            goto fail;
        }

        pool->format     = frame->format;
        pool->planes     = planes;
        pool->channels   = ch;
        pool->samples = frame->nb_samples;
        break;
        }
    default: av_assert0(0);
    }
    return 0;
fail:
    for (i = 0; i < 4; i++)
        av_buffer_pool_uninit(&pool->pools[i]);
    pool->format = -1;
    pool->planes = pool->channels = pool->samples = 0;
    pool->width  = pool->height = 0;
    return ret;
}

static int audio_get_buffer(AVCodecContext *avctx, AVFrame *frame)
{
    FramePool *pool = avctx->internal->pool;
    int planes = pool->planes;
    int i;

    frame->linesize[0] = pool->linesize[0];

    if (planes > AV_NUM_DATA_POINTERS) {
        frame->extended_data = av_mallocz(planes * sizeof(*frame->extended_data));
        frame->nb_extended_buf = planes - AV_NUM_DATA_POINTERS;
        frame->extended_buf  = av_mallocz(frame->nb_extended_buf *
                                          sizeof(*frame->extended_buf));
        if (!frame->extended_data || !frame->extended_buf) {
            av_freep(&frame->extended_data);
            av_freep(&frame->extended_buf);
            return AVERROR(ENOMEM);
        }
    } else {
        frame->extended_data = frame->data;
        av_assert0(frame->nb_extended_buf == 0);
    }

    for (i = 0; i < FFMIN(planes, AV_NUM_DATA_POINTERS); i++) {
        frame->buf[i] = av_buffer_pool_get(pool->pools[0]);
        if (!frame->buf[i])
            goto fail;
        frame->extended_data[i] = frame->data[i] = frame->buf[i]->data;
    }
    for (i = 0; i < frame->nb_extended_buf; i++) {
        frame->extended_buf[i] = av_buffer_pool_get(pool->pools[0]);
        if (!frame->extended_buf[i])
            goto fail;
        frame->extended_data[i + AV_NUM_DATA_POINTERS] = frame->extended_buf[i]->data;
    }

    if (avctx->debug & FF_DEBUG_BUFFERS)
        av_log(avctx, AV_LOG_DEBUG, "default_get_buffer called on frame %p", frame);

    return 0;
fail:
    av_frame_unref(frame);
    return AVERROR(ENOMEM);
}

static int video_get_buffer(AVCodecContext *s, AVFrame *pic)
{
    FramePool *pool = s->internal->pool;
    const AVPixFmtDescriptor *desc = av_pix_fmt_desc_get(pic->format);
    int pixel_size = desc->comp[0].step_minus1 + 1;
    int h_chroma_shift, v_chroma_shift;
    int i;

    if (pic->data[0] != NULL) {
        av_log(s, AV_LOG_ERROR, "pic->data[0]!=NULL in avcodec_default_get_buffer\n");
        return -1;
    }

    memset(pic->data, 0, sizeof(pic->data));
    pic->extended_data = pic->data;

    av_pix_fmt_get_chroma_sub_sample(s->pix_fmt, &h_chroma_shift, &v_chroma_shift);

    for (i = 0; i < 4 && pool->pools[i]; i++) {
        const int h_shift = i == 0 ? 0 : h_chroma_shift;
        const int v_shift = i == 0 ? 0 : v_chroma_shift;
        int is_planar = pool->pools[2] || (i==0 && s->pix_fmt == AV_PIX_FMT_GRAY8);

        pic->linesize[i] = pool->linesize[i];

        pic->buf[i] = av_buffer_pool_get(pool->pools[i]);
        if (!pic->buf[i])
            goto fail;

        // no edge if EDGE EMU or not planar YUV
        if ((s->flags & CODEC_FLAG_EMU_EDGE) || !is_planar)
            pic->data[i] = pic->buf[i]->data;
        else {
            pic->data[i] = pic->buf[i]->data +
                FFALIGN((pic->linesize[i] * EDGE_WIDTH >> v_shift) +
                        (pixel_size * EDGE_WIDTH >> h_shift), pool->stride_align[i]);
        }
    }
    for (; i < AV_NUM_DATA_POINTERS; i++) {
        pic->data[i] = NULL;
        pic->linesize[i] = 0;
    }
    if (pic->data[1] && !pic->data[2])
        avpriv_set_systematic_pal2((uint32_t *)pic->data[1], s->pix_fmt);

    if (s->debug & FF_DEBUG_BUFFERS)
        av_log(s, AV_LOG_DEBUG, "default_get_buffer called on pic %p\n", pic);

    return 0;
fail:
    av_frame_unref(pic);
    return AVERROR(ENOMEM);
}

void avpriv_color_frame(AVFrame *frame, const int c[4])
{
    const AVPixFmtDescriptor *desc = av_pix_fmt_desc_get(frame->format);
    int p, y, x;

    av_assert0(desc->flags & AV_PIX_FMT_FLAG_PLANAR);

    for (p = 0; p<desc->nb_components; p++) {
        uint8_t *dst = frame->data[p];
        int is_chroma = p == 1 || p == 2;
        int bytes  = is_chroma ? FF_CEIL_RSHIFT(frame->width,  desc->log2_chroma_w) : frame->width;
        int height = is_chroma ? FF_CEIL_RSHIFT(frame->height, desc->log2_chroma_h) : frame->height;
        for (y = 0; y < height; y++) {
            if (desc->comp[0].depth_minus1 >= 8) {
                for (x = 0; x<bytes; x++)
                    ((uint16_t*)dst)[x] = c[p];
            }else
                memset(dst, c[p], bytes);
            dst += frame->linesize[p];
        }
    }
}

int avcodec_default_get_buffer2(AVCodecContext *avctx, AVFrame *frame, int flags)
{
    int ret;

    if ((ret = update_frame_pool(avctx, frame)) < 0)
        return ret;

#if FF_API_GET_BUFFER
FF_DISABLE_DEPRECATION_WARNINGS
    frame->type = FF_BUFFER_TYPE_INTERNAL;
FF_ENABLE_DEPRECATION_WARNINGS
#endif

    switch (avctx->codec_type) {
    case AVMEDIA_TYPE_VIDEO:
        return video_get_buffer(avctx, frame);
    case AVMEDIA_TYPE_AUDIO:
        return audio_get_buffer(avctx, frame);
    default:
        return -1;
    }
}

int ff_init_buffer_info(AVCodecContext *avctx, AVFrame *frame)
{
    if (avctx->internal->pkt) {
        frame->pkt_pts = avctx->internal->pkt->pts;
        av_frame_set_pkt_pos     (frame, avctx->internal->pkt->pos);
        av_frame_set_pkt_duration(frame, avctx->internal->pkt->duration);
        av_frame_set_pkt_size    (frame, avctx->internal->pkt->size);
    } else {
        frame->pkt_pts = AV_NOPTS_VALUE;
        av_frame_set_pkt_pos     (frame, -1);
        av_frame_set_pkt_duration(frame, 0);
        av_frame_set_pkt_size    (frame, -1);
    }
    frame->reordered_opaque = avctx->reordered_opaque;

    switch (avctx->codec->type) {
    case AVMEDIA_TYPE_VIDEO:
        frame->width  = FFMAX(avctx->width,  FF_CEIL_RSHIFT(avctx->coded_width,  avctx->lowres));
        frame->height = FFMAX(avctx->height, FF_CEIL_RSHIFT(avctx->coded_height, avctx->lowres));
        if (frame->format < 0)
            frame->format              = avctx->pix_fmt;
        if (!frame->sample_aspect_ratio.num)
            frame->sample_aspect_ratio = avctx->sample_aspect_ratio;
        if (av_frame_get_colorspace(frame) == AVCOL_SPC_UNSPECIFIED)
            av_frame_set_colorspace(frame, avctx->colorspace);
        if (av_frame_get_color_range(frame) == AVCOL_RANGE_UNSPECIFIED)
            av_frame_set_color_range(frame, avctx->color_range);
        break;
    case AVMEDIA_TYPE_AUDIO:
        if (!frame->sample_rate)
            frame->sample_rate    = avctx->sample_rate;
        if (frame->format < 0)
            frame->format         = avctx->sample_fmt;
        if (!frame->channel_layout) {
            if (avctx->channel_layout) {
                 if (av_get_channel_layout_nb_channels(avctx->channel_layout) !=
                     avctx->channels) {
                     av_log(avctx, AV_LOG_ERROR, "Inconsistent channel "
                            "configuration.\n");
                     return AVERROR(EINVAL);
                 }

                frame->channel_layout = avctx->channel_layout;
            } else {
                if (avctx->channels > FF_SANE_NB_CHANNELS) {
                    av_log(avctx, AV_LOG_ERROR, "Too many channels: %d.\n",
                           avctx->channels);
                    return AVERROR(ENOSYS);
                }
            }
        }
        av_frame_set_channels(frame, avctx->channels);
        break;
    }
    return 0;
}

#if FF_API_GET_BUFFER
FF_DISABLE_DEPRECATION_WARNINGS
int avcodec_default_get_buffer(AVCodecContext *avctx, AVFrame *frame)
{
    return avcodec_default_get_buffer2(avctx, frame, 0);
}

typedef struct CompatReleaseBufPriv {
    AVCodecContext avctx;
    AVFrame frame;
} CompatReleaseBufPriv;

static void compat_free_buffer(void *opaque, uint8_t *data)
{
    CompatReleaseBufPriv *priv = opaque;
    if (priv->avctx.release_buffer)
        priv->avctx.release_buffer(&priv->avctx, &priv->frame);
    av_freep(&priv);
}

static void compat_release_buffer(void *opaque, uint8_t *data)
{
    AVBufferRef *buf = opaque;
    av_buffer_unref(&buf);
}
FF_ENABLE_DEPRECATION_WARNINGS
#endif

static int get_buffer_internal(AVCodecContext *avctx, AVFrame *frame, int flags)
{
    int ret;

    if (avctx->codec_type == AVMEDIA_TYPE_VIDEO) {
        if ((ret = av_image_check_size(avctx->width, avctx->height, 0, avctx)) < 0 || avctx->pix_fmt<0) {
            av_log(avctx, AV_LOG_ERROR, "video_get_buffer: image parameters invalid\n");
            return AVERROR(EINVAL);
        }
    }
    if ((ret = ff_init_buffer_info(avctx, frame)) < 0)
        return ret;

#if FF_API_GET_BUFFER
FF_DISABLE_DEPRECATION_WARNINGS
    /*
     * Wrap an old get_buffer()-allocated buffer in a bunch of AVBuffers.
     * We wrap each plane in its own AVBuffer. Each of those has a reference to
     * a dummy AVBuffer as its private data, unreffing it on free.
     * When all the planes are freed, the dummy buffer's free callback calls
     * release_buffer().
     */
    if (avctx->get_buffer) {
        CompatReleaseBufPriv *priv = NULL;
        AVBufferRef *dummy_buf = NULL;
        int planes, i, ret;

        if (flags & AV_GET_BUFFER_FLAG_REF)
            frame->reference    = 1;

        ret = avctx->get_buffer(avctx, frame);
        if (ret < 0)
            return ret;

        /* return if the buffers are already set up
         * this would happen e.g. when a custom get_buffer() calls
         * avcodec_default_get_buffer
         */
        if (frame->buf[0])
            goto end;

        priv = av_mallocz(sizeof(*priv));
        if (!priv) {
            ret = AVERROR(ENOMEM);
            goto fail;
        }
        priv->avctx = *avctx;
        priv->frame = *frame;

        dummy_buf = av_buffer_create(NULL, 0, compat_free_buffer, priv, 0);
        if (!dummy_buf) {
            ret = AVERROR(ENOMEM);
            goto fail;
        }

#define WRAP_PLANE(ref_out, data, data_size)                            \
do {                                                                    \
    AVBufferRef *dummy_ref = av_buffer_ref(dummy_buf);                  \
    if (!dummy_ref) {                                                   \
        ret = AVERROR(ENOMEM);                                          \
        goto fail;                                                      \
    }                                                                   \
    ref_out = av_buffer_create(data, data_size, compat_release_buffer,  \
                               dummy_ref, 0);                           \
    if (!ref_out) {                                                     \
        av_frame_unref(frame);                                          \
        ret = AVERROR(ENOMEM);                                          \
        goto fail;                                                      \
    }                                                                   \
} while (0)

        if (avctx->codec_type == AVMEDIA_TYPE_VIDEO) {
            const AVPixFmtDescriptor *desc = av_pix_fmt_desc_get(frame->format);

            planes = av_pix_fmt_count_planes(frame->format);
            /* workaround for AVHWAccel plane count of 0, buf[0] is used as
               check for allocated buffers: make libavcodec happy */
            if (desc && desc->flags & AV_PIX_FMT_FLAG_HWACCEL)
                planes = 1;
            if (!desc || planes <= 0) {
                ret = AVERROR(EINVAL);
                goto fail;
            }

            for (i = 0; i < planes; i++) {
                int v_shift    = (i == 1 || i == 2) ? desc->log2_chroma_h : 0;
                int plane_size = (frame->height >> v_shift) * frame->linesize[i];

                WRAP_PLANE(frame->buf[i], frame->data[i], plane_size);
            }
        } else {
            int planar = av_sample_fmt_is_planar(frame->format);
            planes = planar ? avctx->channels : 1;

            if (planes > FF_ARRAY_ELEMS(frame->buf)) {
                frame->nb_extended_buf = planes - FF_ARRAY_ELEMS(frame->buf);
                frame->extended_buf = av_malloc(sizeof(*frame->extended_buf) *
                                                frame->nb_extended_buf);
                if (!frame->extended_buf) {
                    ret = AVERROR(ENOMEM);
                    goto fail;
                }
            }

            for (i = 0; i < FFMIN(planes, FF_ARRAY_ELEMS(frame->buf)); i++)
                WRAP_PLANE(frame->buf[i], frame->extended_data[i], frame->linesize[0]);

            for (i = 0; i < frame->nb_extended_buf; i++)
                WRAP_PLANE(frame->extended_buf[i],
                           frame->extended_data[i + FF_ARRAY_ELEMS(frame->buf)],
                           frame->linesize[0]);
        }

        av_buffer_unref(&dummy_buf);

end:
        frame->width  = avctx->width;
        frame->height = avctx->height;

        return 0;

fail:
        avctx->release_buffer(avctx, frame);
        av_freep(&priv);
        av_buffer_unref(&dummy_buf);
        return ret;
    }
FF_ENABLE_DEPRECATION_WARNINGS
#endif

    ret = avctx->get_buffer2(avctx, frame, flags);

    if (avctx->codec_type == AVMEDIA_TYPE_VIDEO) {
        frame->width  = avctx->width;
        frame->height = avctx->height;
    }

    return ret;
}

int ff_get_buffer(AVCodecContext *avctx, AVFrame *frame, int flags)
{
    int ret = get_buffer_internal(avctx, frame, flags);
    if (ret < 0)
        av_log(avctx, AV_LOG_ERROR, "get_buffer() failed\n");
    return ret;
}

static int reget_buffer_internal(AVCodecContext *avctx, AVFrame *frame)
{
    AVFrame tmp;
    int ret;

    av_assert0(avctx->codec_type == AVMEDIA_TYPE_VIDEO);

    if (frame->data[0] && (frame->width != avctx->width || frame->height != avctx->height || frame->format != avctx->pix_fmt)) {
        av_log(avctx, AV_LOG_WARNING, "Picture changed from size:%dx%d fmt:%s to size:%dx%d fmt:%s in reget buffer()\n",
               frame->width, frame->height, av_get_pix_fmt_name(frame->format), avctx->width, avctx->height, av_get_pix_fmt_name(avctx->pix_fmt));
        av_frame_unref(frame);
    }

    ff_init_buffer_info(avctx, frame);

    if (!frame->data[0])
        return ff_get_buffer(avctx, frame, AV_GET_BUFFER_FLAG_REF);

    if (av_frame_is_writable(frame))
        return 0;

    av_frame_move_ref(&tmp, frame);

    ret = ff_get_buffer(avctx, frame, AV_GET_BUFFER_FLAG_REF);
    if (ret < 0) {
        av_frame_unref(&tmp);
        return ret;
    }

    av_image_copy(frame->data, frame->linesize, tmp.data, tmp.linesize,
                  frame->format, frame->width, frame->height);

    av_frame_unref(&tmp);

    return 0;
}

int ff_reget_buffer(AVCodecContext *avctx, AVFrame *frame)
{
    int ret = reget_buffer_internal(avctx, frame);
    if (ret < 0)
        av_log(avctx, AV_LOG_ERROR, "reget_buffer() failed\n");
    return ret;
}

#if FF_API_GET_BUFFER
void avcodec_default_release_buffer(AVCodecContext *s, AVFrame *pic)
{
    av_assert0(s->codec_type == AVMEDIA_TYPE_VIDEO);

    av_frame_unref(pic);
}

int avcodec_default_reget_buffer(AVCodecContext *s, AVFrame *pic)
{
    av_assert0(0);
    return AVERROR_BUG;
}
#endif

int avcodec_default_execute(AVCodecContext *c, int (*func)(AVCodecContext *c2, void *arg2), void *arg, int *ret, int count, int size)
{
    int i;

    for (i = 0; i < count; i++) {
        int r = func(c, (char *)arg + i * size);
        if (ret)
            ret[i] = r;
    }
    return 0;
}

int avcodec_default_execute2(AVCodecContext *c, int (*func)(AVCodecContext *c2, void *arg2, int jobnr, int threadnr), void *arg, int *ret, int count)
{
    int i;

    for (i = 0; i < count; i++) {
        int r = func(c, arg, i, 0);
        if (ret)
            ret[i] = r;
    }
    return 0;
}

static int is_hwaccel_pix_fmt(enum AVPixelFormat pix_fmt)
{
    const AVPixFmtDescriptor *desc = av_pix_fmt_desc_get(pix_fmt);
    return desc->flags & AV_PIX_FMT_FLAG_HWACCEL;
}

enum AVPixelFormat avcodec_default_get_format(struct AVCodecContext *s, const enum AVPixelFormat *fmt)
{
    while (*fmt != AV_PIX_FMT_NONE && is_hwaccel_pix_fmt(*fmt))
        ++fmt;
    return fmt[0];
}

#if FF_API_AVFRAME_LAVC
void avcodec_get_frame_defaults(AVFrame *frame)
{
#if LIBAVCODEC_VERSION_MAJOR >= 55
     // extended_data should explicitly be freed when needed, this code is unsafe currently
     // also this is not compatible to the <55 ABI/API
    if (frame->extended_data != frame->data && 0)
        av_freep(&frame->extended_data);
#endif

    memset(frame, 0, sizeof(AVFrame));
    av_frame_unref(frame);
}

AVFrame *avcodec_alloc_frame(void)
{
    return av_frame_alloc();
}

void avcodec_free_frame(AVFrame **frame)
{
    av_frame_free(frame);
}
#endif

MAKE_ACCESSORS(AVCodecContext, codec, AVRational, pkt_timebase)
MAKE_ACCESSORS(AVCodecContext, codec, const AVCodecDescriptor *, codec_descriptor)
MAKE_ACCESSORS(AVCodecContext, codec, int, lowres)
MAKE_ACCESSORS(AVCodecContext, codec, int, seek_preroll)

int av_codec_get_max_lowres(const AVCodec *codec)
{
    return codec->max_lowres;
}

static void avcodec_get_subtitle_defaults(AVSubtitle *sub)
{
    memset(sub, 0, sizeof(*sub));
    sub->pts = AV_NOPTS_VALUE;
}

static int get_bit_rate(AVCodecContext *ctx)
{
    int bit_rate;
    int bits_per_sample;

    switch (ctx->codec_type) {
    case AVMEDIA_TYPE_VIDEO:
    case AVMEDIA_TYPE_DATA:
    case AVMEDIA_TYPE_SUBTITLE:
    case AVMEDIA_TYPE_ATTACHMENT:
        bit_rate = ctx->bit_rate;
        break;
    case AVMEDIA_TYPE_AUDIO:
        bits_per_sample = av_get_bits_per_sample(ctx->codec_id);
        bit_rate = bits_per_sample ? ctx->sample_rate * ctx->channels * bits_per_sample : ctx->bit_rate;
        break;
    default:
        bit_rate = 0;
        break;
    }
    return bit_rate;
}

int attribute_align_arg ff_codec_open2_recursive(AVCodecContext *avctx, const AVCodec *codec, AVDictionary **options)
{
    int ret = 0;

    ff_unlock_avcodec();

    ret = avcodec_open2(avctx, codec, options);

    ff_lock_avcodec(avctx);
    return ret;
}

int attribute_align_arg avcodec_open2(AVCodecContext *avctx, const AVCodec *codec, AVDictionary **options)
{
    int ret = 0;
    AVDictionary *tmp = NULL;

    if (avcodec_is_open(avctx))
        return 0;

    if ((!codec && !avctx->codec)) {
        av_log(avctx, AV_LOG_ERROR, "No codec provided to avcodec_open2()\n");
        return AVERROR(EINVAL);
    }
    if ((codec && avctx->codec && codec != avctx->codec)) {
        av_log(avctx, AV_LOG_ERROR, "This AVCodecContext was allocated for %s, "
                                    "but %s passed to avcodec_open2()\n", avctx->codec->name, codec->name);
        return AVERROR(EINVAL);
    }
    if (!codec)
        codec = avctx->codec;

    if (avctx->extradata_size < 0 || avctx->extradata_size >= FF_MAX_EXTRADATA_SIZE)
        return AVERROR(EINVAL);

    if (options)
        av_dict_copy(&tmp, *options, 0);

    ret = ff_lock_avcodec(avctx);
    if (ret < 0)
        return ret;

    avctx->internal = av_mallocz(sizeof(AVCodecInternal));
    if (!avctx->internal) {
        ret = AVERROR(ENOMEM);
        goto end;
    }

    avctx->internal->pool = av_mallocz(sizeof(*avctx->internal->pool));
    if (!avctx->internal->pool) {
        ret = AVERROR(ENOMEM);
        goto free_and_end;
    }

    avctx->internal->to_free = av_frame_alloc();
    if (!avctx->internal->to_free) {
        ret = AVERROR(ENOMEM);
        goto free_and_end;
    }

    if (codec->priv_data_size > 0) {
        if (!avctx->priv_data) {
            avctx->priv_data = av_mallocz(codec->priv_data_size);
            if (!avctx->priv_data) {
                ret = AVERROR(ENOMEM);
                goto end;
            }
            if (codec->priv_class) {
                *(const AVClass **)avctx->priv_data = codec->priv_class;
                av_opt_set_defaults(avctx->priv_data);
            }
        }
        if (codec->priv_class && (ret = av_opt_set_dict(avctx->priv_data, &tmp)) < 0)
            goto free_and_end;
    } else {
        avctx->priv_data = NULL;
    }
    if ((ret = av_opt_set_dict(avctx, &tmp)) < 0)
        goto free_and_end;

    // only call ff_set_dimensions() for non H.264/VP6F codecs so as not to overwrite previously setup dimensions
    if (!(avctx->coded_width && avctx->coded_height && avctx->width && avctx->height &&
          (avctx->codec_id == AV_CODEC_ID_H264 || avctx->codec_id == AV_CODEC_ID_VP6F))) {
    if (avctx->coded_width && avctx->coded_height)
        ret = ff_set_dimensions(avctx, avctx->coded_width, avctx->coded_height);
    else if (avctx->width && avctx->height)
        ret = ff_set_dimensions(avctx, avctx->width, avctx->height);
    if (ret < 0)
        goto free_and_end;
    }

    if ((avctx->coded_width || avctx->coded_height || avctx->width || avctx->height)
        && (  av_image_check_size(avctx->coded_width, avctx->coded_height, 0, avctx) < 0
           || av_image_check_size(avctx->width,       avctx->height,       0, avctx) < 0)) {
        av_log(avctx, AV_LOG_WARNING, "Ignoring invalid width/height values\n");
        ff_set_dimensions(avctx, 0, 0);
    }

    /* if the decoder init function was already called previously,
     * free the already allocated subtitle_header before overwriting it */
    if (av_codec_is_decoder(codec))
        av_freep(&avctx->subtitle_header);

    if (avctx->channels > FF_SANE_NB_CHANNELS) {
        ret = AVERROR(EINVAL);
        goto free_and_end;
    }

    avctx->codec = codec;
    if ((avctx->codec_type == AVMEDIA_TYPE_UNKNOWN || avctx->codec_type == codec->type) &&
        avctx->codec_id == AV_CODEC_ID_NONE) {
        avctx->codec_type = codec->type;
        avctx->codec_id   = codec->id;
    }
    if (avctx->codec_id != codec->id || (avctx->codec_type != codec->type
                                         && avctx->codec_type != AVMEDIA_TYPE_ATTACHMENT)) {
        av_log(avctx, AV_LOG_ERROR, "Codec type or id mismatches\n");
        ret = AVERROR(EINVAL);
        goto free_and_end;
    }
    avctx->frame_number = 0;
    avctx->codec_descriptor = avcodec_descriptor_get(avctx->codec_id);

    if (avctx->codec->capabilities & CODEC_CAP_EXPERIMENTAL &&
        avctx->strict_std_compliance > FF_COMPLIANCE_EXPERIMENTAL) {
        const char *codec_string = av_codec_is_encoder(codec) ? "encoder" : "decoder";
        AVCodec *codec2;
        av_log(avctx, AV_LOG_ERROR,
               "The %s '%s' is experimental but experimental codecs are not enabled, "
               "add '-strict %d' if you want to use it.\n",
               codec_string, codec->name, FF_COMPLIANCE_EXPERIMENTAL);
        codec2 = av_codec_is_encoder(codec) ? avcodec_find_encoder(codec->id) : avcodec_find_decoder(codec->id);
        if (!(codec2->capabilities & CODEC_CAP_EXPERIMENTAL))
            av_log(avctx, AV_LOG_ERROR, "Alternatively use the non experimental %s '%s'.\n",
                codec_string, codec2->name);
        ret = AVERROR_EXPERIMENTAL;
        goto free_and_end;
    }

    if (avctx->codec_type == AVMEDIA_TYPE_AUDIO &&
        (!avctx->time_base.num || !avctx->time_base.den)) {
        avctx->time_base.num = 1;
        avctx->time_base.den = avctx->sample_rate;
    }

    if (!HAVE_THREADS)
        av_log(avctx, AV_LOG_WARNING, "Warning: not compiled with thread support, using thread emulation\n");

    if (CONFIG_FRAME_THREAD_ENCODER) {
        ff_unlock_avcodec(); //we will instanciate a few encoders thus kick the counter to prevent false detection of a problem
        ret = ff_frame_thread_encoder_init(avctx, options ? *options : NULL);
        ff_lock_avcodec(avctx);
        if (ret < 0)
            goto free_and_end;
    }

    if (HAVE_THREADS
        && !(avctx->internal->frame_thread_encoder && (avctx->active_thread_type&FF_THREAD_FRAME))) {
        ret = ff_thread_init(avctx);
        if (ret < 0) {
            goto free_and_end;
        }
    }
    if (!HAVE_THREADS && !(codec->capabilities & CODEC_CAP_AUTO_THREADS))
        avctx->thread_count = 1;

    if (avctx->codec->max_lowres < avctx->lowres || avctx->lowres < 0) {
        av_log(avctx, AV_LOG_ERROR, "The maximum value for lowres supported by the decoder is %d\n",
               avctx->codec->max_lowres);
        ret = AVERROR(EINVAL);
        goto free_and_end;
    }

    if (av_codec_is_encoder(avctx->codec)) {
        int i;
        if (avctx->codec->sample_fmts) {
            for (i = 0; avctx->codec->sample_fmts[i] != AV_SAMPLE_FMT_NONE; i++) {
                if (avctx->sample_fmt == avctx->codec->sample_fmts[i])
                    break;
                if (avctx->channels == 1 &&
                    av_get_planar_sample_fmt(avctx->sample_fmt) ==
                    av_get_planar_sample_fmt(avctx->codec->sample_fmts[i])) {
                    avctx->sample_fmt = avctx->codec->sample_fmts[i];
                    break;
                }
            }
            if (avctx->codec->sample_fmts[i] == AV_SAMPLE_FMT_NONE) {
                char buf[128];
                snprintf(buf, sizeof(buf), "%d", avctx->sample_fmt);
                av_log(avctx, AV_LOG_ERROR, "Specified sample format %s is invalid or not supported\n",
                       (char *)av_x_if_null(av_get_sample_fmt_name(avctx->sample_fmt), buf));
                ret = AVERROR(EINVAL);
                goto free_and_end;
            }
        }
        if (avctx->codec->pix_fmts) {
            for (i = 0; avctx->codec->pix_fmts[i] != AV_PIX_FMT_NONE; i++)
                if (avctx->pix_fmt == avctx->codec->pix_fmts[i])
                    break;
            if (avctx->codec->pix_fmts[i] == AV_PIX_FMT_NONE
                && !((avctx->codec_id == AV_CODEC_ID_MJPEG || avctx->codec_id == AV_CODEC_ID_LJPEG)
                     && avctx->strict_std_compliance <= FF_COMPLIANCE_UNOFFICIAL)) {
                char buf[128];
                snprintf(buf, sizeof(buf), "%d", avctx->pix_fmt);
                av_log(avctx, AV_LOG_ERROR, "Specified pixel format %s is invalid or not supported\n",
                       (char *)av_x_if_null(av_get_pix_fmt_name(avctx->pix_fmt), buf));
                ret = AVERROR(EINVAL);
                goto free_and_end;
            }
        }
        if (avctx->codec->supported_samplerates) {
            for (i = 0; avctx->codec->supported_samplerates[i] != 0; i++)
                if (avctx->sample_rate == avctx->codec->supported_samplerates[i])
                    break;
            if (avctx->codec->supported_samplerates[i] == 0) {
                av_log(avctx, AV_LOG_ERROR, "Specified sample rate %d is not supported\n",
                       avctx->sample_rate);
                ret = AVERROR(EINVAL);
                goto free_and_end;
            }
        }
        if (avctx->codec->channel_layouts) {
            if (!avctx->channel_layout) {
                av_log(avctx, AV_LOG_WARNING, "Channel layout not specified\n");
            } else {
                for (i = 0; avctx->codec->channel_layouts[i] != 0; i++)
                    if (avctx->channel_layout == avctx->codec->channel_layouts[i])
                        break;
                if (avctx->codec->channel_layouts[i] == 0) {
                    char buf[512];
                    av_get_channel_layout_string(buf, sizeof(buf), -1, avctx->channel_layout);
                    av_log(avctx, AV_LOG_ERROR, "Specified channel layout '%s' is not supported\n", buf);
                    ret = AVERROR(EINVAL);
                    goto free_and_end;
                }
            }
        }
        if (avctx->channel_layout && avctx->channels) {
            int channels = av_get_channel_layout_nb_channels(avctx->channel_layout);
            if (channels != avctx->channels) {
                char buf[512];
                av_get_channel_layout_string(buf, sizeof(buf), -1, avctx->channel_layout);
                av_log(avctx, AV_LOG_ERROR,
                       "Channel layout '%s' with %d channels does not match number of specified channels %d\n",
                       buf, channels, avctx->channels);
                ret = AVERROR(EINVAL);
                goto free_and_end;
            }
        } else if (avctx->channel_layout) {
            avctx->channels = av_get_channel_layout_nb_channels(avctx->channel_layout);
        }
        if(avctx->codec_type == AVMEDIA_TYPE_VIDEO &&
           avctx->codec_id != AV_CODEC_ID_PNG // For mplayer
        ) {
            if (avctx->width <= 0 || avctx->height <= 0) {
                av_log(avctx, AV_LOG_ERROR, "dimensions not set\n");
                ret = AVERROR(EINVAL);
                goto free_and_end;
            }
        }
        if (   (avctx->codec_type == AVMEDIA_TYPE_VIDEO || avctx->codec_type == AVMEDIA_TYPE_AUDIO)
            && avctx->bit_rate>0 && avctx->bit_rate<1000) {
            av_log(avctx, AV_LOG_WARNING, "Bitrate %d is extremely low, maybe you mean %dk\n", avctx->bit_rate, avctx->bit_rate);
        }

        if (!avctx->rc_initial_buffer_occupancy)
            avctx->rc_initial_buffer_occupancy = avctx->rc_buffer_size * 3 / 4;
    }

    avctx->pts_correction_num_faulty_pts =
    avctx->pts_correction_num_faulty_dts = 0;
    avctx->pts_correction_last_pts =
    avctx->pts_correction_last_dts = INT64_MIN;

    if (   avctx->codec->init && (!(avctx->active_thread_type&FF_THREAD_FRAME)
        || avctx->internal->frame_thread_encoder)) {
        ret = avctx->codec->init(avctx);
        if (ret < 0) {
            goto free_and_end;
        }
    }

    ret=0;

    if (av_codec_is_decoder(avctx->codec)) {
        if (!avctx->bit_rate)
            avctx->bit_rate = get_bit_rate(avctx);
        /* validate channel layout from the decoder */
        if (avctx->channel_layout) {
            int channels = av_get_channel_layout_nb_channels(avctx->channel_layout);
            if (!avctx->channels)
                avctx->channels = channels;
            else if (channels != avctx->channels) {
                char buf[512];
                av_get_channel_layout_string(buf, sizeof(buf), -1, avctx->channel_layout);
                av_log(avctx, AV_LOG_WARNING,
                       "Channel layout '%s' with %d channels does not match specified number of channels %d: "
                       "ignoring specified channel layout\n",
                       buf, channels, avctx->channels);
                avctx->channel_layout = 0;
            }
        }
        if (avctx->channels && avctx->channels < 0 ||
            avctx->channels > FF_SANE_NB_CHANNELS) {
            ret = AVERROR(EINVAL);
            goto free_and_end;
        }
        if (avctx->sub_charenc) {
            if (avctx->codec_type != AVMEDIA_TYPE_SUBTITLE) {
                av_log(avctx, AV_LOG_ERROR, "Character encoding is only "
                       "supported with subtitles codecs\n");
                ret = AVERROR(EINVAL);
                goto free_and_end;
            } else if (avctx->codec_descriptor->props & AV_CODEC_PROP_BITMAP_SUB) {
                av_log(avctx, AV_LOG_WARNING, "Codec '%s' is bitmap-based, "
                       "subtitles character encoding will be ignored\n",
                       avctx->codec_descriptor->name);
                avctx->sub_charenc_mode = FF_SUB_CHARENC_MODE_DO_NOTHING;
            } else {
                /* input character encoding is set for a text based subtitle
                 * codec at this point */
                if (avctx->sub_charenc_mode == FF_SUB_CHARENC_MODE_AUTOMATIC)
                    avctx->sub_charenc_mode = FF_SUB_CHARENC_MODE_PRE_DECODER;

                if (avctx->sub_charenc_mode == FF_SUB_CHARENC_MODE_PRE_DECODER) {
#if CONFIG_ICONV
                    iconv_t cd = iconv_open("UTF-8", avctx->sub_charenc);
                    if (cd == (iconv_t)-1) {
                        av_log(avctx, AV_LOG_ERROR, "Unable to open iconv context "
                               "with input character encoding \"%s\"\n", avctx->sub_charenc);
                        ret = AVERROR(errno);
                        goto free_and_end;
                    }
                    iconv_close(cd);
#else
                    av_log(avctx, AV_LOG_ERROR, "Character encoding subtitles "
                           "conversion needs a libavcodec built with iconv support "
                           "for this codec\n");
                    ret = AVERROR(ENOSYS);
                    goto free_and_end;
#endif
                }
            }
        }
    }
end:
    ff_unlock_avcodec();
    if (options) {
        av_dict_free(options);
        *options = tmp;
    }

    return ret;
free_and_end:
    av_dict_free(&tmp);
    av_freep(&avctx->priv_data);
    if (avctx->internal) {
<<<<<<< HEAD
        av_freep(&avctx->internal->pool);
        av_frame_free(&avctx->internal->to_free);
=======
        av_frame_free(&avctx->internal->to_free);
        av_freep(&avctx->internal->pool);
>>>>>>> 50079a6a
    }
    av_freep(&avctx->internal);
    avctx->codec = NULL;
    goto end;
}

int ff_alloc_packet2(AVCodecContext *avctx, AVPacket *avpkt, int64_t size)
{
    if (avpkt->size < 0) {
        av_log(avctx, AV_LOG_ERROR, "Invalid negative user packet size %d\n", avpkt->size);
        return AVERROR(EINVAL);
    }
    if (size < 0 || size > INT_MAX - FF_INPUT_BUFFER_PADDING_SIZE) {
        av_log(avctx, AV_LOG_ERROR, "Invalid minimum required packet size %"PRId64" (max allowed is %d)\n",
               size, INT_MAX - FF_INPUT_BUFFER_PADDING_SIZE);
        return AVERROR(EINVAL);
    }

    if (avctx) {
        av_assert0(!avpkt->data || avpkt->data != avctx->internal->byte_buffer);
        if (!avpkt->data || avpkt->size < size) {
            av_fast_padded_malloc(&avctx->internal->byte_buffer, &avctx->internal->byte_buffer_size, size);
            avpkt->data = avctx->internal->byte_buffer;
            avpkt->size = avctx->internal->byte_buffer_size;
            avpkt->destruct = NULL;
        }
    }

    if (avpkt->data) {
        AVBufferRef *buf = avpkt->buf;
#if FF_API_DESTRUCT_PACKET
FF_DISABLE_DEPRECATION_WARNINGS
        void *destruct = avpkt->destruct;
FF_ENABLE_DEPRECATION_WARNINGS
#endif

        if (avpkt->size < size) {
            av_log(avctx, AV_LOG_ERROR, "User packet is too small (%d < %"PRId64")\n", avpkt->size, size);
            return AVERROR(EINVAL);
        }

        av_init_packet(avpkt);
#if FF_API_DESTRUCT_PACKET
FF_DISABLE_DEPRECATION_WARNINGS
        avpkt->destruct = destruct;
FF_ENABLE_DEPRECATION_WARNINGS
#endif
        avpkt->buf      = buf;
        avpkt->size     = size;
        return 0;
    } else {
        int ret = av_new_packet(avpkt, size);
        if (ret < 0)
            av_log(avctx, AV_LOG_ERROR, "Failed to allocate packet of size %"PRId64"\n", size);
        return ret;
    }
}

int ff_alloc_packet(AVPacket *avpkt, int size)
{
    return ff_alloc_packet2(NULL, avpkt, size);
}

/**
 * Pad last frame with silence.
 */
static int pad_last_frame(AVCodecContext *s, AVFrame **dst, const AVFrame *src)
{
    AVFrame *frame = NULL;
    int ret;

    if (!(frame = av_frame_alloc()))
        return AVERROR(ENOMEM);

    frame->format         = src->format;
    frame->channel_layout = src->channel_layout;
    av_frame_set_channels(frame, av_frame_get_channels(src));
    frame->nb_samples     = s->frame_size;
    ret = av_frame_get_buffer(frame, 32);
    if (ret < 0)
        goto fail;

    ret = av_frame_copy_props(frame, src);
    if (ret < 0)
        goto fail;

    if ((ret = av_samples_copy(frame->extended_data, src->extended_data, 0, 0,
                               src->nb_samples, s->channels, s->sample_fmt)) < 0)
        goto fail;
    if ((ret = av_samples_set_silence(frame->extended_data, src->nb_samples,
                                      frame->nb_samples - src->nb_samples,
                                      s->channels, s->sample_fmt)) < 0)
        goto fail;

    *dst = frame;

    return 0;

fail:
    av_frame_free(&frame);
    return ret;
}

int attribute_align_arg avcodec_encode_audio2(AVCodecContext *avctx,
                                              AVPacket *avpkt,
                                              const AVFrame *frame,
                                              int *got_packet_ptr)
{
    AVFrame tmp;
    AVFrame *padded_frame = NULL;
    int ret;
    AVPacket user_pkt = *avpkt;
    int needs_realloc = !user_pkt.data;

    *got_packet_ptr = 0;

    if (!(avctx->codec->capabilities & CODEC_CAP_DELAY) && !frame) {
        av_free_packet(avpkt);
        av_init_packet(avpkt);
        return 0;
    }

    /* ensure that extended_data is properly set */
    if (frame && !frame->extended_data) {
        if (av_sample_fmt_is_planar(avctx->sample_fmt) &&
            avctx->channels > AV_NUM_DATA_POINTERS) {
            av_log(avctx, AV_LOG_ERROR, "Encoding to a planar sample format, "
                                        "with more than %d channels, but extended_data is not set.\n",
                   AV_NUM_DATA_POINTERS);
            return AVERROR(EINVAL);
        }
        av_log(avctx, AV_LOG_WARNING, "extended_data is not set.\n");

        tmp = *frame;
        tmp.extended_data = tmp.data;
        frame = &tmp;
    }

    /* check for valid frame size */
    if (frame) {
        if (avctx->codec->capabilities & CODEC_CAP_SMALL_LAST_FRAME) {
            if (frame->nb_samples > avctx->frame_size) {
                av_log(avctx, AV_LOG_ERROR, "more samples than frame size (avcodec_encode_audio2)\n");
                return AVERROR(EINVAL);
            }
        } else if (!(avctx->codec->capabilities & CODEC_CAP_VARIABLE_FRAME_SIZE)) {
            if (frame->nb_samples < avctx->frame_size &&
                !avctx->internal->last_audio_frame) {
                ret = pad_last_frame(avctx, &padded_frame, frame);
                if (ret < 0)
                    return ret;

                frame = padded_frame;
                avctx->internal->last_audio_frame = 1;
            }

            if (frame->nb_samples != avctx->frame_size) {
                av_log(avctx, AV_LOG_ERROR, "nb_samples (%d) != frame_size (%d) (avcodec_encode_audio2)\n", frame->nb_samples, avctx->frame_size);
                ret = AVERROR(EINVAL);
                goto end;
            }
        }
    }

    ret = avctx->codec->encode2(avctx, avpkt, frame, got_packet_ptr);
    if (!ret) {
        if (*got_packet_ptr) {
            if (!(avctx->codec->capabilities & CODEC_CAP_DELAY)) {
                if (avpkt->pts == AV_NOPTS_VALUE)
                    avpkt->pts = frame->pts;
                if (!avpkt->duration)
                    avpkt->duration = ff_samples_to_time_base(avctx,
                                                              frame->nb_samples);
            }
            avpkt->dts = avpkt->pts;
        } else {
            avpkt->size = 0;
        }
    }
    if (avpkt->data && avpkt->data == avctx->internal->byte_buffer) {
        needs_realloc = 0;
        if (user_pkt.data) {
            if (user_pkt.size >= avpkt->size) {
                memcpy(user_pkt.data, avpkt->data, avpkt->size);
            } else {
                av_log(avctx, AV_LOG_ERROR, "Provided packet is too small, needs to be %d\n", avpkt->size);
                avpkt->size = user_pkt.size;
                ret = -1;
            }
            avpkt->buf      = user_pkt.buf;
            avpkt->data     = user_pkt.data;
            avpkt->destruct = user_pkt.destruct;
        } else {
            if (av_dup_packet(avpkt) < 0) {
                ret = AVERROR(ENOMEM);
            }
        }
    }

    if (!ret) {
        if (needs_realloc && avpkt->data) {
            ret = av_buffer_realloc(&avpkt->buf, avpkt->size + FF_INPUT_BUFFER_PADDING_SIZE);
            if (ret >= 0)
                avpkt->data = avpkt->buf->data;
        }

        avctx->frame_number++;
    }

    if (ret < 0 || !*got_packet_ptr) {
        av_free_packet(avpkt);
        av_init_packet(avpkt);
        goto end;
    }

    /* NOTE: if we add any audio encoders which output non-keyframe packets,
     *       this needs to be moved to the encoders, but for now we can do it
     *       here to simplify things */
    avpkt->flags |= AV_PKT_FLAG_KEY;

end:
    av_frame_free(&padded_frame);

    return ret;
}

#if FF_API_OLD_ENCODE_AUDIO
int attribute_align_arg avcodec_encode_audio(AVCodecContext *avctx,
                                             uint8_t *buf, int buf_size,
                                             const short *samples)
{
    AVPacket pkt;
    AVFrame *frame;
    int ret, samples_size, got_packet;

    av_init_packet(&pkt);
    pkt.data = buf;
    pkt.size = buf_size;

    if (samples) {
        frame = av_frame_alloc();
        if (!frame)
            return AVERROR(ENOMEM);

        if (avctx->frame_size) {
            frame->nb_samples = avctx->frame_size;
        } else {
            /* if frame_size is not set, the number of samples must be
             * calculated from the buffer size */
            int64_t nb_samples;
            if (!av_get_bits_per_sample(avctx->codec_id)) {
                av_log(avctx, AV_LOG_ERROR, "avcodec_encode_audio() does not "
                                            "support this codec\n");
                av_frame_free(&frame);
                return AVERROR(EINVAL);
            }
            nb_samples = (int64_t)buf_size * 8 /
                         (av_get_bits_per_sample(avctx->codec_id) *
                          avctx->channels);
            if (nb_samples >= INT_MAX) {
                av_frame_free(&frame);
                return AVERROR(EINVAL);
            }
            frame->nb_samples = nb_samples;
        }

        /* it is assumed that the samples buffer is large enough based on the
         * relevant parameters */
        samples_size = av_samples_get_buffer_size(NULL, avctx->channels,
                                                  frame->nb_samples,
                                                  avctx->sample_fmt, 1);
        if ((ret = avcodec_fill_audio_frame(frame, avctx->channels,
                                            avctx->sample_fmt,
                                            (const uint8_t *)samples,
                                            samples_size, 1)) < 0) {
            av_frame_free(&frame);
            return ret;
        }

        /* fabricate frame pts from sample count.
         * this is needed because the avcodec_encode_audio() API does not have
         * a way for the user to provide pts */
        if (avctx->sample_rate && avctx->time_base.num)
            frame->pts = ff_samples_to_time_base(avctx,
                                                 avctx->internal->sample_count);
        else
            frame->pts = AV_NOPTS_VALUE;
        avctx->internal->sample_count += frame->nb_samples;
    } else {
        frame = NULL;
    }

    got_packet = 0;
    ret = avcodec_encode_audio2(avctx, &pkt, frame, &got_packet);
    if (!ret && got_packet && avctx->coded_frame) {
        avctx->coded_frame->pts       = pkt.pts;
        avctx->coded_frame->key_frame = !!(pkt.flags & AV_PKT_FLAG_KEY);
    }
    /* free any side data since we cannot return it */
    av_packet_free_side_data(&pkt);

    if (frame && frame->extended_data != frame->data)
        av_freep(&frame->extended_data);

    av_frame_free(&frame);
    return ret ? ret : pkt.size;
}

#endif

#if FF_API_OLD_ENCODE_VIDEO
int attribute_align_arg avcodec_encode_video(AVCodecContext *avctx, uint8_t *buf, int buf_size,
                                             const AVFrame *pict)
{
    AVPacket pkt;
    int ret, got_packet = 0;

    if (buf_size < FF_MIN_BUFFER_SIZE) {
        av_log(avctx, AV_LOG_ERROR, "buffer smaller than minimum size\n");
        return -1;
    }

    av_init_packet(&pkt);
    pkt.data = buf;
    pkt.size = buf_size;

    ret = avcodec_encode_video2(avctx, &pkt, pict, &got_packet);
    if (!ret && got_packet && avctx->coded_frame) {
        avctx->coded_frame->pts       = pkt.pts;
        avctx->coded_frame->key_frame = !!(pkt.flags & AV_PKT_FLAG_KEY);
    }

    /* free any side data since we cannot return it */
    if (pkt.side_data_elems > 0) {
        int i;
        for (i = 0; i < pkt.side_data_elems; i++)
            av_free(pkt.side_data[i].data);
        av_freep(&pkt.side_data);
        pkt.side_data_elems = 0;
    }

    return ret ? ret : pkt.size;
}

#endif

int attribute_align_arg avcodec_encode_video2(AVCodecContext *avctx,
                                              AVPacket *avpkt,
                                              const AVFrame *frame,
                                              int *got_packet_ptr)
{
    int ret;
    AVPacket user_pkt = *avpkt;
    int needs_realloc = !user_pkt.data;

    *got_packet_ptr = 0;

    if(CONFIG_FRAME_THREAD_ENCODER &&
       avctx->internal->frame_thread_encoder && (avctx->active_thread_type&FF_THREAD_FRAME))
        return ff_thread_video_encode_frame(avctx, avpkt, frame, got_packet_ptr);

    if ((avctx->flags&CODEC_FLAG_PASS1) && avctx->stats_out)
        avctx->stats_out[0] = '\0';

    if (!(avctx->codec->capabilities & CODEC_CAP_DELAY) && !frame) {
        av_free_packet(avpkt);
        av_init_packet(avpkt);
        avpkt->size = 0;
        return 0;
    }

    if (av_image_check_size(avctx->width, avctx->height, 0, avctx))
        return AVERROR(EINVAL);

    av_assert0(avctx->codec->encode2);

    ret = avctx->codec->encode2(avctx, avpkt, frame, got_packet_ptr);
    av_assert0(ret <= 0);

    if (avpkt->data && avpkt->data == avctx->internal->byte_buffer) {
        needs_realloc = 0;
        if (user_pkt.data) {
            if (user_pkt.size >= avpkt->size) {
                memcpy(user_pkt.data, avpkt->data, avpkt->size);
            } else {
                av_log(avctx, AV_LOG_ERROR, "Provided packet is too small, needs to be %d\n", avpkt->size);
                avpkt->size = user_pkt.size;
                ret = -1;
            }
            avpkt->buf      = user_pkt.buf;
            avpkt->data     = user_pkt.data;
            avpkt->destruct = user_pkt.destruct;
        } else {
            if (av_dup_packet(avpkt) < 0) {
                ret = AVERROR(ENOMEM);
            }
        }
    }

    if (!ret) {
        if (!*got_packet_ptr)
            avpkt->size = 0;
        else if (!(avctx->codec->capabilities & CODEC_CAP_DELAY))
            avpkt->pts = avpkt->dts = frame->pts;

        if (needs_realloc && avpkt->data) {
            ret = av_buffer_realloc(&avpkt->buf, avpkt->size + FF_INPUT_BUFFER_PADDING_SIZE);
            if (ret >= 0)
                avpkt->data = avpkt->buf->data;
        }

        avctx->frame_number++;
    }

    if (ret < 0 || !*got_packet_ptr)
        av_free_packet(avpkt);
    else
        av_packet_merge_side_data(avpkt);

    emms_c();
    return ret;
}

int avcodec_encode_subtitle(AVCodecContext *avctx, uint8_t *buf, int buf_size,
                            const AVSubtitle *sub)
{
    int ret;
    if (sub->start_display_time) {
        av_log(avctx, AV_LOG_ERROR, "start_display_time must be 0.\n");
        return -1;
    }

    ret = avctx->codec->encode_sub(avctx, buf, buf_size, sub);
    avctx->frame_number++;
    return ret;
}

/**
 * Attempt to guess proper monotonic timestamps for decoded video frames
 * which might have incorrect times. Input timestamps may wrap around, in
 * which case the output will as well.
 *
 * @param pts the pts field of the decoded AVPacket, as passed through
 * AVFrame.pkt_pts
 * @param dts the dts field of the decoded AVPacket
 * @return one of the input values, may be AV_NOPTS_VALUE
 */
static int64_t guess_correct_pts(AVCodecContext *ctx,
                                 int64_t reordered_pts, int64_t dts)
{
    int64_t pts = AV_NOPTS_VALUE;

    if (dts != AV_NOPTS_VALUE) {
        ctx->pts_correction_num_faulty_dts += dts <= ctx->pts_correction_last_dts;
        ctx->pts_correction_last_dts = dts;
    }
    if (reordered_pts != AV_NOPTS_VALUE) {
        ctx->pts_correction_num_faulty_pts += reordered_pts <= ctx->pts_correction_last_pts;
        ctx->pts_correction_last_pts = reordered_pts;
    }
    if ((ctx->pts_correction_num_faulty_pts<=ctx->pts_correction_num_faulty_dts || dts == AV_NOPTS_VALUE)
       && reordered_pts != AV_NOPTS_VALUE)
        pts = reordered_pts;
    else
        pts = dts;

    return pts;
}

static int apply_param_change(AVCodecContext *avctx, AVPacket *avpkt)
{
    int size = 0, ret;
    const uint8_t *data;
    uint32_t flags;

    data = av_packet_get_side_data(avpkt, AV_PKT_DATA_PARAM_CHANGE, &size);
    if (!data)
        return 0;

    if (!(avctx->codec->capabilities & CODEC_CAP_PARAM_CHANGE)) {
        av_log(avctx, AV_LOG_ERROR, "This decoder does not support parameter "
               "changes, but PARAM_CHANGE side data was sent to it.\n");
        return AVERROR(EINVAL);
    }

    if (size < 4)
        goto fail;

    flags = bytestream_get_le32(&data);
    size -= 4;

    if (flags & AV_SIDE_DATA_PARAM_CHANGE_CHANNEL_COUNT) {
        if (size < 4)
            goto fail;
        avctx->channels = bytestream_get_le32(&data);
        size -= 4;
    }
    if (flags & AV_SIDE_DATA_PARAM_CHANGE_CHANNEL_LAYOUT) {
        if (size < 8)
            goto fail;
        avctx->channel_layout = bytestream_get_le64(&data);
        size -= 8;
    }
    if (flags & AV_SIDE_DATA_PARAM_CHANGE_SAMPLE_RATE) {
        if (size < 4)
            goto fail;
        avctx->sample_rate = bytestream_get_le32(&data);
        size -= 4;
    }
    if (flags & AV_SIDE_DATA_PARAM_CHANGE_DIMENSIONS) {
        if (size < 8)
            goto fail;
        avctx->width  = bytestream_get_le32(&data);
        avctx->height = bytestream_get_le32(&data);
        size -= 8;
        ret = ff_set_dimensions(avctx, avctx->width, avctx->height);
        if (ret < 0)
            return ret;
    }

    return 0;
fail:
    av_log(avctx, AV_LOG_ERROR, "PARAM_CHANGE side data too small.\n");
    return AVERROR_INVALIDDATA;
}

static int add_metadata_from_side_data(AVCodecContext *avctx, AVFrame *frame)
{
    int size;
    const uint8_t *side_metadata;

    AVDictionary **frame_md = avpriv_frame_get_metadatap(frame);

    side_metadata = av_packet_get_side_data(avctx->internal->pkt,
                                            AV_PKT_DATA_STRINGS_METADATA, &size);
    return av_packet_unpack_dictionary(side_metadata, size, frame_md);
}

static int unrefcount_frame(AVCodecInternal *avci, AVFrame *frame)
{
    int ret;

    /* move the original frame to our backup */
    av_frame_unref(avci->to_free);
    av_frame_move_ref(avci->to_free, frame);

    /* now copy everything except the AVBufferRefs back
     * note that we make a COPY of the side data, so calling av_frame_free() on
     * the caller's frame will work properly */
    ret = av_frame_copy_props(frame, avci->to_free);
    if (ret < 0)
        return ret;

    memcpy(frame->data,     avci->to_free->data,     sizeof(frame->data));
    memcpy(frame->linesize, avci->to_free->linesize, sizeof(frame->linesize));
    if (avci->to_free->extended_data != avci->to_free->data) {
        int planes = av_frame_get_channels(avci->to_free);
        int size   = planes * sizeof(*frame->extended_data);

        if (!size) {
            av_frame_unref(frame);
            return AVERROR_BUG;
        }

        frame->extended_data = av_malloc(size);
        if (!frame->extended_data) {
            av_frame_unref(frame);
            return AVERROR(ENOMEM);
        }
        memcpy(frame->extended_data, avci->to_free->extended_data,
               size);
    } else
        frame->extended_data = frame->data;

    frame->format         = avci->to_free->format;
    frame->width          = avci->to_free->width;
    frame->height         = avci->to_free->height;
    frame->channel_layout = avci->to_free->channel_layout;
    frame->nb_samples     = avci->to_free->nb_samples;
    av_frame_set_channels(frame, av_frame_get_channels(avci->to_free));

    return 0;
}

int attribute_align_arg avcodec_decode_video2(AVCodecContext *avctx, AVFrame *picture,
                                              int *got_picture_ptr,
                                              const AVPacket *avpkt)
{
    AVCodecInternal *avci = avctx->internal;
    int ret;
    // copy to ensure we do not change avpkt
    AVPacket tmp = *avpkt;

    if (!avctx->codec)
        return AVERROR(EINVAL);
    if (avctx->codec->type != AVMEDIA_TYPE_VIDEO) {
        av_log(avctx, AV_LOG_ERROR, "Invalid media type for video\n");
        return AVERROR(EINVAL);
    }

    *got_picture_ptr = 0;
    if ((avctx->coded_width || avctx->coded_height) && av_image_check_size(avctx->coded_width, avctx->coded_height, 0, avctx))
        return AVERROR(EINVAL);

    av_frame_unref(picture);

    if ((avctx->codec->capabilities & CODEC_CAP_DELAY) || avpkt->size || (avctx->active_thread_type & FF_THREAD_FRAME)) {
        int did_split = av_packet_split_side_data(&tmp);
        ret = apply_param_change(avctx, &tmp);
        if (ret < 0) {
            av_log(avctx, AV_LOG_ERROR, "Error applying parameter changes.\n");
            if (avctx->err_recognition & AV_EF_EXPLODE)
                goto fail;
        }

        avctx->internal->pkt = &tmp;
        if (HAVE_THREADS && avctx->active_thread_type & FF_THREAD_FRAME)
            ret = ff_thread_decode_frame(avctx, picture, got_picture_ptr,
                                         &tmp);
        else {
            ret = avctx->codec->decode(avctx, picture, got_picture_ptr,
                                       &tmp);
            picture->pkt_dts = avpkt->dts;

            if(!avctx->has_b_frames){
                av_frame_set_pkt_pos(picture, avpkt->pos);
            }
            //FIXME these should be under if(!avctx->has_b_frames)
            /* get_buffer is supposed to set frame parameters */
            if (!(avctx->codec->capabilities & CODEC_CAP_DR1)) {
                if (!picture->sample_aspect_ratio.num)    picture->sample_aspect_ratio = avctx->sample_aspect_ratio;
                if (!picture->width)                      picture->width               = avctx->width;
                if (!picture->height)                     picture->height              = avctx->height;
                if (picture->format == AV_PIX_FMT_NONE)   picture->format              = avctx->pix_fmt;
            }
        }
        add_metadata_from_side_data(avctx, picture);

fail:
        emms_c(); //needed to avoid an emms_c() call before every return;

        avctx->internal->pkt = NULL;
        if (did_split) {
            av_packet_free_side_data(&tmp);
            if(ret == tmp.size)
                ret = avpkt->size;
        }

        if (*got_picture_ptr) {
            if (!avctx->refcounted_frames) {
                int err = unrefcount_frame(avci, picture);
                if (err < 0)
                    return err;
            }

            avctx->frame_number++;
            av_frame_set_best_effort_timestamp(picture,
                                               guess_correct_pts(avctx,
                                                                 picture->pkt_pts,
                                                                 picture->pkt_dts));
        } else
            av_frame_unref(picture);
    } else
        ret = 0;

    /* many decoders assign whole AVFrames, thus overwriting extended_data;
     * make sure it's set correctly */
    av_assert0(!picture->extended_data || picture->extended_data == picture->data);

    return ret;
}

#if FF_API_OLD_DECODE_AUDIO
int attribute_align_arg avcodec_decode_audio3(AVCodecContext *avctx, int16_t *samples,
                                              int *frame_size_ptr,
                                              AVPacket *avpkt)
{
    AVFrame *frame = av_frame_alloc();
    int ret, got_frame = 0;

    if (!frame)
        return AVERROR(ENOMEM);
    if (avctx->get_buffer != avcodec_default_get_buffer) {
        av_log(avctx, AV_LOG_ERROR, "Custom get_buffer() for use with"
                                    "avcodec_decode_audio3() detected. Overriding with avcodec_default_get_buffer\n");
        av_log(avctx, AV_LOG_ERROR, "Please port your application to "
                                    "avcodec_decode_audio4()\n");
        avctx->get_buffer = avcodec_default_get_buffer;
        avctx->release_buffer = avcodec_default_release_buffer;
    }

    ret = avcodec_decode_audio4(avctx, frame, &got_frame, avpkt);

    if (ret >= 0 && got_frame) {
        int ch, plane_size;
        int planar    = av_sample_fmt_is_planar(avctx->sample_fmt);
        int data_size = av_samples_get_buffer_size(&plane_size, avctx->channels,
                                                   frame->nb_samples,
                                                   avctx->sample_fmt, 1);
        if (*frame_size_ptr < data_size) {
            av_log(avctx, AV_LOG_ERROR, "output buffer size is too small for "
                                        "the current frame (%d < %d)\n", *frame_size_ptr, data_size);
            av_frame_free(&frame);
            return AVERROR(EINVAL);
        }

        memcpy(samples, frame->extended_data[0], plane_size);

        if (planar && avctx->channels > 1) {
            uint8_t *out = ((uint8_t *)samples) + plane_size;
            for (ch = 1; ch < avctx->channels; ch++) {
                memcpy(out, frame->extended_data[ch], plane_size);
                out += plane_size;
            }
        }
        *frame_size_ptr = data_size;
    } else {
        *frame_size_ptr = 0;
    }
    av_frame_free(&frame);
    return ret;
}

#endif

int attribute_align_arg avcodec_decode_audio4(AVCodecContext *avctx,
                                              AVFrame *frame,
                                              int *got_frame_ptr,
                                              const AVPacket *avpkt)
{
    AVCodecInternal *avci = avctx->internal;
    int ret = 0;

    *got_frame_ptr = 0;

    if (!avpkt->data && avpkt->size) {
        av_log(avctx, AV_LOG_ERROR, "invalid packet: NULL data, size != 0\n");
        return AVERROR(EINVAL);
    }
    if (!avctx->codec)
        return AVERROR(EINVAL);
    if (avctx->codec->type != AVMEDIA_TYPE_AUDIO) {
        av_log(avctx, AV_LOG_ERROR, "Invalid media type for audio\n");
        return AVERROR(EINVAL);
    }

    av_frame_unref(frame);

    if ((avctx->codec->capabilities & CODEC_CAP_DELAY) || avpkt->size || (avctx->active_thread_type & FF_THREAD_FRAME)) {
        uint8_t *side;
        int side_size;
        uint32_t discard_padding = 0;
        // copy to ensure we do not change avpkt
        AVPacket tmp = *avpkt;
        int did_split = av_packet_split_side_data(&tmp);
        ret = apply_param_change(avctx, &tmp);
        if (ret < 0) {
            av_log(avctx, AV_LOG_ERROR, "Error applying parameter changes.\n");
            if (avctx->err_recognition & AV_EF_EXPLODE)
                goto fail;
        }

        avctx->internal->pkt = &tmp;
        if (HAVE_THREADS && avctx->active_thread_type & FF_THREAD_FRAME)
            ret = ff_thread_decode_frame(avctx, frame, got_frame_ptr, &tmp);
        else {
            ret = avctx->codec->decode(avctx, frame, got_frame_ptr, &tmp);
            frame->pkt_dts = avpkt->dts;
        }
        if (ret >= 0 && *got_frame_ptr) {
            add_metadata_from_side_data(avctx, frame);
            avctx->frame_number++;
            av_frame_set_best_effort_timestamp(frame,
                                               guess_correct_pts(avctx,
                                                                 frame->pkt_pts,
                                                                 frame->pkt_dts));
            if (frame->format == AV_SAMPLE_FMT_NONE)
                frame->format = avctx->sample_fmt;
            if (!frame->channel_layout)
                frame->channel_layout = avctx->channel_layout;
            if (!av_frame_get_channels(frame))
                av_frame_set_channels(frame, avctx->channels);
            if (!frame->sample_rate)
                frame->sample_rate = avctx->sample_rate;
        }

        side= av_packet_get_side_data(avctx->internal->pkt, AV_PKT_DATA_SKIP_SAMPLES, &side_size);
        if(side && side_size>=10) {
            avctx->internal->skip_samples = AV_RL32(side);
            av_log(avctx, AV_LOG_DEBUG, "skip %d samples due to side data\n",
                   avctx->internal->skip_samples);
            discard_padding = AV_RL32(side + 4);
        }
        if (avctx->internal->skip_samples && *got_frame_ptr) {
            if(frame->nb_samples <= avctx->internal->skip_samples){
                *got_frame_ptr = 0;
                avctx->internal->skip_samples -= frame->nb_samples;
                av_log(avctx, AV_LOG_DEBUG, "skip whole frame, skip left: %d\n",
                       avctx->internal->skip_samples);
            } else {
                av_samples_copy(frame->extended_data, frame->extended_data, 0, avctx->internal->skip_samples,
                                frame->nb_samples - avctx->internal->skip_samples, avctx->channels, frame->format);
                if(avctx->pkt_timebase.num && avctx->sample_rate) {
                    int64_t diff_ts = av_rescale_q(avctx->internal->skip_samples,
                                                   (AVRational){1, avctx->sample_rate},
                                                   avctx->pkt_timebase);
                    if(frame->pkt_pts!=AV_NOPTS_VALUE)
                        frame->pkt_pts += diff_ts;
                    if(frame->pkt_dts!=AV_NOPTS_VALUE)
                        frame->pkt_dts += diff_ts;
                    if (av_frame_get_pkt_duration(frame) >= diff_ts)
                        av_frame_set_pkt_duration(frame, av_frame_get_pkt_duration(frame) - diff_ts);
                } else {
                    av_log(avctx, AV_LOG_WARNING, "Could not update timestamps for skipped samples.\n");
                }
                av_log(avctx, AV_LOG_DEBUG, "skip %d/%d samples\n",
                       avctx->internal->skip_samples, frame->nb_samples);
                frame->nb_samples -= avctx->internal->skip_samples;
                avctx->internal->skip_samples = 0;
            }
        }

        if (discard_padding > 0 && discard_padding <= frame->nb_samples && *got_frame_ptr) {
            if (discard_padding == frame->nb_samples) {
                *got_frame_ptr = 0;
            } else {
                if(avctx->pkt_timebase.num && avctx->sample_rate) {
                    int64_t diff_ts = av_rescale_q(frame->nb_samples - discard_padding,
                                                   (AVRational){1, avctx->sample_rate},
                                                   avctx->pkt_timebase);
                    if (av_frame_get_pkt_duration(frame) >= diff_ts)
                        av_frame_set_pkt_duration(frame, av_frame_get_pkt_duration(frame) - diff_ts);
                } else {
                    av_log(avctx, AV_LOG_WARNING, "Could not update timestamps for discarded samples.\n");
                }
                av_log(avctx, AV_LOG_DEBUG, "discard %d/%d samples\n",
                       discard_padding, frame->nb_samples);
                frame->nb_samples -= discard_padding;
            }
        }
fail:
        avctx->internal->pkt = NULL;
        if (did_split) {
            av_packet_free_side_data(&tmp);
            if(ret == tmp.size)
                ret = avpkt->size;
        }

        if (ret >= 0 && *got_frame_ptr) {
            if (!avctx->refcounted_frames) {
                int err = unrefcount_frame(avci, frame);
                if (err < 0)
                    return err;
            }
        } else
            av_frame_unref(frame);
    }

    return ret;
}

#define UTF8_MAX_BYTES 4 /* 5 and 6 bytes sequences should not be used */
static int recode_subtitle(AVCodecContext *avctx,
                           AVPacket *outpkt, const AVPacket *inpkt)
{
#if CONFIG_ICONV
    iconv_t cd = (iconv_t)-1;
    int ret = 0;
    char *inb, *outb;
    size_t inl, outl;
    AVPacket tmp;
#endif

    if (avctx->sub_charenc_mode != FF_SUB_CHARENC_MODE_PRE_DECODER || inpkt->size == 0)
        return 0;

#if CONFIG_ICONV
    cd = iconv_open("UTF-8", avctx->sub_charenc);
    av_assert0(cd != (iconv_t)-1);

    inb = inpkt->data;
    inl = inpkt->size;

    if (inl >= INT_MAX / UTF8_MAX_BYTES - FF_INPUT_BUFFER_PADDING_SIZE) {
        av_log(avctx, AV_LOG_ERROR, "Subtitles packet is too big for recoding\n");
        ret = AVERROR(ENOMEM);
        goto end;
    }

    ret = av_new_packet(&tmp, inl * UTF8_MAX_BYTES);
    if (ret < 0)
        goto end;
    outpkt->buf  = tmp.buf;
    outpkt->data = tmp.data;
    outpkt->size = tmp.size;
    outb = outpkt->data;
    outl = outpkt->size;

    if (iconv(cd, &inb, &inl, &outb, &outl) == (size_t)-1 ||
        iconv(cd, NULL, NULL, &outb, &outl) == (size_t)-1 ||
        outl >= outpkt->size || inl != 0) {
        av_log(avctx, AV_LOG_ERROR, "Unable to recode subtitle event \"%s\" "
               "from %s to UTF-8\n", inpkt->data, avctx->sub_charenc);
        av_free_packet(&tmp);
        ret = AVERROR(errno);
        goto end;
    }
    outpkt->size -= outl;
    memset(outpkt->data + outpkt->size, 0, outl);

end:
    if (cd != (iconv_t)-1)
        iconv_close(cd);
    return ret;
#else
    av_assert0(!"requesting subtitles recoding without iconv");
#endif
}

static int utf8_check(const uint8_t *str)
{
    const uint8_t *byte;
    uint32_t codepoint, min;

    while (*str) {
        byte = str;
        GET_UTF8(codepoint, *(byte++), return 0;);
        min = byte - str == 1 ? 0 : byte - str == 2 ? 0x80 :
              1 << (5 * (byte - str) - 4);
        if (codepoint < min || codepoint >= 0x110000 ||
            codepoint == 0xFFFE /* BOM */ ||
            codepoint >= 0xD800 && codepoint <= 0xDFFF /* surrogates */)
            return 0;
        str = byte;
    }
    return 1;
}

int avcodec_decode_subtitle2(AVCodecContext *avctx, AVSubtitle *sub,
                             int *got_sub_ptr,
                             AVPacket *avpkt)
{
    int i, ret = 0;

    if (!avpkt->data && avpkt->size) {
        av_log(avctx, AV_LOG_ERROR, "invalid packet: NULL data, size != 0\n");
        return AVERROR(EINVAL);
    }
    if (!avctx->codec)
        return AVERROR(EINVAL);
    if (avctx->codec->type != AVMEDIA_TYPE_SUBTITLE) {
        av_log(avctx, AV_LOG_ERROR, "Invalid media type for subtitles\n");
        return AVERROR(EINVAL);
    }

    *got_sub_ptr = 0;
    avcodec_get_subtitle_defaults(sub);

    if ((avctx->codec->capabilities & CODEC_CAP_DELAY) || avpkt->size) {
        AVPacket pkt_recoded;
        AVPacket tmp = *avpkt;
        int did_split = av_packet_split_side_data(&tmp);
        //apply_param_change(avctx, &tmp);

        if (did_split) {
            /* FFMIN() prevents overflow in case the packet wasn't allocated with
             * proper padding.
             * If the side data is smaller than the buffer padding size, the
             * remaining bytes should have already been filled with zeros by the
             * original packet allocation anyway. */
            memset(tmp.data + tmp.size, 0,
                   FFMIN(avpkt->size - tmp.size, FF_INPUT_BUFFER_PADDING_SIZE));
        }

        pkt_recoded = tmp;
        ret = recode_subtitle(avctx, &pkt_recoded, &tmp);
        if (ret < 0) {
            *got_sub_ptr = 0;
        } else {
            avctx->internal->pkt = &pkt_recoded;

            if (avctx->pkt_timebase.den && avpkt->pts != AV_NOPTS_VALUE)
                sub->pts = av_rescale_q(avpkt->pts,
                                        avctx->pkt_timebase, AV_TIME_BASE_Q);
            ret = avctx->codec->decode(avctx, sub, got_sub_ptr, &pkt_recoded);
            av_assert1((ret >= 0) >= !!*got_sub_ptr &&
                       !!*got_sub_ptr >= !!sub->num_rects);

            if (sub->num_rects && !sub->end_display_time && avpkt->duration &&
                avctx->pkt_timebase.num) {
                AVRational ms = { 1, 1000 };
                sub->end_display_time = av_rescale_q(avpkt->duration,
                                                     avctx->pkt_timebase, ms);
            }

            for (i = 0; i < sub->num_rects; i++) {
                if (sub->rects[i]->ass && !utf8_check(sub->rects[i]->ass)) {
                    av_log(avctx, AV_LOG_ERROR,
                           "Invalid UTF-8 in decoded subtitles text; "
                           "maybe missing -sub_charenc option\n");
                    avsubtitle_free(sub);
                    return AVERROR_INVALIDDATA;
                }
            }

            if (tmp.data != pkt_recoded.data) { // did we recode?
                /* prevent from destroying side data from original packet */
                pkt_recoded.side_data = NULL;
                pkt_recoded.side_data_elems = 0;

                av_free_packet(&pkt_recoded);
            }
            if (avctx->codec_descriptor->props & AV_CODEC_PROP_BITMAP_SUB)
                sub->format = 0;
            else if (avctx->codec_descriptor->props & AV_CODEC_PROP_TEXT_SUB)
                sub->format = 1;
            avctx->internal->pkt = NULL;
        }

        if (did_split) {
            av_packet_free_side_data(&tmp);
            if(ret == tmp.size)
                ret = avpkt->size;
        }

        if (*got_sub_ptr)
            avctx->frame_number++;
    }

    return ret;
}

void avsubtitle_free(AVSubtitle *sub)
{
    int i;

    for (i = 0; i < sub->num_rects; i++) {
        av_freep(&sub->rects[i]->pict.data[0]);
        av_freep(&sub->rects[i]->pict.data[1]);
        av_freep(&sub->rects[i]->pict.data[2]);
        av_freep(&sub->rects[i]->pict.data[3]);
        av_freep(&sub->rects[i]->text);
        av_freep(&sub->rects[i]->ass);
        av_freep(&sub->rects[i]);
    }

    av_freep(&sub->rects);

    memset(sub, 0, sizeof(AVSubtitle));
}

av_cold int ff_codec_close_recursive(AVCodecContext *avctx)
{
    int ret = 0;

    ff_unlock_avcodec();

    ret = avcodec_close(avctx);

    ff_lock_avcodec(NULL);
    return ret;
}

av_cold int avcodec_close(AVCodecContext *avctx)
{
    int ret;

    if (!avctx)
        return 0;

    ret = ff_lock_avcodec(avctx);
    if (ret < 0)
        return ret;

    if (avcodec_is_open(avctx)) {
        FramePool *pool = avctx->internal->pool;
        int i;
        if (CONFIG_FRAME_THREAD_ENCODER &&
            avctx->internal->frame_thread_encoder && avctx->thread_count > 1) {
            ff_unlock_avcodec();
            ff_frame_thread_encoder_free(avctx);
            ff_lock_avcodec(avctx);
        }
        if (HAVE_THREADS && avctx->internal->thread_ctx)
            ff_thread_free(avctx);
        if (avctx->codec && avctx->codec->close)
            avctx->codec->close(avctx);
        avctx->coded_frame = NULL;
        avctx->internal->byte_buffer_size = 0;
        av_freep(&avctx->internal->byte_buffer);
        av_frame_free(&avctx->internal->to_free);
        for (i = 0; i < FF_ARRAY_ELEMS(pool->pools); i++)
            av_buffer_pool_uninit(&pool->pools[i]);
        av_freep(&avctx->internal->pool);
        av_freep(&avctx->internal);
    }

    if (avctx->priv_data && avctx->codec && avctx->codec->priv_class)
        av_opt_free(avctx->priv_data);
    av_opt_free(avctx);
    av_freep(&avctx->priv_data);
    if (av_codec_is_encoder(avctx->codec))
        av_freep(&avctx->extradata);
    avctx->codec = NULL;
    avctx->active_thread_type = 0;

    ff_unlock_avcodec();
    return 0;
}

static enum AVCodecID remap_deprecated_codec_id(enum AVCodecID id)
{
    switch(id){
        //This is for future deprecatec codec ids, its empty since
        //last major bump but will fill up again over time, please don't remove it
//         case AV_CODEC_ID_UTVIDEO_DEPRECATED: return AV_CODEC_ID_UTVIDEO;
        case AV_CODEC_ID_OPUS_DEPRECATED: return AV_CODEC_ID_OPUS;
        case AV_CODEC_ID_TAK_DEPRECATED : return AV_CODEC_ID_TAK;
        case AV_CODEC_ID_PCM_S24LE_PLANAR_DEPRECATED : return AV_CODEC_ID_PCM_S24LE_PLANAR;
        case AV_CODEC_ID_PCM_S32LE_PLANAR_DEPRECATED : return AV_CODEC_ID_PCM_S32LE_PLANAR;
        case AV_CODEC_ID_ESCAPE130_DEPRECATED : return AV_CODEC_ID_ESCAPE130;
        case AV_CODEC_ID_G2M_DEPRECATED : return AV_CODEC_ID_G2M;
        case AV_CODEC_ID_WEBP_DEPRECATED: return AV_CODEC_ID_WEBP;
        case AV_CODEC_ID_HEVC_DEPRECATED: return AV_CODEC_ID_HEVC;
        default                         : return id;
    }
}

static AVCodec *find_encdec(enum AVCodecID id, int encoder)
{
    AVCodec *p, *experimental = NULL;
    p = first_avcodec;
    id= remap_deprecated_codec_id(id);
    while (p) {
        if ((encoder ? av_codec_is_encoder(p) : av_codec_is_decoder(p)) &&
            p->id == id) {
            if (p->capabilities & CODEC_CAP_EXPERIMENTAL && !experimental) {
                experimental = p;
            } else
                return p;
        }
        p = p->next;
    }
    return experimental;
}

AVCodec *avcodec_find_encoder(enum AVCodecID id)
{
    return find_encdec(id, 1);
}

AVCodec *avcodec_find_encoder_by_name(const char *name)
{
    AVCodec *p;
    if (!name)
        return NULL;
    p = first_avcodec;
    while (p) {
        if (av_codec_is_encoder(p) && strcmp(name, p->name) == 0)
            return p;
        p = p->next;
    }
    return NULL;
}

AVCodec *avcodec_find_decoder(enum AVCodecID id)
{
    return find_encdec(id, 0);
}

AVCodec *avcodec_find_decoder_by_name(const char *name)
{
    AVCodec *p;
    if (!name)
        return NULL;
    p = first_avcodec;
    while (p) {
        if (av_codec_is_decoder(p) && strcmp(name, p->name) == 0)
            return p;
        p = p->next;
    }
    return NULL;
}

const char *avcodec_get_name(enum AVCodecID id)
{
    const AVCodecDescriptor *cd;
    AVCodec *codec;

    if (id == AV_CODEC_ID_NONE)
        return "none";
    cd = avcodec_descriptor_get(id);
    if (cd)
        return cd->name;
    av_log(NULL, AV_LOG_WARNING, "Codec 0x%x is not in the full list.\n", id);
    codec = avcodec_find_decoder(id);
    if (codec)
        return codec->name;
    codec = avcodec_find_encoder(id);
    if (codec)
        return codec->name;
    return "unknown_codec";
}

size_t av_get_codec_tag_string(char *buf, size_t buf_size, unsigned int codec_tag)
{
    int i, len, ret = 0;

#define TAG_PRINT(x)                                              \
    (((x) >= '0' && (x) <= '9') ||                                \
     ((x) >= 'a' && (x) <= 'z') || ((x) >= 'A' && (x) <= 'Z') ||  \
     ((x) == '.' || (x) == ' ' || (x) == '-' || (x) == '_'))

    for (i = 0; i < 4; i++) {
        len = snprintf(buf, buf_size,
                       TAG_PRINT(codec_tag & 0xFF) ? "%c" : "[%d]", codec_tag & 0xFF);
        buf        += len;
        buf_size    = buf_size > len ? buf_size - len : 0;
        ret        += len;
        codec_tag >>= 8;
    }
    return ret;
}

void avcodec_string(char *buf, int buf_size, AVCodecContext *enc, int encode)
{
    const char *codec_type;
    const char *codec_name;
    const char *profile = NULL;
    const AVCodec *p;
    int bitrate;
    AVRational display_aspect_ratio;

    if (!buf || buf_size <= 0)
        return;
    codec_type = av_get_media_type_string(enc->codec_type);
    codec_name = avcodec_get_name(enc->codec_id);
    if (enc->profile != FF_PROFILE_UNKNOWN) {
        if (enc->codec)
            p = enc->codec;
        else
            p = encode ? avcodec_find_encoder(enc->codec_id) :
                        avcodec_find_decoder(enc->codec_id);
        if (p)
            profile = av_get_profile_name(p, enc->profile);
    }

    snprintf(buf, buf_size, "%s: %s", codec_type ? codec_type : "unknown",
             codec_name);
    buf[0] ^= 'a' ^ 'A'; /* first letter in uppercase */

    if (enc->codec && strcmp(enc->codec->name, codec_name))
        snprintf(buf + strlen(buf), buf_size - strlen(buf), " (%s)", enc->codec->name);

    if (profile)
        snprintf(buf + strlen(buf), buf_size - strlen(buf), " (%s)", profile);
    if (enc->codec_tag) {
        char tag_buf[32];
        av_get_codec_tag_string(tag_buf, sizeof(tag_buf), enc->codec_tag);
        snprintf(buf + strlen(buf), buf_size - strlen(buf),
                 " (%s / 0x%04X)", tag_buf, enc->codec_tag);
    }

    switch (enc->codec_type) {
    case AVMEDIA_TYPE_VIDEO:
        if (enc->pix_fmt != AV_PIX_FMT_NONE) {
            char detail[256] = "(";
            const char *colorspace_name;
            snprintf(buf + strlen(buf), buf_size - strlen(buf),
                     ", %s",
                     av_get_pix_fmt_name(enc->pix_fmt));
            if (enc->bits_per_raw_sample &&
                enc->bits_per_raw_sample <= av_pix_fmt_desc_get(enc->pix_fmt)->comp[0].depth_minus1)
                av_strlcatf(detail, sizeof(detail), "%d bpc, ", enc->bits_per_raw_sample);
            if (enc->color_range != AVCOL_RANGE_UNSPECIFIED)
                av_strlcatf(detail, sizeof(detail),
                            enc->color_range == AVCOL_RANGE_MPEG ? "tv, ": "pc, ");

            colorspace_name = av_get_colorspace_name(enc->colorspace);
            if (colorspace_name)
                av_strlcatf(detail, sizeof(detail), "%s, ", colorspace_name);

            if (strlen(detail) > 1) {
                detail[strlen(detail) - 2] = 0;
                av_strlcatf(buf, buf_size, "%s)", detail);
            }
        }
        if (enc->width) {
            snprintf(buf + strlen(buf), buf_size - strlen(buf),
                     ", %dx%d",
                     enc->width, enc->height);
            if (enc->sample_aspect_ratio.num) {
                av_reduce(&display_aspect_ratio.num, &display_aspect_ratio.den,
                          enc->width * enc->sample_aspect_ratio.num,
                          enc->height * enc->sample_aspect_ratio.den,
                          1024 * 1024);
                snprintf(buf + strlen(buf), buf_size - strlen(buf),
                         " [SAR %d:%d DAR %d:%d]",
                         enc->sample_aspect_ratio.num, enc->sample_aspect_ratio.den,
                         display_aspect_ratio.num, display_aspect_ratio.den);
            }
            if (av_log_get_level() >= AV_LOG_DEBUG) {
                int g = av_gcd(enc->time_base.num, enc->time_base.den);
                snprintf(buf + strlen(buf), buf_size - strlen(buf),
                         ", %d/%d",
                         enc->time_base.num / g, enc->time_base.den / g);
            }
        }
        if (encode) {
            snprintf(buf + strlen(buf), buf_size - strlen(buf),
                     ", q=%d-%d", enc->qmin, enc->qmax);
        }
        break;
    case AVMEDIA_TYPE_AUDIO:
        if (enc->sample_rate) {
            snprintf(buf + strlen(buf), buf_size - strlen(buf),
                     ", %d Hz", enc->sample_rate);
        }
        av_strlcat(buf, ", ", buf_size);
        av_get_channel_layout_string(buf + strlen(buf), buf_size - strlen(buf), enc->channels, enc->channel_layout);
        if (enc->sample_fmt != AV_SAMPLE_FMT_NONE) {
            snprintf(buf + strlen(buf), buf_size - strlen(buf),
                     ", %s", av_get_sample_fmt_name(enc->sample_fmt));
        }
        break;
    case AVMEDIA_TYPE_DATA:
        if (av_log_get_level() >= AV_LOG_DEBUG) {
            int g = av_gcd(enc->time_base.num, enc->time_base.den);
            if (g)
                snprintf(buf + strlen(buf), buf_size - strlen(buf),
                         ", %d/%d",
                         enc->time_base.num / g, enc->time_base.den / g);
        }
        break;
    case AVMEDIA_TYPE_SUBTITLE:
        if (enc->width)
            snprintf(buf + strlen(buf), buf_size - strlen(buf),
                     ", %dx%d", enc->width, enc->height);
        break;
    default:
        return;
    }
    if (encode) {
        if (enc->flags & CODEC_FLAG_PASS1)
            snprintf(buf + strlen(buf), buf_size - strlen(buf),
                     ", pass 1");
        if (enc->flags & CODEC_FLAG_PASS2)
            snprintf(buf + strlen(buf), buf_size - strlen(buf),
                     ", pass 2");
    }
    bitrate = get_bit_rate(enc);
    if (bitrate != 0) {
        snprintf(buf + strlen(buf), buf_size - strlen(buf),
                 ", %d kb/s", bitrate / 1000);
    } else if (enc->rc_max_rate > 0) {
        snprintf(buf + strlen(buf), buf_size - strlen(buf),
                 ", max. %d kb/s", enc->rc_max_rate / 1000);
    }
}

const char *av_get_profile_name(const AVCodec *codec, int profile)
{
    const AVProfile *p;
    if (profile == FF_PROFILE_UNKNOWN || !codec->profiles)
        return NULL;

    for (p = codec->profiles; p->profile != FF_PROFILE_UNKNOWN; p++)
        if (p->profile == profile)
            return p->name;

    return NULL;
}

unsigned avcodec_version(void)
{
//    av_assert0(AV_CODEC_ID_V410==164);
    av_assert0(AV_CODEC_ID_PCM_S8_PLANAR==65563);
    av_assert0(AV_CODEC_ID_ADPCM_G722==69660);
//     av_assert0(AV_CODEC_ID_BMV_AUDIO==86071);
    av_assert0(AV_CODEC_ID_SRT==94216);
    av_assert0(LIBAVCODEC_VERSION_MICRO >= 100);

    av_assert0(CODEC_ID_CLLC == AV_CODEC_ID_CLLC);
    av_assert0(CODEC_ID_PCM_S8_PLANAR == AV_CODEC_ID_PCM_S8_PLANAR);
    av_assert0(CODEC_ID_ADPCM_IMA_APC == AV_CODEC_ID_ADPCM_IMA_APC);
    av_assert0(CODEC_ID_ILBC == AV_CODEC_ID_ILBC);
    av_assert0(CODEC_ID_SRT == AV_CODEC_ID_SRT);
    return LIBAVCODEC_VERSION_INT;
}

const char *avcodec_configuration(void)
{
    return FFMPEG_CONFIGURATION;
}

const char *avcodec_license(void)
{
#define LICENSE_PREFIX "libavcodec license: "
    return LICENSE_PREFIX FFMPEG_LICENSE + sizeof(LICENSE_PREFIX) - 1;
}

void avcodec_flush_buffers(AVCodecContext *avctx)
{
    if (HAVE_THREADS && avctx->active_thread_type & FF_THREAD_FRAME)
        ff_thread_flush(avctx);
    else if (avctx->codec->flush)
        avctx->codec->flush(avctx);

    avctx->pts_correction_last_pts =
    avctx->pts_correction_last_dts = INT64_MIN;

    if (!avctx->refcounted_frames)
        av_frame_unref(avctx->internal->to_free);
}

int av_get_exact_bits_per_sample(enum AVCodecID codec_id)
{
    switch (codec_id) {
    case AV_CODEC_ID_8SVX_EXP:
    case AV_CODEC_ID_8SVX_FIB:
    case AV_CODEC_ID_ADPCM_CT:
    case AV_CODEC_ID_ADPCM_IMA_APC:
    case AV_CODEC_ID_ADPCM_IMA_EA_SEAD:
    case AV_CODEC_ID_ADPCM_IMA_OKI:
    case AV_CODEC_ID_ADPCM_IMA_WS:
    case AV_CODEC_ID_ADPCM_G722:
    case AV_CODEC_ID_ADPCM_YAMAHA:
        return 4;
    case AV_CODEC_ID_PCM_ALAW:
    case AV_CODEC_ID_PCM_MULAW:
    case AV_CODEC_ID_PCM_S8:
    case AV_CODEC_ID_PCM_S8_PLANAR:
    case AV_CODEC_ID_PCM_U8:
    case AV_CODEC_ID_PCM_ZORK:
        return 8;
    case AV_CODEC_ID_PCM_S16BE:
    case AV_CODEC_ID_PCM_S16BE_PLANAR:
    case AV_CODEC_ID_PCM_S16LE:
    case AV_CODEC_ID_PCM_S16LE_PLANAR:
    case AV_CODEC_ID_PCM_U16BE:
    case AV_CODEC_ID_PCM_U16LE:
        return 16;
    case AV_CODEC_ID_PCM_S24DAUD:
    case AV_CODEC_ID_PCM_S24BE:
    case AV_CODEC_ID_PCM_S24LE:
    case AV_CODEC_ID_PCM_S24LE_PLANAR:
    case AV_CODEC_ID_PCM_U24BE:
    case AV_CODEC_ID_PCM_U24LE:
        return 24;
    case AV_CODEC_ID_PCM_S32BE:
    case AV_CODEC_ID_PCM_S32LE:
    case AV_CODEC_ID_PCM_S32LE_PLANAR:
    case AV_CODEC_ID_PCM_U32BE:
    case AV_CODEC_ID_PCM_U32LE:
    case AV_CODEC_ID_PCM_F32BE:
    case AV_CODEC_ID_PCM_F32LE:
        return 32;
    case AV_CODEC_ID_PCM_F64BE:
    case AV_CODEC_ID_PCM_F64LE:
        return 64;
    default:
        return 0;
    }
}

enum AVCodecID av_get_pcm_codec(enum AVSampleFormat fmt, int be)
{
    static const enum AVCodecID map[AV_SAMPLE_FMT_NB][2] = {
        [AV_SAMPLE_FMT_U8  ] = { AV_CODEC_ID_PCM_U8,    AV_CODEC_ID_PCM_U8    },
        [AV_SAMPLE_FMT_S16 ] = { AV_CODEC_ID_PCM_S16LE, AV_CODEC_ID_PCM_S16BE },
        [AV_SAMPLE_FMT_S32 ] = { AV_CODEC_ID_PCM_S32LE, AV_CODEC_ID_PCM_S32BE },
        [AV_SAMPLE_FMT_FLT ] = { AV_CODEC_ID_PCM_F32LE, AV_CODEC_ID_PCM_F32BE },
        [AV_SAMPLE_FMT_DBL ] = { AV_CODEC_ID_PCM_F64LE, AV_CODEC_ID_PCM_F64BE },
        [AV_SAMPLE_FMT_U8P ] = { AV_CODEC_ID_PCM_U8,    AV_CODEC_ID_PCM_U8    },
        [AV_SAMPLE_FMT_S16P] = { AV_CODEC_ID_PCM_S16LE, AV_CODEC_ID_PCM_S16BE },
        [AV_SAMPLE_FMT_S32P] = { AV_CODEC_ID_PCM_S32LE, AV_CODEC_ID_PCM_S32BE },
        [AV_SAMPLE_FMT_FLTP] = { AV_CODEC_ID_PCM_F32LE, AV_CODEC_ID_PCM_F32BE },
        [AV_SAMPLE_FMT_DBLP] = { AV_CODEC_ID_PCM_F64LE, AV_CODEC_ID_PCM_F64BE },
    };
    if (fmt < 0 || fmt >= AV_SAMPLE_FMT_NB)
        return AV_CODEC_ID_NONE;
    if (be < 0 || be > 1)
        be = AV_NE(1, 0);
    return map[fmt][be];
}

int av_get_bits_per_sample(enum AVCodecID codec_id)
{
    switch (codec_id) {
    case AV_CODEC_ID_ADPCM_SBPRO_2:
        return 2;
    case AV_CODEC_ID_ADPCM_SBPRO_3:
        return 3;
    case AV_CODEC_ID_ADPCM_SBPRO_4:
    case AV_CODEC_ID_ADPCM_IMA_WAV:
    case AV_CODEC_ID_ADPCM_IMA_QT:
    case AV_CODEC_ID_ADPCM_SWF:
    case AV_CODEC_ID_ADPCM_MS:
        return 4;
    default:
        return av_get_exact_bits_per_sample(codec_id);
    }
}

int av_get_audio_frame_duration(AVCodecContext *avctx, int frame_bytes)
{
    int id, sr, ch, ba, tag, bps;

    id  = avctx->codec_id;
    sr  = avctx->sample_rate;
    ch  = avctx->channels;
    ba  = avctx->block_align;
    tag = avctx->codec_tag;
    bps = av_get_exact_bits_per_sample(avctx->codec_id);

    /* codecs with an exact constant bits per sample */
    if (bps > 0 && ch > 0 && frame_bytes > 0 && ch < 32768 && bps < 32768)
        return (frame_bytes * 8LL) / (bps * ch);
    bps = avctx->bits_per_coded_sample;

    /* codecs with a fixed packet duration */
    switch (id) {
    case AV_CODEC_ID_ADPCM_ADX:    return   32;
    case AV_CODEC_ID_ADPCM_IMA_QT: return   64;
    case AV_CODEC_ID_ADPCM_EA_XAS: return  128;
    case AV_CODEC_ID_AMR_NB:
    case AV_CODEC_ID_EVRC:
    case AV_CODEC_ID_GSM:
    case AV_CODEC_ID_QCELP:
    case AV_CODEC_ID_RA_288:       return  160;
    case AV_CODEC_ID_AMR_WB:
    case AV_CODEC_ID_GSM_MS:       return  320;
    case AV_CODEC_ID_MP1:          return  384;
    case AV_CODEC_ID_ATRAC1:       return  512;
    case AV_CODEC_ID_ATRAC3:       return 1024;
    case AV_CODEC_ID_MP2:
    case AV_CODEC_ID_MUSEPACK7:    return 1152;
    case AV_CODEC_ID_AC3:          return 1536;
    }

    if (sr > 0) {
        /* calc from sample rate */
        if (id == AV_CODEC_ID_TTA)
            return 256 * sr / 245;

        if (ch > 0) {
            /* calc from sample rate and channels */
            if (id == AV_CODEC_ID_BINKAUDIO_DCT)
                return (480 << (sr / 22050)) / ch;
        }
    }

    if (ba > 0) {
        /* calc from block_align */
        if (id == AV_CODEC_ID_SIPR) {
            switch (ba) {
            case 20: return 160;
            case 19: return 144;
            case 29: return 288;
            case 37: return 480;
            }
        } else if (id == AV_CODEC_ID_ILBC) {
            switch (ba) {
            case 38: return 160;
            case 50: return 240;
            }
        }
    }

    if (frame_bytes > 0) {
        /* calc from frame_bytes only */
        if (id == AV_CODEC_ID_TRUESPEECH)
            return 240 * (frame_bytes / 32);
        if (id == AV_CODEC_ID_NELLYMOSER)
            return 256 * (frame_bytes / 64);
        if (id == AV_CODEC_ID_RA_144)
            return 160 * (frame_bytes / 20);
        if (id == AV_CODEC_ID_G723_1)
            return 240 * (frame_bytes / 24);

        if (bps > 0) {
            /* calc from frame_bytes and bits_per_coded_sample */
            if (id == AV_CODEC_ID_ADPCM_G726)
                return frame_bytes * 8 / bps;
        }

        if (ch > 0) {
            /* calc from frame_bytes and channels */
            switch (id) {
            case AV_CODEC_ID_ADPCM_AFC:
                return frame_bytes / (9 * ch) * 16;
            case AV_CODEC_ID_ADPCM_DTK:
                return frame_bytes / (16 * ch) * 28;
            case AV_CODEC_ID_ADPCM_4XM:
            case AV_CODEC_ID_ADPCM_IMA_ISS:
                return (frame_bytes - 4 * ch) * 2 / ch;
            case AV_CODEC_ID_ADPCM_IMA_SMJPEG:
                return (frame_bytes - 4) * 2 / ch;
            case AV_CODEC_ID_ADPCM_IMA_AMV:
                return (frame_bytes - 8) * 2 / ch;
            case AV_CODEC_ID_ADPCM_XA:
                return (frame_bytes / 128) * 224 / ch;
            case AV_CODEC_ID_INTERPLAY_DPCM:
                return (frame_bytes - 6 - ch) / ch;
            case AV_CODEC_ID_ROQ_DPCM:
                return (frame_bytes - 8) / ch;
            case AV_CODEC_ID_XAN_DPCM:
                return (frame_bytes - 2 * ch) / ch;
            case AV_CODEC_ID_MACE3:
                return 3 * frame_bytes / ch;
            case AV_CODEC_ID_MACE6:
                return 6 * frame_bytes / ch;
            case AV_CODEC_ID_PCM_LXF:
                return 2 * (frame_bytes / (5 * ch));
            case AV_CODEC_ID_IAC:
            case AV_CODEC_ID_IMC:
                return 4 * frame_bytes / ch;
            }

            if (tag) {
                /* calc from frame_bytes, channels, and codec_tag */
                if (id == AV_CODEC_ID_SOL_DPCM) {
                    if (tag == 3)
                        return frame_bytes / ch;
                    else
                        return frame_bytes * 2 / ch;
                }
            }

            if (ba > 0) {
                /* calc from frame_bytes, channels, and block_align */
                int blocks = frame_bytes / ba;
                switch (avctx->codec_id) {
                case AV_CODEC_ID_ADPCM_IMA_WAV:
                    if (bps < 2 || bps > 5)
                        return 0;
                    return blocks * (1 + (ba - 4 * ch) / (bps * ch) * 8);
                case AV_CODEC_ID_ADPCM_IMA_DK3:
                    return blocks * (((ba - 16) * 2 / 3 * 4) / ch);
                case AV_CODEC_ID_ADPCM_IMA_DK4:
                    return blocks * (1 + (ba - 4 * ch) * 2 / ch);
                case AV_CODEC_ID_ADPCM_IMA_RAD:
                    return blocks * ((ba - 4 * ch) * 2 / ch);
                case AV_CODEC_ID_ADPCM_MS:
                    return blocks * (2 + (ba - 7 * ch) * 2 / ch);
                }
            }

            if (bps > 0) {
                /* calc from frame_bytes, channels, and bits_per_coded_sample */
                switch (avctx->codec_id) {
                case AV_CODEC_ID_PCM_DVD:
                    if(bps<4)
                        return 0;
                    return 2 * (frame_bytes / ((bps * 2 / 8) * ch));
                case AV_CODEC_ID_PCM_BLURAY:
                    if(bps<4)
                        return 0;
                    return frame_bytes / ((FFALIGN(ch, 2) * bps) / 8);
                case AV_CODEC_ID_S302M:
                    return 2 * (frame_bytes / ((bps + 4) / 4)) / ch;
                }
            }
        }
    }

    return 0;
}

#if !HAVE_THREADS
int ff_thread_init(AVCodecContext *s)
{
    return -1;
}

#endif

unsigned int av_xiphlacing(unsigned char *s, unsigned int v)
{
    unsigned int n = 0;

    while (v >= 0xff) {
        *s++ = 0xff;
        v -= 0xff;
        n++;
    }
    *s = v;
    n++;
    return n;
}

int ff_match_2uint16(const uint16_t(*tab)[2], int size, int a, int b)
{
    int i;
    for (i = 0; i < size && !(tab[i][0] == a && tab[i][1] == b); i++) ;
    return i;
}

#if FF_API_MISSING_SAMPLE
FF_DISABLE_DEPRECATION_WARNINGS
void av_log_missing_feature(void *avc, const char *feature, int want_sample)
{
    av_log(avc, AV_LOG_WARNING, "%s is not implemented. Update your FFmpeg "
            "version to the newest one from Git. If the problem still "
            "occurs, it means that your file has a feature which has not "
            "been implemented.\n", feature);
    if(want_sample)
        av_log_ask_for_sample(avc, NULL);
}

void av_log_ask_for_sample(void *avc, const char *msg, ...)
{
    va_list argument_list;

    va_start(argument_list, msg);

    if (msg)
        av_vlog(avc, AV_LOG_WARNING, msg, argument_list);
    av_log(avc, AV_LOG_WARNING, "If you want to help, upload a sample "
            "of this file to ftp://upload.ffmpeg.org/MPlayer/incoming/ "
            "and contact the ffmpeg-devel mailing list.\n");

    va_end(argument_list);
}
FF_ENABLE_DEPRECATION_WARNINGS
#endif /* FF_API_MISSING_SAMPLE */

static AVHWAccel *first_hwaccel = NULL;
static AVHWAccel **last_hwaccel = &first_hwaccel;

void av_register_hwaccel(AVHWAccel *hwaccel)
{
    AVHWAccel **p = last_hwaccel;
    hwaccel->next = NULL;
    while(*p || avpriv_atomic_ptr_cas((void * volatile *)p, NULL, hwaccel))
        p = &(*p)->next;
    last_hwaccel = &hwaccel->next;
}

AVHWAccel *av_hwaccel_next(AVHWAccel *hwaccel)
{
    return hwaccel ? hwaccel->next : first_hwaccel;
}

AVHWAccel *ff_find_hwaccel(AVCodecContext *avctx)
{
    enum AVCodecID codec_id = avctx->codec->id;
    enum AVPixelFormat pix_fmt = avctx->pix_fmt;

    AVHWAccel *hwaccel = NULL;

    while ((hwaccel = av_hwaccel_next(hwaccel)))
        if (hwaccel->id == codec_id
            && hwaccel->pix_fmt == pix_fmt)
            return hwaccel;
    return NULL;
}

int av_lockmgr_register(int (*cb)(void **mutex, enum AVLockOp op))
{
    if (lockmgr_cb) {
        if (lockmgr_cb(&codec_mutex, AV_LOCK_DESTROY))
            return -1;
        if (lockmgr_cb(&avformat_mutex, AV_LOCK_DESTROY))
            return -1;
    }

    lockmgr_cb = cb;

    if (lockmgr_cb) {
        if (lockmgr_cb(&codec_mutex, AV_LOCK_CREATE))
            return -1;
        if (lockmgr_cb(&avformat_mutex, AV_LOCK_CREATE))
            return -1;
    }
    return 0;
}

int ff_lock_avcodec(AVCodecContext *log_ctx)
{
    if (lockmgr_cb) {
        if ((*lockmgr_cb)(&codec_mutex, AV_LOCK_OBTAIN))
            return -1;
    }
    entangled_thread_counter++;
    if (entangled_thread_counter != 1) {
        av_log(log_ctx, AV_LOG_ERROR, "Insufficient thread locking around avcodec_open/close()\n");
        if (!lockmgr_cb)
            av_log(log_ctx, AV_LOG_ERROR, "No lock manager is set, please see av_lockmgr_register()\n");
        ff_avcodec_locked = 1;
        ff_unlock_avcodec();
        return AVERROR(EINVAL);
    }
    av_assert0(!ff_avcodec_locked);
    ff_avcodec_locked = 1;
    return 0;
}

int ff_unlock_avcodec(void)
{
    av_assert0(ff_avcodec_locked);
    ff_avcodec_locked = 0;
    entangled_thread_counter--;
    if (lockmgr_cb) {
        if ((*lockmgr_cb)(&codec_mutex, AV_LOCK_RELEASE))
            return -1;
    }
    return 0;
}

int avpriv_lock_avformat(void)
{
    if (lockmgr_cb) {
        if ((*lockmgr_cb)(&avformat_mutex, AV_LOCK_OBTAIN))
            return -1;
    }
    return 0;
}

int avpriv_unlock_avformat(void)
{
    if (lockmgr_cb) {
        if ((*lockmgr_cb)(&avformat_mutex, AV_LOCK_RELEASE))
            return -1;
    }
    return 0;
}

unsigned int avpriv_toupper4(unsigned int x)
{
    return av_toupper(x & 0xFF) +
          (av_toupper((x >>  8) & 0xFF) << 8)  +
          (av_toupper((x >> 16) & 0xFF) << 16) +
          (av_toupper((x >> 24) & 0xFF) << 24);
}

int ff_thread_ref_frame(ThreadFrame *dst, ThreadFrame *src)
{
    int ret;

    dst->owner = src->owner;

    ret = av_frame_ref(dst->f, src->f);
    if (ret < 0)
        return ret;

    if (src->progress &&
        !(dst->progress = av_buffer_ref(src->progress))) {
        ff_thread_release_buffer(dst->owner, dst);
        return AVERROR(ENOMEM);
    }

    return 0;
}

#if !HAVE_THREADS

enum AVPixelFormat ff_thread_get_format(AVCodecContext *avctx, const enum AVPixelFormat *fmt)
{
    return avctx->get_format(avctx, fmt);
}

int ff_thread_get_buffer(AVCodecContext *avctx, ThreadFrame *f, int flags)
{
    f->owner = avctx;
    return ff_get_buffer(avctx, f->f, flags);
}

void ff_thread_release_buffer(AVCodecContext *avctx, ThreadFrame *f)
{
    av_frame_unref(f->f);
}

void ff_thread_finish_setup(AVCodecContext *avctx)
{
}

void ff_thread_report_progress(ThreadFrame *f, int progress, int field)
{
}

void ff_thread_await_progress(ThreadFrame *f, int progress, int field)
{
}

int ff_thread_can_start_frame(AVCodecContext *avctx)
{
    return 1;
}

int ff_alloc_entries(AVCodecContext *avctx, int count)
{
    return 0;
}

void ff_reset_entries(AVCodecContext *avctx)
{
}

void ff_thread_await_progress2(AVCodecContext *avctx, int field, int thread, int shift)
{
}

void ff_thread_report_progress2(AVCodecContext *avctx, int field, int thread, int n)
{
}

#endif

enum AVMediaType avcodec_get_type(enum AVCodecID codec_id)
{
    AVCodec *c= avcodec_find_decoder(codec_id);
    if(!c)
        c= avcodec_find_encoder(codec_id);
    if(c)
        return c->type;

    if (codec_id <= AV_CODEC_ID_NONE)
        return AVMEDIA_TYPE_UNKNOWN;
    else if (codec_id < AV_CODEC_ID_FIRST_AUDIO)
        return AVMEDIA_TYPE_VIDEO;
    else if (codec_id < AV_CODEC_ID_FIRST_SUBTITLE)
        return AVMEDIA_TYPE_AUDIO;
    else if (codec_id < AV_CODEC_ID_FIRST_UNKNOWN)
        return AVMEDIA_TYPE_SUBTITLE;

    return AVMEDIA_TYPE_UNKNOWN;
}

int avcodec_is_open(AVCodecContext *s)
{
    return !!s->internal;
}

int avpriv_bprint_to_extradata(AVCodecContext *avctx, struct AVBPrint *buf)
{
    int ret;
    char *str;

    ret = av_bprint_finalize(buf, &str);
    if (ret < 0)
        return ret;
    avctx->extradata = str;
    /* Note: the string is NUL terminated (so extradata can be read as a
     * string), but the ending character is not accounted in the size (in
     * binary formats you are likely not supposed to mux that character). When
     * extradata is copied, it is also padded with FF_INPUT_BUFFER_PADDING_SIZE
     * zeros. */
    avctx->extradata_size = buf->len;
    return 0;
}

const uint8_t *avpriv_find_start_code(const uint8_t *av_restrict p,
                                      const uint8_t *end,
                                      uint32_t *av_restrict state)
{
    int i;

    av_assert0(p <= end);
    if (p >= end)
        return end;

    for (i = 0; i < 3; i++) {
        uint32_t tmp = *state << 8;
        *state = tmp + *(p++);
        if (tmp == 0x100 || p == end)
            return p;
    }

    while (p < end) {
        if      (p[-1] > 1      ) p += 3;
        else if (p[-2]          ) p += 2;
        else if (p[-3]|(p[-1]-1)) p++;
        else {
            p++;
            break;
        }
    }

    p = FFMIN(p, end) - 4;
    *state = AV_RB32(p);

    return p + 4;
}<|MERGE_RESOLUTION|>--- conflicted
+++ resolved
@@ -1498,13 +1498,8 @@
     av_dict_free(&tmp);
     av_freep(&avctx->priv_data);
     if (avctx->internal) {
-<<<<<<< HEAD
-        av_freep(&avctx->internal->pool);
-        av_frame_free(&avctx->internal->to_free);
-=======
         av_frame_free(&avctx->internal->to_free);
         av_freep(&avctx->internal->pool);
->>>>>>> 50079a6a
     }
     av_freep(&avctx->internal);
     avctx->codec = NULL;
