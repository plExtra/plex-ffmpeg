/*
 * YUV4MPEG demuxer
 * Copyright (c) 2001, 2002, 2003 Fabrice Bellard
 *
 * This file is part of FFmpeg.
 *
 * FFmpeg is free software; you can redistribute it and/or
 * modify it under the terms of the GNU Lesser General Public
 * License as published by the Free Software Foundation; either
 * version 2.1 of the License, or (at your option) any later version.
 *
 * FFmpeg is distributed in the hope that it will be useful,
 * but WITHOUT ANY WARRANTY; without even the implied warranty of
 * MERCHANTABILITY or FITNESS FOR A PARTICULAR PURPOSE.  See the GNU
 * Lesser General Public License for more details.
 *
 * You should have received a copy of the GNU Lesser General Public
 * License along with FFmpeg; if not, write to the Free Software
 * Foundation, Inc., 51 Franklin Street, Fifth Floor, Boston, MA 02110-1301 USA
 */

#include "libavutil/imgutils.h"

#include "avformat.h"
#include "internal.h"
#include "yuv4mpeg.h"

/* Header size increased to allow room for optional flags */
#define MAX_YUV4_HEADER 80
#define MAX_FRAME_HEADER 80

static int yuv4_read_header(AVFormatContext *s)
{
    char header[MAX_YUV4_HEADER + 10];  // Include headroom for
                                        // the longest option
    char *tokstart, *tokend, *header_end;
    int i;
    AVIOContext *pb = s->pb;
    int width = -1, height  = -1, raten   = 0,
        rated =  0, aspectn =  0, aspectd = 0;
    enum AVPixelFormat pix_fmt = AV_PIX_FMT_NONE, alt_pix_fmt = AV_PIX_FMT_NONE;
    enum AVChromaLocation chroma_sample_location = AVCHROMA_LOC_UNSPECIFIED;
    enum AVFieldOrder field_order = AV_FIELD_UNKNOWN;
    AVStream *st;

    for (i = 0; i < MAX_YUV4_HEADER; i++) {
        header[i] = avio_r8(pb);
        if (header[i] == '\n') {
            header[i + 1] = 0x20;  // Add a space after last option.
                                   // Makes parsing "444" vs "444alpha" easier.
            header[i + 2] = 0;
            break;
        }
    }
    if (i == MAX_YUV4_HEADER)
        return -1;
    if (strncmp(header, Y4M_MAGIC, strlen(Y4M_MAGIC)))
        return -1;

    header_end = &header[i + 1]; // Include space
    for (tokstart = &header[strlen(Y4M_MAGIC) + 1];
         tokstart < header_end; tokstart++) {
        if (*tokstart == 0x20)
            continue;
        switch (*tokstart++) {
        case 'W': // Width. Required.
            width    = strtol(tokstart, &tokend, 10);
            tokstart = tokend;
            break;
        case 'H': // Height. Required.
            height   = strtol(tokstart, &tokend, 10);
            tokstart = tokend;
            break;
        case 'C': // Color space
            if (strncmp("420jpeg", tokstart, 7) == 0) {
                pix_fmt = AV_PIX_FMT_YUV420P;
                chroma_sample_location = AVCHROMA_LOC_CENTER;
            } else if (strncmp("420mpeg2", tokstart, 8) == 0) {
                pix_fmt = AV_PIX_FMT_YUV420P;
                chroma_sample_location = AVCHROMA_LOC_LEFT;
            } else if (strncmp("420paldv", tokstart, 8) == 0) {
                pix_fmt = AV_PIX_FMT_YUV420P;
                chroma_sample_location = AVCHROMA_LOC_TOPLEFT;
            } else if (strncmp("420p16", tokstart, 6) == 0) {
                pix_fmt = AV_PIX_FMT_YUV420P16;
            } else if (strncmp("422p16", tokstart, 6) == 0) {
                pix_fmt = AV_PIX_FMT_YUV422P16;
            } else if (strncmp("444p16", tokstart, 6) == 0) {
                pix_fmt = AV_PIX_FMT_YUV444P16;
            } else if (strncmp("420p14", tokstart, 6) == 0) {
                pix_fmt = AV_PIX_FMT_YUV420P14;
            } else if (strncmp("422p14", tokstart, 6) == 0) {
                pix_fmt = AV_PIX_FMT_YUV422P14;
            } else if (strncmp("444p14", tokstart, 6) == 0) {
                pix_fmt = AV_PIX_FMT_YUV444P14;
            } else if (strncmp("420p12", tokstart, 6) == 0) {
                pix_fmt = AV_PIX_FMT_YUV420P12;
            } else if (strncmp("422p12", tokstart, 6) == 0) {
                pix_fmt = AV_PIX_FMT_YUV422P12;
            } else if (strncmp("444p12", tokstart, 6) == 0) {
                pix_fmt = AV_PIX_FMT_YUV444P12;
            } else if (strncmp("420p10", tokstart, 6) == 0) {
                pix_fmt = AV_PIX_FMT_YUV420P10;
            } else if (strncmp("422p10", tokstart, 6) == 0) {
                pix_fmt = AV_PIX_FMT_YUV422P10;
            } else if (strncmp("444p10", tokstart, 6) == 0) {
                pix_fmt = AV_PIX_FMT_YUV444P10;
            } else if (strncmp("420p9", tokstart, 5) == 0) {
                pix_fmt = AV_PIX_FMT_YUV420P9;
            } else if (strncmp("422p9", tokstart, 5) == 0) {
                pix_fmt = AV_PIX_FMT_YUV422P9;
            } else if (strncmp("444p9", tokstart, 5) == 0) {
                pix_fmt = AV_PIX_FMT_YUV444P9;
            } else if (strncmp("420", tokstart, 3) == 0) {
                pix_fmt = AV_PIX_FMT_YUV420P;
                chroma_sample_location = AVCHROMA_LOC_CENTER;
            } else if (strncmp("411", tokstart, 3) == 0) {
                pix_fmt = AV_PIX_FMT_YUV411P;
            } else if (strncmp("422", tokstart, 3) == 0) {
                pix_fmt = AV_PIX_FMT_YUV422P;
            } else if (strncmp("444alpha", tokstart, 8) == 0 ) {
                av_log(s, AV_LOG_ERROR, "Cannot handle 4:4:4:4 "
                       "YUV4MPEG stream.\n");
                return -1;
            } else if (strncmp("444", tokstart, 3) == 0) {
                pix_fmt = AV_PIX_FMT_YUV444P;
            } else if (strncmp("mono16", tokstart, 6) == 0) {
                pix_fmt = AV_PIX_FMT_GRAY16;
            } else if (strncmp("mono", tokstart, 4) == 0) {
                pix_fmt = AV_PIX_FMT_GRAY8;
            } else {
                av_log(s, AV_LOG_ERROR, "YUV4MPEG stream contains an unknown "
                       "pixel format.\n");
                return -1;
            }
            while (tokstart < header_end && *tokstart != 0x20)
                tokstart++;
            break;
        case 'I': // Interlace type
            switch (*tokstart++){
            case '?':
                field_order = AV_FIELD_UNKNOWN;
                break;
            case 'p':
                field_order = AV_FIELD_PROGRESSIVE;
                break;
            case 't':
                field_order = AV_FIELD_TT;
                break;
            case 'b':
                field_order = AV_FIELD_BB;
                break;
            case 'm':
                av_log(s, AV_LOG_ERROR, "YUV4MPEG stream contains mixed "
                       "interlaced and non-interlaced frames.\n");
            default:
                av_log(s, AV_LOG_ERROR, "YUV4MPEG has invalid header.\n");
                return AVERROR(EINVAL);
            }
            break;
        case 'F': // Frame rate
            sscanf(tokstart, "%d:%d", &raten, &rated); // 0:0 if unknown
            while (tokstart < header_end && *tokstart != 0x20)
                tokstart++;
            break;
        case 'A': // Pixel aspect
            sscanf(tokstart, "%d:%d", &aspectn, &aspectd); // 0:0 if unknown
            while (tokstart < header_end && *tokstart != 0x20)
                tokstart++;
            break;
        case 'X': // Vendor extensions
            if (strncmp("YSCSS=", tokstart, 6) == 0) {
                // Older nonstandard pixel format representation
                tokstart += 6;
                if (strncmp("420JPEG", tokstart, 7) == 0)
                    alt_pix_fmt = AV_PIX_FMT_YUV420P;
                else if (strncmp("420MPEG2", tokstart, 8) == 0)
                    alt_pix_fmt = AV_PIX_FMT_YUV420P;
                else if (strncmp("420PALDV", tokstart, 8) == 0)
                    alt_pix_fmt = AV_PIX_FMT_YUV420P;
                else if (strncmp("420P9", tokstart, 5) == 0)
                    alt_pix_fmt = AV_PIX_FMT_YUV420P9;
                else if (strncmp("422P9", tokstart, 5) == 0)
                    alt_pix_fmt = AV_PIX_FMT_YUV422P9;
                else if (strncmp("444P9", tokstart, 5) == 0)
                    alt_pix_fmt = AV_PIX_FMT_YUV444P9;
                else if (strncmp("420P10", tokstart, 6) == 0)
                    alt_pix_fmt = AV_PIX_FMT_YUV420P10;
                else if (strncmp("422P10", tokstart, 6) == 0)
                    alt_pix_fmt = AV_PIX_FMT_YUV422P10;
                else if (strncmp("444P10", tokstart, 6) == 0)
                    alt_pix_fmt = AV_PIX_FMT_YUV444P10;
                else if (strncmp("420P12", tokstart, 6) == 0)
                    alt_pix_fmt = AV_PIX_FMT_YUV420P12;
                else if (strncmp("422P12", tokstart, 6) == 0)
                    alt_pix_fmt = AV_PIX_FMT_YUV422P12;
                else if (strncmp("444P12", tokstart, 6) == 0)
                    alt_pix_fmt = AV_PIX_FMT_YUV444P12;
                else if (strncmp("420P14", tokstart, 6) == 0)
                    alt_pix_fmt = AV_PIX_FMT_YUV420P14;
                else if (strncmp("422P14", tokstart, 6) == 0)
                    alt_pix_fmt = AV_PIX_FMT_YUV422P14;
                else if (strncmp("444P14", tokstart, 6) == 0)
                    alt_pix_fmt = AV_PIX_FMT_YUV444P14;
                else if (strncmp("420P16", tokstart, 6) == 0)
                    alt_pix_fmt = AV_PIX_FMT_YUV420P16;
                else if (strncmp("422P16", tokstart, 6) == 0)
                    alt_pix_fmt = AV_PIX_FMT_YUV422P16;
                else if (strncmp("444P16", tokstart, 6) == 0)
                    alt_pix_fmt = AV_PIX_FMT_YUV444P16;
                else if (strncmp("411", tokstart, 3) == 0)
                    alt_pix_fmt = AV_PIX_FMT_YUV411P;
                else if (strncmp("422", tokstart, 3) == 0)
                    alt_pix_fmt = AV_PIX_FMT_YUV422P;
                else if (strncmp("444", tokstart, 3) == 0)
                    alt_pix_fmt = AV_PIX_FMT_YUV444P;
            }
            while (tokstart < header_end && *tokstart != 0x20)
                tokstart++;
            break;
        }
    }

    if (width == -1 || height == -1) {
        av_log(s, AV_LOG_ERROR, "YUV4MPEG has invalid header.\n");
        return -1;
    }

    if (pix_fmt == AV_PIX_FMT_NONE) {
        if (alt_pix_fmt == AV_PIX_FMT_NONE)
            pix_fmt = AV_PIX_FMT_YUV420P;
        else
            pix_fmt = alt_pix_fmt;
    }

    if (raten <= 0 || rated <= 0) {
        // Frame rate unknown
        raten = 25;
        rated = 1;
    }

    if (aspectn == 0 && aspectd == 0) {
        // Pixel aspect unknown
        aspectd = 1;
    }

    st = avformat_new_stream(s, NULL);
    if (!st)
        return AVERROR(ENOMEM);
    st->codec->width  = width;
    st->codec->height = height;
    av_reduce(&raten, &rated, raten, rated, (1UL << 31) - 1);
    avpriv_set_pts_info(st, 64, rated, raten);
    st->avg_frame_rate                = av_inv_q(st->time_base);
    st->codec->pix_fmt                = pix_fmt;
    st->codec->codec_type             = AVMEDIA_TYPE_VIDEO;
    st->codec->codec_id               = AV_CODEC_ID_RAWVIDEO;
    st->sample_aspect_ratio           = (AVRational){ aspectn, aspectd };
    st->codec->chroma_sample_location = chroma_sample_location;
    st->codec->field_order            = field_order;
    s->packet_size = avpicture_get_size(st->codec->pix_fmt, width, height) + Y4M_FRAME_MAGIC_LEN;
    if ((int) s->packet_size < 0)
        return s->packet_size;
    s->internal->data_offset = avio_tell(pb);

    st->duration = (avio_size(pb) - avio_tell(pb)) / s->packet_size;

    return 0;
}

static int yuv4_read_packet(AVFormatContext *s, AVPacket *pkt)
{
    int i;
    char header[MAX_FRAME_HEADER+1];
    int ret;
    int64_t off = avio_tell(s->pb);

    for (i = 0; i < MAX_FRAME_HEADER; i++) {
        header[i] = avio_r8(s->pb);
        if (header[i] == '\n') {
            header[i + 1] = 0;
            break;
        }
    }
    if (s->pb->error)
        return s->pb->error;
    else if (s->pb->eof_reached)
        return AVERROR_EOF;
    else if (i == MAX_FRAME_HEADER)
        return AVERROR_INVALIDDATA;

    if (strncmp(header, Y4M_FRAME_MAGIC, strlen(Y4M_FRAME_MAGIC)))
        return AVERROR_INVALIDDATA;

<<<<<<< HEAD
    ret = av_get_packet(s->pb, pkt, s->packet_size - Y4M_FRAME_MAGIC_LEN);
=======
    width  = st->codec->width;
    height = st->codec->height;

    packet_size = av_image_get_buffer_size(st->codec->pix_fmt,
                                           width, height, 1);
    if (packet_size < 0)
        return packet_size;

    ret = av_get_packet(s->pb, pkt, packet_size);
>>>>>>> f890677d
    if (ret < 0)
        return ret;
    else if (ret != s->packet_size - Y4M_FRAME_MAGIC_LEN)
        return s->pb->eof_reached ? AVERROR_EOF : AVERROR(EIO);

    pkt->stream_index = 0;
    pkt->pts = (off - s->internal->data_offset) / s->packet_size;
    pkt->duration = 1;
    return 0;
}

static int yuv4_read_seek(AVFormatContext *s, int stream_index,
                          int64_t pts, int flags)
{
    avio_seek(s->pb, pts * s->packet_size + s->internal->data_offset, SEEK_SET);
    return 0;
}

static int yuv4_probe(AVProbeData *pd)
{
    /* check file header */
    if (strncmp(pd->buf, Y4M_MAGIC, sizeof(Y4M_MAGIC) - 1) == 0)
        return AVPROBE_SCORE_MAX;
    else
        return 0;
}

AVInputFormat ff_yuv4mpegpipe_demuxer = {
    .name           = "yuv4mpegpipe",
    .long_name      = NULL_IF_CONFIG_SMALL("YUV4MPEG pipe"),
    .read_probe     = yuv4_probe,
    .read_header    = yuv4_read_header,
    .read_packet    = yuv4_read_packet,
    .read_seek      = yuv4_read_seek,
    .extensions     = "y4m",
};<|MERGE_RESOLUTION|>--- conflicted
+++ resolved
@@ -258,7 +258,7 @@
     st->sample_aspect_ratio           = (AVRational){ aspectn, aspectd };
     st->codec->chroma_sample_location = chroma_sample_location;
     st->codec->field_order            = field_order;
-    s->packet_size = avpicture_get_size(st->codec->pix_fmt, width, height) + Y4M_FRAME_MAGIC_LEN;
+    s->packet_size = av_image_get_buffer_size(st->codec->pix_fmt, width, height, 1) + Y4M_FRAME_MAGIC_LEN;
     if ((int) s->packet_size < 0)
         return s->packet_size;
     s->internal->data_offset = avio_tell(pb);
@@ -292,19 +292,7 @@
     if (strncmp(header, Y4M_FRAME_MAGIC, strlen(Y4M_FRAME_MAGIC)))
         return AVERROR_INVALIDDATA;
 
-<<<<<<< HEAD
     ret = av_get_packet(s->pb, pkt, s->packet_size - Y4M_FRAME_MAGIC_LEN);
-=======
-    width  = st->codec->width;
-    height = st->codec->height;
-
-    packet_size = av_image_get_buffer_size(st->codec->pix_fmt,
-                                           width, height, 1);
-    if (packet_size < 0)
-        return packet_size;
-
-    ret = av_get_packet(s->pb, pkt, packet_size);
->>>>>>> f890677d
     if (ret < 0)
         return ret;
     else if (ret != s->packet_size - Y4M_FRAME_MAGIC_LEN)
