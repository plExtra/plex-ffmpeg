/*
 * H.26L/H.264/AVC/JVT/14496-10/... decoder
 * Copyright (c) 2003 Michael Niedermayer <michaelni@gmx.at>
 *
 * This file is part of FFmpeg.
 *
 * FFmpeg is free software; you can redistribute it and/or
 * modify it under the terms of the GNU Lesser General Public
 * License as published by the Free Software Foundation; either
 * version 2.1 of the License, or (at your option) any later version.
 *
 * FFmpeg is distributed in the hope that it will be useful,
 * but WITHOUT ANY WARRANTY; without even the implied warranty of
 * MERCHANTABILITY or FITNESS FOR A PARTICULAR PURPOSE.  See the GNU
 * Lesser General Public License for more details.
 *
 * You should have received a copy of the GNU Lesser General Public
 * License along with FFmpeg; if not, write to the Free Software
 * Foundation, Inc., 51 Franklin Street, Fifth Floor, Boston, MA 02110-1301 USA
 */

/**
 * @file
 * H.264 / AVC / MPEG4 part10 codec.
 * @author Michael Niedermayer <michaelni@gmx.at>
 */

#include "libavutil/avassert.h"
#include "libavutil/imgutils.h"
#include "libavutil/timer.h"
#include "internal.h"
#include "cabac.h"
#include "cabac_functions.h"
#include "error_resilience.h"
#include "avcodec.h"
#include "h264.h"
#include "h264data.h"
#include "h264chroma.h"
#include "h264_mvpred.h"
#include "golomb.h"
#include "mathops.h"
#include "mpegutils.h"
#include "rectangle.h"
#include "thread.h"

static const uint8_t field_scan[16+1] = {
    0 + 0 * 4, 0 + 1 * 4, 1 + 0 * 4, 0 + 2 * 4,
    0 + 3 * 4, 1 + 1 * 4, 1 + 2 * 4, 1 + 3 * 4,
    2 + 0 * 4, 2 + 1 * 4, 2 + 2 * 4, 2 + 3 * 4,
    3 + 0 * 4, 3 + 1 * 4, 3 + 2 * 4, 3 + 3 * 4,
};

static const uint8_t field_scan8x8[64+1] = {
    0 + 0 * 8, 0 + 1 * 8, 0 + 2 * 8, 1 + 0 * 8,
    1 + 1 * 8, 0 + 3 * 8, 0 + 4 * 8, 1 + 2 * 8,
    2 + 0 * 8, 1 + 3 * 8, 0 + 5 * 8, 0 + 6 * 8,
    0 + 7 * 8, 1 + 4 * 8, 2 + 1 * 8, 3 + 0 * 8,
    2 + 2 * 8, 1 + 5 * 8, 1 + 6 * 8, 1 + 7 * 8,
    2 + 3 * 8, 3 + 1 * 8, 4 + 0 * 8, 3 + 2 * 8,
    2 + 4 * 8, 2 + 5 * 8, 2 + 6 * 8, 2 + 7 * 8,
    3 + 3 * 8, 4 + 1 * 8, 5 + 0 * 8, 4 + 2 * 8,
    3 + 4 * 8, 3 + 5 * 8, 3 + 6 * 8, 3 + 7 * 8,
    4 + 3 * 8, 5 + 1 * 8, 6 + 0 * 8, 5 + 2 * 8,
    4 + 4 * 8, 4 + 5 * 8, 4 + 6 * 8, 4 + 7 * 8,
    5 + 3 * 8, 6 + 1 * 8, 6 + 2 * 8, 5 + 4 * 8,
    5 + 5 * 8, 5 + 6 * 8, 5 + 7 * 8, 6 + 3 * 8,
    7 + 0 * 8, 7 + 1 * 8, 6 + 4 * 8, 6 + 5 * 8,
    6 + 6 * 8, 6 + 7 * 8, 7 + 2 * 8, 7 + 3 * 8,
    7 + 4 * 8, 7 + 5 * 8, 7 + 6 * 8, 7 + 7 * 8,
};

static const uint8_t field_scan8x8_cavlc[64+1] = {
    0 + 0 * 8, 1 + 1 * 8, 2 + 0 * 8, 0 + 7 * 8,
    2 + 2 * 8, 2 + 3 * 8, 2 + 4 * 8, 3 + 3 * 8,
    3 + 4 * 8, 4 + 3 * 8, 4 + 4 * 8, 5 + 3 * 8,
    5 + 5 * 8, 7 + 0 * 8, 6 + 6 * 8, 7 + 4 * 8,
    0 + 1 * 8, 0 + 3 * 8, 1 + 3 * 8, 1 + 4 * 8,
    1 + 5 * 8, 3 + 1 * 8, 2 + 5 * 8, 4 + 1 * 8,
    3 + 5 * 8, 5 + 1 * 8, 4 + 5 * 8, 6 + 1 * 8,
    5 + 6 * 8, 7 + 1 * 8, 6 + 7 * 8, 7 + 5 * 8,
    0 + 2 * 8, 0 + 4 * 8, 0 + 5 * 8, 2 + 1 * 8,
    1 + 6 * 8, 4 + 0 * 8, 2 + 6 * 8, 5 + 0 * 8,
    3 + 6 * 8, 6 + 0 * 8, 4 + 6 * 8, 6 + 2 * 8,
    5 + 7 * 8, 6 + 4 * 8, 7 + 2 * 8, 7 + 6 * 8,
    1 + 0 * 8, 1 + 2 * 8, 0 + 6 * 8, 3 + 0 * 8,
    1 + 7 * 8, 3 + 2 * 8, 2 + 7 * 8, 4 + 2 * 8,
    3 + 7 * 8, 5 + 2 * 8, 4 + 7 * 8, 5 + 4 * 8,
    6 + 3 * 8, 6 + 5 * 8, 7 + 3 * 8, 7 + 7 * 8,
};

// zigzag_scan8x8_cavlc[i] = zigzag_scan8x8[(i/4) + 16*(i%4)]
static const uint8_t zigzag_scan8x8_cavlc[64+1] = {
    0 + 0 * 8, 1 + 1 * 8, 1 + 2 * 8, 2 + 2 * 8,
    4 + 1 * 8, 0 + 5 * 8, 3 + 3 * 8, 7 + 0 * 8,
    3 + 4 * 8, 1 + 7 * 8, 5 + 3 * 8, 6 + 3 * 8,
    2 + 7 * 8, 6 + 4 * 8, 5 + 6 * 8, 7 + 5 * 8,
    1 + 0 * 8, 2 + 0 * 8, 0 + 3 * 8, 3 + 1 * 8,
    3 + 2 * 8, 0 + 6 * 8, 4 + 2 * 8, 6 + 1 * 8,
    2 + 5 * 8, 2 + 6 * 8, 6 + 2 * 8, 5 + 4 * 8,
    3 + 7 * 8, 7 + 3 * 8, 4 + 7 * 8, 7 + 6 * 8,
    0 + 1 * 8, 3 + 0 * 8, 0 + 4 * 8, 4 + 0 * 8,
    2 + 3 * 8, 1 + 5 * 8, 5 + 1 * 8, 5 + 2 * 8,
    1 + 6 * 8, 3 + 5 * 8, 7 + 1 * 8, 4 + 5 * 8,
    4 + 6 * 8, 7 + 4 * 8, 5 + 7 * 8, 6 + 7 * 8,
    0 + 2 * 8, 2 + 1 * 8, 1 + 3 * 8, 5 + 0 * 8,
    1 + 4 * 8, 2 + 4 * 8, 6 + 0 * 8, 4 + 3 * 8,
    0 + 7 * 8, 4 + 4 * 8, 7 + 2 * 8, 3 + 6 * 8,
    5 + 5 * 8, 6 + 5 * 8, 6 + 6 * 8, 7 + 7 * 8,
};

static void release_unused_pictures(H264Context *h, int remove_current)
{
    int i;

    /* release non reference frames */
    for (i = 0; i < H264_MAX_PICTURE_COUNT; i++) {
        if (h->DPB[i].f->buf[0] && !h->DPB[i].reference &&
            (remove_current || &h->DPB[i] != h->cur_pic_ptr)) {
            ff_h264_unref_picture(h, &h->DPB[i]);
        }
    }
}

static int alloc_scratch_buffers(H264SliceContext *sl, int linesize)
{
    const H264Context *h = sl->h264;
    int alloc_size = FFALIGN(FFABS(linesize) + 32, 32);

    av_fast_malloc(&sl->bipred_scratchpad, &sl->bipred_scratchpad_allocated, 16 * 6 * alloc_size);
    // edge emu needs blocksize + filter length - 1
    // (= 21x21 for  h264)
    av_fast_malloc(&sl->edge_emu_buffer, &sl->edge_emu_buffer_allocated, alloc_size * 2 * 21);

    av_fast_mallocz(&sl->top_borders[0], &sl->top_borders_allocated[0],
                   h->mb_width * 16 * 3 * sizeof(uint8_t) * 2);
    av_fast_mallocz(&sl->top_borders[1], &sl->top_borders_allocated[1],
                   h->mb_width * 16 * 3 * sizeof(uint8_t) * 2);

    if (!sl->bipred_scratchpad || !sl->edge_emu_buffer ||
        !sl->top_borders[0]    || !sl->top_borders[1]) {
        av_freep(&sl->bipred_scratchpad);
        av_freep(&sl->edge_emu_buffer);
        av_freep(&sl->top_borders[0]);
        av_freep(&sl->top_borders[1]);

        sl->bipred_scratchpad_allocated = 0;
        sl->edge_emu_buffer_allocated   = 0;
        sl->top_borders_allocated[0]    = 0;
        sl->top_borders_allocated[1]    = 0;
        return AVERROR(ENOMEM);
    }

    return 0;
}

static int init_table_pools(H264Context *h)
{
    const int big_mb_num    = h->mb_stride * (h->mb_height + 1) + 1;
    const int mb_array_size = h->mb_stride * h->mb_height;
    const int b4_stride     = h->mb_width * 4 + 1;
    const int b4_array_size = b4_stride * h->mb_height * 4;

    h->qscale_table_pool = av_buffer_pool_init(big_mb_num + h->mb_stride,
                                               av_buffer_allocz);
    h->mb_type_pool      = av_buffer_pool_init((big_mb_num + h->mb_stride) *
                                               sizeof(uint32_t), av_buffer_allocz);
    h->motion_val_pool   = av_buffer_pool_init(2 * (b4_array_size + 4) *
                                               sizeof(int16_t), av_buffer_allocz);
    h->ref_index_pool    = av_buffer_pool_init(4 * mb_array_size, av_buffer_allocz);

    if (!h->qscale_table_pool || !h->mb_type_pool || !h->motion_val_pool ||
        !h->ref_index_pool) {
        av_buffer_pool_uninit(&h->qscale_table_pool);
        av_buffer_pool_uninit(&h->mb_type_pool);
        av_buffer_pool_uninit(&h->motion_val_pool);
        av_buffer_pool_uninit(&h->ref_index_pool);
        return AVERROR(ENOMEM);
    }

    return 0;
}

static int alloc_picture(H264Context *h, H264Picture *pic)
{
    int i, ret = 0;

    av_assert0(!pic->f->data[0]);

    pic->tf.f = pic->f;
    ret = ff_thread_get_buffer(h->avctx, &pic->tf, pic->reference ?
                                                   AV_GET_BUFFER_FLAG_REF : 0);
    if (ret < 0)
        goto fail;

    pic->crop     = h->ps.sps->crop;
    pic->crop_top = h->ps.sps->crop_top;
    pic->crop_left= h->ps.sps->crop_left;

    if (h->avctx->hwaccel) {
        const AVHWAccel *hwaccel = h->avctx->hwaccel;
        av_assert0(!pic->hwaccel_picture_private);
        if (hwaccel->frame_priv_data_size) {
            pic->hwaccel_priv_buf = av_buffer_allocz(hwaccel->frame_priv_data_size);
            if (!pic->hwaccel_priv_buf)
                return AVERROR(ENOMEM);
            pic->hwaccel_picture_private = pic->hwaccel_priv_buf->data;
        }
    }
    if (CONFIG_GRAY && !h->avctx->hwaccel && h->flags & AV_CODEC_FLAG_GRAY && pic->f->data[2]) {
        int h_chroma_shift, v_chroma_shift;
        av_pix_fmt_get_chroma_sub_sample(pic->f->format,
                                         &h_chroma_shift, &v_chroma_shift);

        for(i=0; i<AV_CEIL_RSHIFT(pic->f->height, v_chroma_shift); i++) {
            memset(pic->f->data[1] + pic->f->linesize[1]*i,
                   0x80, AV_CEIL_RSHIFT(pic->f->width, h_chroma_shift));
            memset(pic->f->data[2] + pic->f->linesize[2]*i,
                   0x80, AV_CEIL_RSHIFT(pic->f->width, h_chroma_shift));
        }
    }

    if (!h->qscale_table_pool) {
        ret = init_table_pools(h);
        if (ret < 0)
            goto fail;
    }

    pic->qscale_table_buf = av_buffer_pool_get(h->qscale_table_pool);
    pic->mb_type_buf      = av_buffer_pool_get(h->mb_type_pool);
    if (!pic->qscale_table_buf || !pic->mb_type_buf)
        goto fail;

    pic->mb_type      = (uint32_t*)pic->mb_type_buf->data + 2 * h->mb_stride + 1;
    pic->qscale_table = pic->qscale_table_buf->data + 2 * h->mb_stride + 1;

    for (i = 0; i < 2; i++) {
        pic->motion_val_buf[i] = av_buffer_pool_get(h->motion_val_pool);
        pic->ref_index_buf[i]  = av_buffer_pool_get(h->ref_index_pool);
        if (!pic->motion_val_buf[i] || !pic->ref_index_buf[i])
            goto fail;

        pic->motion_val[i] = (int16_t (*)[2])pic->motion_val_buf[i]->data + 4;
        pic->ref_index[i]  = pic->ref_index_buf[i]->data;
    }

    return 0;
fail:
    ff_h264_unref_picture(h, pic);
    return (ret < 0) ? ret : AVERROR(ENOMEM);
}

static inline int pic_is_unused(H264Context *h, H264Picture *pic)
{
    if (!pic->f->buf[0])
        return 1;
    return 0;
}

static int find_unused_picture(H264Context *h)
{
    int i;

    for (i = 0; i < H264_MAX_PICTURE_COUNT; i++) {
        if (pic_is_unused(h, &h->DPB[i]))
            break;
    }
    if (i == H264_MAX_PICTURE_COUNT)
        return AVERROR_INVALIDDATA;

    return i;
}


#define IN_RANGE(a, b, size) (((void*)(a) >= (void*)(b)) && ((void*)(a) < (void*)((b) + (size))))

#define REBASE_PICTURE(pic, new_ctx, old_ctx)             \
    (((pic) && (pic) >= (old_ctx)->DPB &&                       \
      (pic) < (old_ctx)->DPB + H264_MAX_PICTURE_COUNT) ?          \
     &(new_ctx)->DPB[(pic) - (old_ctx)->DPB] : NULL)

static void copy_picture_range(H264Picture **to, H264Picture **from, int count,
                               H264Context *new_base,
                               H264Context *old_base)
{
    int i;

    for (i = 0; i < count; i++) {
        av_assert1(!from[i] ||
                   IN_RANGE(from[i], old_base, 1) ||
                   IN_RANGE(from[i], old_base->DPB, H264_MAX_PICTURE_COUNT));
        to[i] = REBASE_PICTURE(from[i], new_base, old_base);
    }
}

static int h264_slice_header_init(H264Context *h);

int ff_h264_update_thread_context(AVCodecContext *dst,
                                  const AVCodecContext *src)
{
    H264Context *h = dst->priv_data, *h1 = src->priv_data;
    int inited = h->context_initialized, err = 0;
    int need_reinit = 0;
    int i, ret;

    if (dst == src)
        return 0;

    // We can't fail if SPS isn't set at it breaks current skip_frame code
    //if (!h1->ps.sps)
    //    return AVERROR_INVALIDDATA;

    if (inited &&
        (h->width                 != h1->width                 ||
         h->height                != h1->height                ||
         h->mb_width              != h1->mb_width              ||
         h->mb_height             != h1->mb_height             ||
         !h->ps.sps                                            ||
         h->ps.sps->bit_depth_luma    != h1->ps.sps->bit_depth_luma    ||
         h->ps.sps->chroma_format_idc != h1->ps.sps->chroma_format_idc ||
         h->ps.sps->colorspace        != h1->ps.sps->colorspace)) {
        need_reinit = 1;
    }

    /* copy block_offset since frame_start may not be called */
    memcpy(h->block_offset, h1->block_offset, sizeof(h->block_offset));

    // SPS/PPS
    for (i = 0; i < FF_ARRAY_ELEMS(h->ps.sps_list); i++) {
        av_buffer_unref(&h->ps.sps_list[i]);
        if (h1->ps.sps_list[i]) {
            h->ps.sps_list[i] = av_buffer_ref(h1->ps.sps_list[i]);
            if (!h->ps.sps_list[i])
                return AVERROR(ENOMEM);
        }
    }
    for (i = 0; i < FF_ARRAY_ELEMS(h->ps.pps_list); i++) {
        av_buffer_unref(&h->ps.pps_list[i]);
        if (h1->ps.pps_list[i]) {
            h->ps.pps_list[i] = av_buffer_ref(h1->ps.pps_list[i]);
            if (!h->ps.pps_list[i])
                return AVERROR(ENOMEM);
        }
    }

    av_buffer_unref(&h->ps.pps_ref);
    av_buffer_unref(&h->ps.sps_ref);
    h->ps.pps = NULL;
    h->ps.sps = NULL;
    if (h1->ps.pps_ref) {
        h->ps.pps_ref = av_buffer_ref(h1->ps.pps_ref);
        if (!h->ps.pps_ref)
            return AVERROR(ENOMEM);
        h->ps.pps = (const PPS*)h->ps.pps_ref->data;
    }
    if (h1->ps.sps_ref) {
        h->ps.sps_ref = av_buffer_ref(h1->ps.sps_ref);
        if (!h->ps.sps_ref)
            return AVERROR(ENOMEM);
        h->ps.sps = (SPS*)h->ps.sps_ref->data;
    }

    if (need_reinit || !inited) {
        h->width     = h1->width;
        h->height    = h1->height;
        h->mb_height = h1->mb_height;
        h->mb_width  = h1->mb_width;
        h->mb_num    = h1->mb_num;
        h->mb_stride = h1->mb_stride;
        h->b_stride  = h1->b_stride;

        if (h->context_initialized || h1->context_initialized) {
            if ((err = h264_slice_header_init(h)) < 0) {
                av_log(h->avctx, AV_LOG_ERROR, "h264_slice_header_init() failed");
                return err;
            }
        }
        /* copy block_offset since frame_start may not be called */
        memcpy(h->block_offset, h1->block_offset, sizeof(h->block_offset));
    }

    h->avctx->coded_height  = h1->avctx->coded_height;
    h->avctx->coded_width   = h1->avctx->coded_width;
    h->avctx->width         = h1->avctx->width;
    h->avctx->height        = h1->avctx->height;
    h->coded_picture_number = h1->coded_picture_number;
    h->first_field          = h1->first_field;
    h->picture_structure    = h1->picture_structure;
    h->droppable            = h1->droppable;
<<<<<<< HEAD
    h->low_delay            = h1->low_delay;
    h->backup_width         = h1->backup_width;
    h->backup_height        = h1->backup_height;
    h->backup_pix_fmt       = h1->backup_pix_fmt;
=======
>>>>>>> 99c554ef

    for (i = 0; i < H264_MAX_PICTURE_COUNT; i++) {
        ff_h264_unref_picture(h, &h->DPB[i]);
        if (h1->DPB[i].f->buf[0] &&
            (ret = ff_h264_ref_picture(h, &h->DPB[i], &h1->DPB[i])) < 0)
            return ret;
    }

    h->cur_pic_ptr = REBASE_PICTURE(h1->cur_pic_ptr, h, h1);
    ff_h264_unref_picture(h, &h->cur_pic);
    if (h1->cur_pic.f->buf[0]) {
        ret = ff_h264_ref_picture(h, &h->cur_pic, &h1->cur_pic);
        if (ret < 0)
            return ret;
    }

    h->enable_er       = h1->enable_er;
    h->workaround_bugs = h1->workaround_bugs;
    h->droppable       = h1->droppable;

    // extradata/NAL handling
    h->is_avc = h1->is_avc;
    h->nal_length_size = h1->nal_length_size;
    h->sei.unregistered.x264_build = h1->sei.unregistered.x264_build;

    memcpy(&h->poc,        &h1->poc,        sizeof(h->poc));

    h->curr_pic_num      = h1->curr_pic_num;
    h->max_pic_num       = h1->max_pic_num;

    memcpy(h->default_ref, h1->default_ref, sizeof(h->default_ref));
    memcpy(h->short_ref,   h1->short_ref,   sizeof(h->short_ref));
    memcpy(h->long_ref,    h1->long_ref,    sizeof(h->long_ref));
    memcpy(h->delayed_pic, h1->delayed_pic, sizeof(h->delayed_pic));
    memcpy(h->last_pocs,   h1->last_pocs,   sizeof(h->last_pocs));

    h->next_output_pic   = h1->next_output_pic;
    h->next_outputed_poc = h1->next_outputed_poc;

    memcpy(h->mmco, h1->mmco, sizeof(h->mmco));
    h->mmco_index      = h1->mmco_index;
    h->mmco_reset      = h1->mmco_reset;
    h->long_ref_count  = h1->long_ref_count;
    h->short_ref_count = h1->short_ref_count;

    copy_picture_range(h->short_ref, h1->short_ref, 32, h, h1);
    copy_picture_range(h->long_ref, h1->long_ref, 32, h, h1);
    copy_picture_range(h->delayed_pic, h1->delayed_pic,
                       MAX_DELAYED_PIC_COUNT + 2, h, h1);

    h->frame_recovered       = h1->frame_recovered;

    if (!h->cur_pic_ptr)
        return 0;

    if (!h->droppable) {
        err = ff_h264_execute_ref_pic_marking(h, h->mmco, h->mmco_index);
        h->poc.prev_poc_msb = h->poc.poc_msb;
        h->poc.prev_poc_lsb = h->poc.poc_lsb;
    }
    h->poc.prev_frame_num_offset = h->poc.frame_num_offset;
    h->poc.prev_frame_num        = h->poc.frame_num;

    h->recovery_frame        = h1->recovery_frame;

    return err;
}

static int h264_frame_start(H264Context *h)
{
    H264Picture *pic;
    int i, ret;
    const int pixel_shift = h->pixel_shift;
    int c[4] = {
        1<<(h->ps.sps->bit_depth_luma-1),
        1<<(h->ps.sps->bit_depth_chroma-1),
        1<<(h->ps.sps->bit_depth_chroma-1),
        -1
    };

    if (!ff_thread_can_start_frame(h->avctx)) {
        av_log(h->avctx, AV_LOG_ERROR, "Attempt to start a frame outside SETUP state\n");
        return -1;
    }

    release_unused_pictures(h, 1);
    h->cur_pic_ptr = NULL;

    i = find_unused_picture(h);
    if (i < 0) {
        av_log(h->avctx, AV_LOG_ERROR, "no frame buffer available\n");
        return i;
    }
    pic = &h->DPB[i];

    pic->reference              = h->droppable ? 0 : h->picture_structure;
    pic->f->coded_picture_number = h->coded_picture_number++;
    pic->field_picture          = h->picture_structure != PICT_FRAME;
    pic->frame_num               = h->poc.frame_num;
    /*
     * Zero key_frame here; IDR markings per slice in frame or fields are ORed
     * in later.
     * See decode_nal_units().
     */
    pic->f->key_frame = 0;
    pic->mmco_reset  = 0;
    pic->recovered   = 0;
    pic->invalid_gap = 0;
    pic->sei_recovery_frame_cnt = h->sei.recovery_point.recovery_frame_cnt;

    if ((ret = alloc_picture(h, pic)) < 0)
        return ret;
    if(!h->frame_recovered && !h->avctx->hwaccel
#if FF_API_CAP_VDPAU
       && !(h->avctx->codec->capabilities & AV_CODEC_CAP_HWACCEL_VDPAU)
#endif
       )
        ff_color_frame(pic->f, c);

    h->cur_pic_ptr = pic;
    ff_h264_unref_picture(h, &h->cur_pic);
    if (CONFIG_ERROR_RESILIENCE) {
        ff_h264_set_erpic(&h->slice_ctx[0].er.cur_pic, NULL);
    }

    if ((ret = ff_h264_ref_picture(h, &h->cur_pic, h->cur_pic_ptr)) < 0)
        return ret;

    for (i = 0; i < h->nb_slice_ctx; i++) {
        h->slice_ctx[i].linesize   = h->cur_pic_ptr->f->linesize[0];
        h->slice_ctx[i].uvlinesize = h->cur_pic_ptr->f->linesize[1];
    }

    if (CONFIG_ERROR_RESILIENCE && h->enable_er) {
        ff_er_frame_start(&h->slice_ctx[0].er);
        ff_h264_set_erpic(&h->slice_ctx[0].er.last_pic, NULL);
        ff_h264_set_erpic(&h->slice_ctx[0].er.next_pic, NULL);
    }

    for (i = 0; i < 16; i++) {
        h->block_offset[i]           = (4 * ((scan8[i] - scan8[0]) & 7) << pixel_shift) + 4 * pic->f->linesize[0] * ((scan8[i] - scan8[0]) >> 3);
        h->block_offset[48 + i]      = (4 * ((scan8[i] - scan8[0]) & 7) << pixel_shift) + 8 * pic->f->linesize[0] * ((scan8[i] - scan8[0]) >> 3);
    }
    for (i = 0; i < 16; i++) {
        h->block_offset[16 + i]      =
        h->block_offset[32 + i]      = (4 * ((scan8[i] - scan8[0]) & 7) << pixel_shift) + 4 * pic->f->linesize[1] * ((scan8[i] - scan8[0]) >> 3);
        h->block_offset[48 + 16 + i] =
        h->block_offset[48 + 32 + i] = (4 * ((scan8[i] - scan8[0]) & 7) << pixel_shift) + 8 * pic->f->linesize[1] * ((scan8[i] - scan8[0]) >> 3);
    }

    /* We mark the current picture as non-reference after allocating it, so
     * that if we break out due to an error it can be released automatically
     * in the next ff_mpv_frame_start().
     */
    h->cur_pic_ptr->reference = 0;

    h->cur_pic_ptr->field_poc[0] = h->cur_pic_ptr->field_poc[1] = INT_MAX;

    h->next_output_pic = NULL;

    assert(h->cur_pic_ptr->long_ref == 0);

    return 0;
}

static av_always_inline void backup_mb_border(const H264Context *h, H264SliceContext *sl,
                                              uint8_t *src_y,
                                              uint8_t *src_cb, uint8_t *src_cr,
                                              int linesize, int uvlinesize,
                                              int simple)
{
    uint8_t *top_border;
    int top_idx = 1;
    const int pixel_shift = h->pixel_shift;
    int chroma444 = CHROMA444(h);
    int chroma422 = CHROMA422(h);

    src_y  -= linesize;
    src_cb -= uvlinesize;
    src_cr -= uvlinesize;

    if (!simple && FRAME_MBAFF(h)) {
        if (sl->mb_y & 1) {
            if (!MB_MBAFF(sl)) {
                top_border = sl->top_borders[0][sl->mb_x];
                AV_COPY128(top_border, src_y + 15 * linesize);
                if (pixel_shift)
                    AV_COPY128(top_border + 16, src_y + 15 * linesize + 16);
                if (simple || !CONFIG_GRAY || !(h->flags & AV_CODEC_FLAG_GRAY)) {
                    if (chroma444) {
                        if (pixel_shift) {
                            AV_COPY128(top_border + 32, src_cb + 15 * uvlinesize);
                            AV_COPY128(top_border + 48, src_cb + 15 * uvlinesize + 16);
                            AV_COPY128(top_border + 64, src_cr + 15 * uvlinesize);
                            AV_COPY128(top_border + 80, src_cr + 15 * uvlinesize + 16);
                        } else {
                            AV_COPY128(top_border + 16, src_cb + 15 * uvlinesize);
                            AV_COPY128(top_border + 32, src_cr + 15 * uvlinesize);
                        }
                    } else if (chroma422) {
                        if (pixel_shift) {
                            AV_COPY128(top_border + 32, src_cb + 15 * uvlinesize);
                            AV_COPY128(top_border + 48, src_cr + 15 * uvlinesize);
                        } else {
                            AV_COPY64(top_border + 16, src_cb + 15 * uvlinesize);
                            AV_COPY64(top_border + 24, src_cr + 15 * uvlinesize);
                        }
                    } else {
                        if (pixel_shift) {
                            AV_COPY128(top_border + 32, src_cb + 7 * uvlinesize);
                            AV_COPY128(top_border + 48, src_cr + 7 * uvlinesize);
                        } else {
                            AV_COPY64(top_border + 16, src_cb + 7 * uvlinesize);
                            AV_COPY64(top_border + 24, src_cr + 7 * uvlinesize);
                        }
                    }
                }
            }
        } else if (MB_MBAFF(sl)) {
            top_idx = 0;
        } else
            return;
    }

    top_border = sl->top_borders[top_idx][sl->mb_x];
    /* There are two lines saved, the line above the top macroblock
     * of a pair, and the line above the bottom macroblock. */
    AV_COPY128(top_border, src_y + 16 * linesize);
    if (pixel_shift)
        AV_COPY128(top_border + 16, src_y + 16 * linesize + 16);

    if (simple || !CONFIG_GRAY || !(h->flags & AV_CODEC_FLAG_GRAY)) {
        if (chroma444) {
            if (pixel_shift) {
                AV_COPY128(top_border + 32, src_cb + 16 * linesize);
                AV_COPY128(top_border + 48, src_cb + 16 * linesize + 16);
                AV_COPY128(top_border + 64, src_cr + 16 * linesize);
                AV_COPY128(top_border + 80, src_cr + 16 * linesize + 16);
            } else {
                AV_COPY128(top_border + 16, src_cb + 16 * linesize);
                AV_COPY128(top_border + 32, src_cr + 16 * linesize);
            }
        } else if (chroma422) {
            if (pixel_shift) {
                AV_COPY128(top_border + 32, src_cb + 16 * uvlinesize);
                AV_COPY128(top_border + 48, src_cr + 16 * uvlinesize);
            } else {
                AV_COPY64(top_border + 16, src_cb + 16 * uvlinesize);
                AV_COPY64(top_border + 24, src_cr + 16 * uvlinesize);
            }
        } else {
            if (pixel_shift) {
                AV_COPY128(top_border + 32, src_cb + 8 * uvlinesize);
                AV_COPY128(top_border + 48, src_cr + 8 * uvlinesize);
            } else {
                AV_COPY64(top_border + 16, src_cb + 8 * uvlinesize);
                AV_COPY64(top_border + 24, src_cr + 8 * uvlinesize);
            }
        }
    }
}

/**
 * Initialize implicit_weight table.
 * @param field  0/1 initialize the weight for interlaced MBAFF
 *                -1 initializes the rest
 */
static void implicit_weight_table(const H264Context *h, H264SliceContext *sl, int field)
{
    int ref0, ref1, i, cur_poc, ref_start, ref_count0, ref_count1;

    for (i = 0; i < 2; i++) {
        sl->pwt.luma_weight_flag[i]   = 0;
        sl->pwt.chroma_weight_flag[i] = 0;
    }

    if (field < 0) {
        if (h->picture_structure == PICT_FRAME) {
            cur_poc = h->cur_pic_ptr->poc;
        } else {
            cur_poc = h->cur_pic_ptr->field_poc[h->picture_structure - 1];
        }
        if (sl->ref_count[0] == 1 && sl->ref_count[1] == 1 && !FRAME_MBAFF(h) &&
            sl->ref_list[0][0].poc + (int64_t)sl->ref_list[1][0].poc == 2 * cur_poc) {
            sl->pwt.use_weight        = 0;
            sl->pwt.use_weight_chroma = 0;
            return;
        }
        ref_start  = 0;
        ref_count0 = sl->ref_count[0];
        ref_count1 = sl->ref_count[1];
    } else {
        cur_poc    = h->cur_pic_ptr->field_poc[field];
        ref_start  = 16;
        ref_count0 = 16 + 2 * sl->ref_count[0];
        ref_count1 = 16 + 2 * sl->ref_count[1];
    }

    sl->pwt.use_weight               = 2;
    sl->pwt.use_weight_chroma        = 2;
    sl->pwt.luma_log2_weight_denom   = 5;
    sl->pwt.chroma_log2_weight_denom = 5;

    for (ref0 = ref_start; ref0 < ref_count0; ref0++) {
        int64_t poc0 = sl->ref_list[0][ref0].poc;
        for (ref1 = ref_start; ref1 < ref_count1; ref1++) {
            int w = 32;
            if (!sl->ref_list[0][ref0].parent->long_ref && !sl->ref_list[1][ref1].parent->long_ref) {
                int poc1 = sl->ref_list[1][ref1].poc;
                int td   = av_clip_int8(poc1 - poc0);
                if (td) {
                    int tb = av_clip_int8(cur_poc - poc0);
                    int tx = (16384 + (FFABS(td) >> 1)) / td;
                    int dist_scale_factor = (tb * tx + 32) >> 8;
                    if (dist_scale_factor >= -64 && dist_scale_factor <= 128)
                        w = 64 - dist_scale_factor;
                }
            }
            if (field < 0) {
                sl->pwt.implicit_weight[ref0][ref1][0] =
                sl->pwt.implicit_weight[ref0][ref1][1] = w;
            } else {
                sl->pwt.implicit_weight[ref0][ref1][field] = w;
            }
        }
    }
}

/**
 * initialize scan tables
 */
static void init_scan_tables(H264Context *h)
{
    int i;
    for (i = 0; i < 16; i++) {
#define TRANSPOSE(x) ((x) >> 2) | (((x) << 2) & 0xF)
        h->zigzag_scan[i] = TRANSPOSE(ff_zigzag_scan[i]);
        h->field_scan[i]  = TRANSPOSE(field_scan[i]);
#undef TRANSPOSE
    }
    for (i = 0; i < 64; i++) {
#define TRANSPOSE(x) ((x) >> 3) | (((x) & 7) << 3)
        h->zigzag_scan8x8[i]       = TRANSPOSE(ff_zigzag_direct[i]);
        h->zigzag_scan8x8_cavlc[i] = TRANSPOSE(zigzag_scan8x8_cavlc[i]);
        h->field_scan8x8[i]        = TRANSPOSE(field_scan8x8[i]);
        h->field_scan8x8_cavlc[i]  = TRANSPOSE(field_scan8x8_cavlc[i]);
#undef TRANSPOSE
    }
    if (h->ps.sps->transform_bypass) { // FIXME same ugly
        memcpy(h->zigzag_scan_q0          , ff_zigzag_scan          , sizeof(h->zigzag_scan_q0         ));
        memcpy(h->zigzag_scan8x8_q0       , ff_zigzag_direct        , sizeof(h->zigzag_scan8x8_q0      ));
        memcpy(h->zigzag_scan8x8_cavlc_q0 , zigzag_scan8x8_cavlc    , sizeof(h->zigzag_scan8x8_cavlc_q0));
        memcpy(h->field_scan_q0           , field_scan              , sizeof(h->field_scan_q0          ));
        memcpy(h->field_scan8x8_q0        , field_scan8x8           , sizeof(h->field_scan8x8_q0       ));
        memcpy(h->field_scan8x8_cavlc_q0  , field_scan8x8_cavlc     , sizeof(h->field_scan8x8_cavlc_q0 ));
    } else {
        memcpy(h->zigzag_scan_q0          , h->zigzag_scan          , sizeof(h->zigzag_scan_q0         ));
        memcpy(h->zigzag_scan8x8_q0       , h->zigzag_scan8x8       , sizeof(h->zigzag_scan8x8_q0      ));
        memcpy(h->zigzag_scan8x8_cavlc_q0 , h->zigzag_scan8x8_cavlc , sizeof(h->zigzag_scan8x8_cavlc_q0));
        memcpy(h->field_scan_q0           , h->field_scan           , sizeof(h->field_scan_q0          ));
        memcpy(h->field_scan8x8_q0        , h->field_scan8x8        , sizeof(h->field_scan8x8_q0       ));
        memcpy(h->field_scan8x8_cavlc_q0  , h->field_scan8x8_cavlc  , sizeof(h->field_scan8x8_cavlc_q0 ));
    }
}

static enum AVPixelFormat get_pixel_format(H264Context *h, int force_callback)
{
#define HWACCEL_MAX (CONFIG_H264_DXVA2_HWACCEL + \
                     CONFIG_H264_D3D11VA_HWACCEL + \
                     CONFIG_H264_VAAPI_HWACCEL + \
                     (CONFIG_H264_VDA_HWACCEL * 2) + \
                     CONFIG_H264_VIDEOTOOLBOX_HWACCEL + \
                     CONFIG_H264_VDPAU_HWACCEL)
    enum AVPixelFormat pix_fmts[HWACCEL_MAX + 2], *fmt = pix_fmts;
    const enum AVPixelFormat *choices = pix_fmts;
    int i;

    switch (h->ps.sps->bit_depth_luma) {
    case 9:
        if (CHROMA444(h)) {
            if (h->avctx->colorspace == AVCOL_SPC_RGB) {
                *fmt++ = AV_PIX_FMT_GBRP9;
            } else
                *fmt++ = AV_PIX_FMT_YUV444P9;
        } else if (CHROMA422(h))
            *fmt++ = AV_PIX_FMT_YUV422P9;
        else
            *fmt++ = AV_PIX_FMT_YUV420P9;
        break;
    case 10:
        if (CHROMA444(h)) {
            if (h->avctx->colorspace == AVCOL_SPC_RGB) {
                *fmt++ = AV_PIX_FMT_GBRP10;
            } else
                *fmt++ = AV_PIX_FMT_YUV444P10;
        } else if (CHROMA422(h))
            *fmt++ = AV_PIX_FMT_YUV422P10;
        else
            *fmt++ = AV_PIX_FMT_YUV420P10;
        break;
    case 12:
        if (CHROMA444(h)) {
            if (h->avctx->colorspace == AVCOL_SPC_RGB) {
                *fmt++ = AV_PIX_FMT_GBRP12;
            } else
                *fmt++ = AV_PIX_FMT_YUV444P12;
        } else if (CHROMA422(h))
            *fmt++ = AV_PIX_FMT_YUV422P12;
        else
            *fmt++ = AV_PIX_FMT_YUV420P12;
        break;
    case 14:
        if (CHROMA444(h)) {
            if (h->avctx->colorspace == AVCOL_SPC_RGB) {
                *fmt++ = AV_PIX_FMT_GBRP14;
            } else
                *fmt++ = AV_PIX_FMT_YUV444P14;
        } else if (CHROMA422(h))
            *fmt++ = AV_PIX_FMT_YUV422P14;
        else
            *fmt++ = AV_PIX_FMT_YUV420P14;
        break;
    case 8:
#if CONFIG_H264_VDPAU_HWACCEL
        *fmt++ = AV_PIX_FMT_VDPAU;
#endif
        if (CHROMA444(h)) {
            if (h->avctx->colorspace == AVCOL_SPC_RGB)
                *fmt++ = AV_PIX_FMT_GBRP;
            else if (h->avctx->color_range == AVCOL_RANGE_JPEG)
                *fmt++ = AV_PIX_FMT_YUVJ444P;
            else
                *fmt++ = AV_PIX_FMT_YUV444P;
        } else if (CHROMA422(h)) {
            if (h->avctx->color_range == AVCOL_RANGE_JPEG)
                *fmt++ = AV_PIX_FMT_YUVJ422P;
            else
                *fmt++ = AV_PIX_FMT_YUV422P;
        } else {
#if CONFIG_H264_DXVA2_HWACCEL
            *fmt++ = AV_PIX_FMT_DXVA2_VLD;
#endif
#if CONFIG_H264_D3D11VA_HWACCEL
            *fmt++ = AV_PIX_FMT_D3D11VA_VLD;
#endif
#if CONFIG_H264_VAAPI_HWACCEL
            *fmt++ = AV_PIX_FMT_VAAPI;
#endif
#if CONFIG_H264_VDA_HWACCEL
            *fmt++ = AV_PIX_FMT_VDA_VLD;
            *fmt++ = AV_PIX_FMT_VDA;
#endif
#if CONFIG_H264_VIDEOTOOLBOX_HWACCEL
            *fmt++ = AV_PIX_FMT_VIDEOTOOLBOX;
#endif
            if (h->avctx->codec->pix_fmts)
                choices = h->avctx->codec->pix_fmts;
            else if (h->avctx->color_range == AVCOL_RANGE_JPEG)
                *fmt++ = AV_PIX_FMT_YUVJ420P;
            else
                *fmt++ = AV_PIX_FMT_YUV420P;
        }
        break;
    default:
        av_log(h->avctx, AV_LOG_ERROR,
               "Unsupported bit depth %d\n", h->ps.sps->bit_depth_luma);
        return AVERROR_INVALIDDATA;
    }

    *fmt = AV_PIX_FMT_NONE;

    for (i=0; choices[i] != AV_PIX_FMT_NONE; i++)
        if (choices[i] == h->avctx->pix_fmt && !force_callback)
            return choices[i];
    return ff_thread_get_format(h->avctx, choices);
}

/* export coded and cropped frame dimensions to AVCodecContext */
static int init_dimensions(H264Context *h)
{
    SPS *sps = h->ps.sps;
    int width  = h->width  - (sps->crop_right + sps->crop_left);
    int height = h->height - (sps->crop_top   + sps->crop_bottom);
    av_assert0(sps->crop_right + sps->crop_left < (unsigned)h->width);
    av_assert0(sps->crop_top + sps->crop_bottom < (unsigned)h->height);

    /* handle container cropping */
    if (FFALIGN(h->avctx->width,  16) == FFALIGN(width,  16) &&
        FFALIGN(h->avctx->height, 16) == FFALIGN(height, 16) &&
        h->avctx->width  <= width &&
        h->avctx->height <= height
    ) {
        width  = h->avctx->width;
        height = h->avctx->height;
    }

    if (width <= 0 || height <= 0) {
        av_log(h->avctx, AV_LOG_ERROR, "Invalid cropped dimensions: %dx%d.\n",
               width, height);
        if (h->avctx->err_recognition & AV_EF_EXPLODE)
            return AVERROR_INVALIDDATA;

        av_log(h->avctx, AV_LOG_WARNING, "Ignoring cropping information.\n");
        sps->crop_bottom =
        sps->crop_top    =
        sps->crop_right  =
        sps->crop_left   =
        sps->crop        = 0;

        width  = h->width;
        height = h->height;
    }

    h->avctx->coded_width  = h->width;
    h->avctx->coded_height = h->height;
    h->avctx->width        = width;
    h->avctx->height       = height;

    return 0;
}

static int h264_slice_header_init(H264Context *h)
{
    const SPS *sps = h->ps.sps;
    int nb_slices = (HAVE_THREADS &&
                     h->avctx->active_thread_type & FF_THREAD_SLICE) ?
                    h->avctx->thread_count : 1;
    int i, ret;

    ff_set_sar(h->avctx, sps->sar);
    av_pix_fmt_get_chroma_sub_sample(h->avctx->pix_fmt,
                                     &h->chroma_x_shift, &h->chroma_y_shift);

    if (sps->timing_info_present_flag) {
        int64_t den = sps->time_scale;
        if (h->sei.unregistered.x264_build < 44U)
            den *= 2;
        av_reduce(&h->avctx->framerate.den, &h->avctx->framerate.num,
                  sps->num_units_in_tick * h->avctx->ticks_per_frame, den, 1 << 30);
    }

    ff_h264_free_tables(h);

    h->first_field           = 0;
    h->prev_interlaced_frame = 1;

    init_scan_tables(h);
    ret = ff_h264_alloc_tables(h);
    if (ret < 0) {
        av_log(h->avctx, AV_LOG_ERROR, "Could not allocate memory\n");
        goto fail;
    }

#if FF_API_CAP_VDPAU
    if (h->avctx->codec &&
        h->avctx->codec->capabilities & AV_CODEC_CAP_HWACCEL_VDPAU &&
        (sps->bit_depth_luma != 8 || sps->chroma_format_idc > 1)) {
        av_log(h->avctx, AV_LOG_ERROR,
                "VDPAU decoding does not support video colorspace.\n");
        ret = AVERROR_INVALIDDATA;
        goto fail;
    }
#endif

    if (sps->bit_depth_luma < 8 || sps->bit_depth_luma > 14 ||
        sps->bit_depth_luma == 11 || sps->bit_depth_luma == 13
    ) {
        av_log(h->avctx, AV_LOG_ERROR, "Unsupported bit depth %d\n",
               sps->bit_depth_luma);
        ret = AVERROR_INVALIDDATA;
        goto fail;
    }

    h->cur_bit_depth_luma         =
    h->avctx->bits_per_raw_sample = sps->bit_depth_luma;
    h->cur_chroma_format_idc      = sps->chroma_format_idc;
    h->pixel_shift                = sps->bit_depth_luma > 8;
    h->chroma_format_idc          = sps->chroma_format_idc;
    h->bit_depth_luma             = sps->bit_depth_luma;

    ff_h264dsp_init(&h->h264dsp, sps->bit_depth_luma,
                    sps->chroma_format_idc);
    ff_h264chroma_init(&h->h264chroma, sps->bit_depth_chroma);
    ff_h264qpel_init(&h->h264qpel, sps->bit_depth_luma);
    ff_h264_pred_init(&h->hpc, h->avctx->codec_id, sps->bit_depth_luma,
                      sps->chroma_format_idc);
    ff_videodsp_init(&h->vdsp, sps->bit_depth_luma);

    if (nb_slices > H264_MAX_THREADS || (nb_slices > h->mb_height && h->mb_height)) {
        int max_slices;
        if (h->mb_height)
            max_slices = FFMIN(H264_MAX_THREADS, h->mb_height);
        else
            max_slices = H264_MAX_THREADS;
        av_log(h->avctx, AV_LOG_WARNING, "too many threads/slices %d,"
               " reducing to %d\n", nb_slices, max_slices);
        nb_slices = max_slices;
    }
    h->slice_context_count = nb_slices;
    h->max_contexts = FFMIN(h->max_contexts, nb_slices);

    if (!HAVE_THREADS || !(h->avctx->active_thread_type & FF_THREAD_SLICE)) {
        ret = ff_h264_slice_context_init(h, &h->slice_ctx[0]);
        if (ret < 0) {
            av_log(h->avctx, AV_LOG_ERROR, "context_init() failed.\n");
            goto fail;
        }
    } else {
        for (i = 0; i < h->slice_context_count; i++) {
            H264SliceContext *sl = &h->slice_ctx[i];

            sl->h264               = h;
            sl->intra4x4_pred_mode = h->intra4x4_pred_mode + i * 8 * 2 * h->mb_stride;
            sl->mvd_table[0]       = h->mvd_table[0]       + i * 8 * 2 * h->mb_stride;
            sl->mvd_table[1]       = h->mvd_table[1]       + i * 8 * 2 * h->mb_stride;

            if ((ret = ff_h264_slice_context_init(h, sl)) < 0) {
                av_log(h->avctx, AV_LOG_ERROR, "context_init() failed.\n");
                goto fail;
            }
        }
    }

    h->context_initialized = 1;

    return 0;
fail:
    ff_h264_free_tables(h);
    h->context_initialized = 0;
    return ret;
}

static enum AVPixelFormat non_j_pixfmt(enum AVPixelFormat a)
{
    switch (a) {
    case AV_PIX_FMT_YUVJ420P: return AV_PIX_FMT_YUV420P;
    case AV_PIX_FMT_YUVJ422P: return AV_PIX_FMT_YUV422P;
    case AV_PIX_FMT_YUVJ444P: return AV_PIX_FMT_YUV444P;
    default:
        return a;
    }
}

/**
 * Decode a slice header.
 * This will (re)intialize the decoder and call h264_frame_start() as needed.
 *
 * @param h h264context
 *
 * @return 0 if okay, <0 if an error occurred, 1 if decoding must not be multithreaded
 */
int ff_h264_decode_slice_header(H264Context *h, H264SliceContext *sl)
{
    const SPS *sps;
    const PPS *pps;
    unsigned int first_mb_in_slice;
    unsigned int pps_id;
    int ret;
    unsigned int slice_type, tmp, i, j;
    int last_pic_structure, last_pic_droppable;
    int must_reinit;
    int needs_reinit = 0;
    int field_pic_flag, bottom_field_flag;
    int first_slice = sl == h->slice_ctx && !h->current_slice;
    int frame_num, droppable, picture_structure;
    int mb_aff_frame, last_mb_aff_frame;

    if (first_slice)
        av_assert0(!h->setup_finished);

    h->qpel_put = h->h264qpel.put_h264_qpel_pixels_tab;
    h->qpel_avg = h->h264qpel.avg_h264_qpel_pixels_tab;

    first_mb_in_slice = get_ue_golomb_long(&sl->gb);

    if (first_mb_in_slice == 0) { // FIXME better field boundary detection
        if (h->current_slice) {
            if (h->setup_finished) {
                av_log(h->avctx, AV_LOG_ERROR, "Too many fields\n");
                return AVERROR_INVALIDDATA;
            }
            if (h->max_contexts > 1) {
                if (!h->single_decode_warning) {
                    av_log(h->avctx, AV_LOG_WARNING, "Cannot decode multiple access units as slice threads\n");
                    h->single_decode_warning = 1;
                }
                h->max_contexts = 1;
                return SLICE_SINGLETHREAD;
            }

            if (h->cur_pic_ptr && FIELD_PICTURE(h) && h->first_field) {
                ret = ff_h264_field_end(h, h->slice_ctx, 1);
                h->current_slice = 0;
                if (ret < 0)
                    return ret;
            } else if (h->cur_pic_ptr && !FIELD_PICTURE(h) && !h->first_field && h->nal_unit_type  == NAL_IDR_SLICE) {
                av_log(h, AV_LOG_WARNING, "Broken frame packetizing\n");
                ret = ff_h264_field_end(h, h->slice_ctx, 1);
                h->current_slice = 0;
                ff_thread_report_progress(&h->cur_pic_ptr->tf, INT_MAX, 0);
                ff_thread_report_progress(&h->cur_pic_ptr->tf, INT_MAX, 1);
                h->cur_pic_ptr = NULL;
                if (ret < 0)
                    return ret;
            } else
                return AVERROR_INVALIDDATA;
        }

        if (!h->first_field) {
            if (h->cur_pic_ptr && !h->droppable) {
                ff_thread_report_progress(&h->cur_pic_ptr->tf, INT_MAX,
                                          h->picture_structure == PICT_BOTTOM_FIELD);
            }
            h->cur_pic_ptr = NULL;
        }
    }

    if (!h->current_slice)
        av_assert0(sl == h->slice_ctx);

    slice_type = get_ue_golomb_31(&sl->gb);
    if (slice_type > 9) {
        av_log(h->avctx, AV_LOG_ERROR,
               "slice type %d too large at %d\n",
               slice_type, first_mb_in_slice);
        return AVERROR_INVALIDDATA;
    }
    if (slice_type > 4) {
        slice_type -= 5;
        sl->slice_type_fixed = 1;
    } else
        sl->slice_type_fixed = 0;

    slice_type         = ff_h264_golomb_to_pict_type[slice_type];
    sl->slice_type     = slice_type;
    sl->slice_type_nos = slice_type & 3;

    if (h->nal_unit_type  == NAL_IDR_SLICE &&
        sl->slice_type_nos != AV_PICTURE_TYPE_I) {
        av_log(h->avctx, AV_LOG_ERROR, "A non-intra slice in an IDR NAL unit.\n");
        return AVERROR_INVALIDDATA;
    }

    if (h->current_slice == 0 && !h->first_field) {
        if (
            (h->avctx->skip_frame >= AVDISCARD_NONREF && !h->nal_ref_idc) ||
            (h->avctx->skip_frame >= AVDISCARD_BIDIR  && sl->slice_type_nos == AV_PICTURE_TYPE_B) ||
            (h->avctx->skip_frame >= AVDISCARD_NONINTRA && sl->slice_type_nos != AV_PICTURE_TYPE_I) ||
            (h->avctx->skip_frame >= AVDISCARD_NONKEY && h->nal_unit_type != NAL_IDR_SLICE && h->sei.recovery_point.recovery_frame_cnt < 0) ||
            h->avctx->skip_frame >= AVDISCARD_ALL) {
            return SLICE_SKIPED;
        }
    }

    // to make a few old functions happy, it's wrong though
    if (!h->setup_finished)
        h->pict_type = sl->slice_type;

    pps_id = get_ue_golomb(&sl->gb);
    if (pps_id >= MAX_PPS_COUNT) {
        av_log(h->avctx, AV_LOG_ERROR, "pps_id %u out of range\n", pps_id);
        return AVERROR_INVALIDDATA;
    }
    if (!h->ps.pps_list[pps_id]) {
        av_log(h->avctx, AV_LOG_ERROR,
               "non-existing PPS %u referenced\n",
               pps_id);
        return AVERROR_INVALIDDATA;
    }
    if (h->au_pps_id >= 0 && pps_id != h->au_pps_id) {
        av_log(h->avctx, AV_LOG_ERROR,
               "PPS change from %d to %d forbidden\n",
               h->au_pps_id, pps_id);
        return AVERROR_INVALIDDATA;
    }

    pps = (const PPS*)h->ps.pps_list[pps_id]->data;

    if (!h->ps.sps_list[pps->sps_id]) {
        av_log(h->avctx, AV_LOG_ERROR,
               "non-existing SPS %u referenced\n",
               pps->sps_id);
        return AVERROR_INVALIDDATA;
    }

    if (first_slice) {
        av_buffer_unref(&h->ps.pps_ref);
        h->ps.pps = NULL;
        h->ps.pps_ref = av_buffer_ref(h->ps.pps_list[pps_id]);
        if (!h->ps.pps_ref)
            return AVERROR(ENOMEM);
        h->ps.pps = (const PPS*)h->ps.pps_ref->data;
    } else {
        if (h->ps.pps->sps_id != pps->sps_id ||
            h->ps.pps->transform_8x8_mode != pps->transform_8x8_mode /*||
            (h->setup_finished && h->ps.pps != pps)*/) {
            av_log(h->avctx, AV_LOG_ERROR, "PPS changed between slices\n");
            return AVERROR_INVALIDDATA;
        }
    }

    if (h->ps.sps != (const SPS*)h->ps.sps_list[h->ps.pps->sps_id]->data ||
        pps->sps_id != h->current_sps_id) {

        if (!first_slice) {
            av_log(h->avctx, AV_LOG_ERROR,
               "SPS changed in the middle of the frame\n");
            return AVERROR_INVALIDDATA;
        }

        av_buffer_unref(&h->ps.sps_ref);
        h->ps.sps = NULL;
        h->ps.sps_ref = av_buffer_ref(h->ps.sps_list[h->ps.pps->sps_id]);
        if (!h->ps.sps_ref)
            return AVERROR(ENOMEM);
        h->ps.sps = (const SPS*)h->ps.sps_ref->data;

        if (h->mb_width  != h->ps.sps->mb_width ||
            h->mb_height != h->ps.sps->mb_height * (2 - h->ps.sps->frame_mbs_only_flag) ||
            h->cur_bit_depth_luma    != h->ps.sps->bit_depth_luma ||
            h->cur_chroma_format_idc != h->ps.sps->chroma_format_idc
        )
            needs_reinit = 1;

        if (h->bit_depth_luma    != h->ps.sps->bit_depth_luma ||
            h->chroma_format_idc != h->ps.sps->chroma_format_idc)
            needs_reinit         = 1;
    }

    pps = h->ps.pps;
    sps = h->ps.sps;

    must_reinit = (h->context_initialized &&
                    (   16*sps->mb_width != h->avctx->coded_width
                     || 16*sps->mb_height * (2 - sps->frame_mbs_only_flag) != h->avctx->coded_height
                     || h->cur_bit_depth_luma    != sps->bit_depth_luma
                     || h->cur_chroma_format_idc != sps->chroma_format_idc
                     || h->mb_width  != sps->mb_width
                     || h->mb_height != sps->mb_height * (2 - sps->frame_mbs_only_flag)
                    ));
    if (h->avctx->pix_fmt == AV_PIX_FMT_NONE
        || (non_j_pixfmt(h->avctx->pix_fmt) != non_j_pixfmt(get_pixel_format(h, 0))))
        must_reinit = 1;

    if (first_slice && av_cmp_q(sps->sar, h->avctx->sample_aspect_ratio))
        must_reinit = 1;

    if (!h->setup_finished) {
        h->avctx->profile = ff_h264_get_profile(sps);
        h->avctx->level   = sps->level_idc;
        h->avctx->refs    = sps->ref_frame_count;

        h->mb_width  = sps->mb_width;
        h->mb_height = sps->mb_height * (2 - sps->frame_mbs_only_flag);
        h->mb_num    = h->mb_width * h->mb_height;
        h->mb_stride = h->mb_width + 1;

        h->b_stride = h->mb_width * 4;

        h->chroma_y_shift = sps->chroma_format_idc <= 1; // 400 uses yuv420p

        h->width  = 16 * h->mb_width;
        h->height = 16 * h->mb_height;

        ret = init_dimensions(h);
        if (ret < 0)
            return ret;

        if (sps->video_signal_type_present_flag) {
            h->avctx->color_range = sps->full_range > 0 ? AVCOL_RANGE_JPEG
                                                        : AVCOL_RANGE_MPEG;
            if (sps->colour_description_present_flag) {
                if (h->avctx->colorspace != sps->colorspace)
                    needs_reinit = 1;
                h->avctx->color_primaries = sps->color_primaries;
                h->avctx->color_trc       = sps->color_trc;
                h->avctx->colorspace      = sps->colorspace;
            }
        }
    }

    if (h->context_initialized &&
        (must_reinit || needs_reinit)) {
        h->context_initialized = 0;
        if (sl != h->slice_ctx) {
            av_log(h->avctx, AV_LOG_ERROR,
                   "changing width %d -> %d / height %d -> %d on "
                   "slice %d\n",
                   h->width, h->avctx->coded_width,
                   h->height, h->avctx->coded_height,
                   h->current_slice + 1);
            return AVERROR_INVALIDDATA;
        }

        av_assert1(first_slice);

        ff_h264_flush_change(h);

        if ((ret = get_pixel_format(h, 1)) < 0)
            return ret;
        h->avctx->pix_fmt = ret;

        av_log(h->avctx, AV_LOG_INFO, "Reinit context to %dx%d, "
               "pix_fmt: %s\n", h->width, h->height, av_get_pix_fmt_name(h->avctx->pix_fmt));

        if ((ret = h264_slice_header_init(h)) < 0) {
            av_log(h->avctx, AV_LOG_ERROR,
                   "h264_slice_header_init() failed\n");
            return ret;
        }
    }
    if (!h->context_initialized) {
        if (sl != h->slice_ctx) {
            av_log(h->avctx, AV_LOG_ERROR,
                   "Cannot (re-)initialize context during parallel decoding.\n");
            return AVERROR_PATCHWELCOME;
        }

        if ((ret = get_pixel_format(h, 1)) < 0)
            return ret;
        h->avctx->pix_fmt = ret;

        if ((ret = h264_slice_header_init(h)) < 0) {
            av_log(h->avctx, AV_LOG_ERROR,
                   "h264_slice_header_init() failed\n");
            return ret;
        }
    }

    frame_num = get_bits(&sl->gb, sps->log2_max_frame_num);
    if (!first_slice) {
        if (h->poc.frame_num != frame_num) {
            av_log(h->avctx, AV_LOG_ERROR, "Frame num change from %d to %d\n",
                   h->poc.frame_num, frame_num);
            return AVERROR_INVALIDDATA;
        }
    }

    if (!h->setup_finished)
        h->poc.frame_num = frame_num;

    sl->mb_mbaff       = 0;
    mb_aff_frame       = 0;
    last_mb_aff_frame  = h->mb_aff_frame;
    last_pic_structure = h->picture_structure;
    last_pic_droppable = h->droppable;

    droppable = h->nal_ref_idc == 0;
    if (sps->frame_mbs_only_flag) {
        picture_structure = PICT_FRAME;
    } else {
        if (!h->ps.sps->direct_8x8_inference_flag && slice_type == AV_PICTURE_TYPE_B) {
            av_log(h->avctx, AV_LOG_ERROR, "This stream was generated by a broken encoder, invalid 8x8 inference\n");
            return -1;
        }
        field_pic_flag = get_bits1(&sl->gb);

        if (field_pic_flag) {
            bottom_field_flag = get_bits1(&sl->gb);
            picture_structure = PICT_TOP_FIELD + bottom_field_flag;
        } else {
            picture_structure = PICT_FRAME;
            mb_aff_frame      = sps->mb_aff;
        }
    }

    if (h->current_slice) {
        if (last_pic_structure != picture_structure ||
            last_pic_droppable != droppable ||
            last_mb_aff_frame  != mb_aff_frame) {
            av_log(h->avctx, AV_LOG_ERROR,
                   "Changing field mode (%d -> %d) between slices is not allowed\n",
                   last_pic_structure, h->picture_structure);
            return AVERROR_INVALIDDATA;
        } else if (!h->cur_pic_ptr) {
            av_log(h->avctx, AV_LOG_ERROR,
                   "unset cur_pic_ptr on slice %d\n",
                   h->current_slice + 1);
            return AVERROR_INVALIDDATA;
        }
    }

    if (!h->setup_finished) {
        h->droppable         = droppable;
        h->picture_structure = picture_structure;
        h->mb_aff_frame      = mb_aff_frame;
    }
    sl->mb_field_decoding_flag = picture_structure != PICT_FRAME;

    if (h->current_slice == 0) {
        /* Shorten frame num gaps so we don't have to allocate reference
         * frames just to throw them away */
        if (h->poc.frame_num != h->poc.prev_frame_num) {
            int unwrap_prev_frame_num = h->poc.prev_frame_num;
            int max_frame_num         = 1 << sps->log2_max_frame_num;

            if (unwrap_prev_frame_num > h->poc.frame_num)
                unwrap_prev_frame_num -= max_frame_num;

            if ((h->poc.frame_num - unwrap_prev_frame_num) > sps->ref_frame_count) {
                unwrap_prev_frame_num = (h->poc.frame_num - sps->ref_frame_count) - 1;
                if (unwrap_prev_frame_num < 0)
                    unwrap_prev_frame_num += max_frame_num;

                h->poc.prev_frame_num = unwrap_prev_frame_num;
            }
        }

        /* See if we have a decoded first field looking for a pair...
         * Here, we're using that to see if we should mark previously
         * decode frames as "finished".
         * We have to do that before the "dummy" in-between frame allocation,
         * since that can modify h->cur_pic_ptr. */
        if (h->first_field) {
            av_assert0(h->cur_pic_ptr);
            av_assert0(h->cur_pic_ptr->f->buf[0]);
            assert(h->cur_pic_ptr->reference != DELAYED_PIC_REF);

            /* Mark old field/frame as completed */
            if (h->cur_pic_ptr->tf.owner == h->avctx) {
                ff_thread_report_progress(&h->cur_pic_ptr->tf, INT_MAX,
                                          last_pic_structure == PICT_BOTTOM_FIELD);
            }

            /* figure out if we have a complementary field pair */
            if (!FIELD_PICTURE(h) || h->picture_structure == last_pic_structure) {
                /* Previous field is unmatched. Don't display it, but let it
                 * remain for reference if marked as such. */
                if (last_pic_structure != PICT_FRAME) {
                    ff_thread_report_progress(&h->cur_pic_ptr->tf, INT_MAX,
                                              last_pic_structure == PICT_TOP_FIELD);
                }
            } else {
                if (h->cur_pic_ptr->frame_num != h->poc.frame_num) {
                    /* This and previous field were reference, but had
                     * different frame_nums. Consider this field first in
                     * pair. Throw away previous field except for reference
                     * purposes. */
                    if (last_pic_structure != PICT_FRAME) {
                        ff_thread_report_progress(&h->cur_pic_ptr->tf, INT_MAX,
                                                  last_pic_structure == PICT_TOP_FIELD);
                    }
                } else {
                    /* Second field in complementary pair */
                    if (!((last_pic_structure   == PICT_TOP_FIELD &&
                           h->picture_structure == PICT_BOTTOM_FIELD) ||
                          (last_pic_structure   == PICT_BOTTOM_FIELD &&
                           h->picture_structure == PICT_TOP_FIELD))) {
                        av_log(h->avctx, AV_LOG_ERROR,
                               "Invalid field mode combination %d/%d\n",
                               last_pic_structure, h->picture_structure);
                        h->picture_structure = last_pic_structure;
                        h->droppable         = last_pic_droppable;
                        return AVERROR_INVALIDDATA;
                    } else if (last_pic_droppable != h->droppable) {
                        avpriv_request_sample(h->avctx,
                                              "Found reference and non-reference fields in the same frame, which");
                        h->picture_structure = last_pic_structure;
                        h->droppable         = last_pic_droppable;
                        return AVERROR_PATCHWELCOME;
                    }
                }
            }
        }

        while (h->poc.frame_num != h->poc.prev_frame_num && !h->first_field &&
               h->poc.frame_num != (h->poc.prev_frame_num + 1) % (1 << sps->log2_max_frame_num)) {
            H264Picture *prev = h->short_ref_count ? h->short_ref[0] : NULL;
            av_log(h->avctx, AV_LOG_DEBUG, "Frame num gap %d %d\n",
                   h->poc.frame_num, h->poc.prev_frame_num);
            if (!sps->gaps_in_frame_num_allowed_flag)
                for(i=0; i<FF_ARRAY_ELEMS(h->last_pocs); i++)
                    h->last_pocs[i] = INT_MIN;
            ret = h264_frame_start(h);
            if (ret < 0) {
                h->first_field = 0;
                return ret;
            }

            h->poc.prev_frame_num++;
            h->poc.prev_frame_num        %= 1 << sps->log2_max_frame_num;
            h->cur_pic_ptr->frame_num = h->poc.prev_frame_num;
            h->cur_pic_ptr->invalid_gap = !sps->gaps_in_frame_num_allowed_flag;
            ff_thread_report_progress(&h->cur_pic_ptr->tf, INT_MAX, 0);
            ff_thread_report_progress(&h->cur_pic_ptr->tf, INT_MAX, 1);
            ret = ff_generate_sliding_window_mmcos(h, 1);
            if (ret < 0 && (h->avctx->err_recognition & AV_EF_EXPLODE))
                return ret;
            ret = ff_h264_execute_ref_pic_marking(h, h->mmco, h->mmco_index);
            if (ret < 0 && (h->avctx->err_recognition & AV_EF_EXPLODE))
                return ret;
            /* Error concealment: If a ref is missing, copy the previous ref
             * in its place.
             * FIXME: Avoiding a memcpy would be nice, but ref handling makes
             * many assumptions about there being no actual duplicates.
             * FIXME: This does not copy padding for out-of-frame motion
             * vectors.  Given we are concealing a lost frame, this probably
             * is not noticeable by comparison, but it should be fixed. */
            if (h->short_ref_count) {
                if (prev &&
                    h->short_ref[0]->f->width == prev->f->width &&
                    h->short_ref[0]->f->height == prev->f->height &&
                    h->short_ref[0]->f->format == prev->f->format) {
                    av_image_copy(h->short_ref[0]->f->data,
                                  h->short_ref[0]->f->linesize,
                                  (const uint8_t **)prev->f->data,
                                  prev->f->linesize,
                                  prev->f->format,
                                  prev->f->width,
                                  prev->f->height);
                    h->short_ref[0]->poc = prev->poc + 2;
                }
                h->short_ref[0]->frame_num = h->poc.prev_frame_num;
            }
        }

        /* See if we have a decoded first field looking for a pair...
         * We're using that to see whether to continue decoding in that
         * frame, or to allocate a new one. */
        if (h->first_field) {
            av_assert0(h->cur_pic_ptr);
            av_assert0(h->cur_pic_ptr->f->buf[0]);
            assert(h->cur_pic_ptr->reference != DELAYED_PIC_REF);

            /* figure out if we have a complementary field pair */
            if (!FIELD_PICTURE(h) || h->picture_structure == last_pic_structure) {
                /* Previous field is unmatched. Don't display it, but let it
                 * remain for reference if marked as such. */
                h->missing_fields ++;
                h->cur_pic_ptr = NULL;
                h->first_field = FIELD_PICTURE(h);
            } else {
                h->missing_fields = 0;
                if (h->cur_pic_ptr->frame_num != h->poc.frame_num) {
                    ff_thread_report_progress(&h->cur_pic_ptr->tf, INT_MAX,
                                              h->picture_structure==PICT_BOTTOM_FIELD);
                    /* This and the previous field had different frame_nums.
                     * Consider this field first in pair. Throw away previous
                     * one except for reference purposes. */
                    h->first_field = 1;
                    h->cur_pic_ptr = NULL;
                } else {
                    /* Second field in complementary pair */
                    h->first_field = 0;
                }
            }
        } else {
            /* Frame or first field in a potentially complementary pair */
            h->first_field = FIELD_PICTURE(h);
        }

        if (!FIELD_PICTURE(h) || h->first_field) {
            if (h264_frame_start(h) < 0) {
                h->first_field = 0;
                return AVERROR_INVALIDDATA;
            }
        } else {
            release_unused_pictures(h, 0);
        }
        /* Some macroblocks can be accessed before they're available in case
        * of lost slices, MBAFF or threading. */
        if (FIELD_PICTURE(h)) {
            for(i = (h->picture_structure == PICT_BOTTOM_FIELD); i<h->mb_height; i++)
                memset(h->slice_table + i*h->mb_stride, -1, (h->mb_stride - (i+1==h->mb_height)) * sizeof(*h->slice_table));
        } else {
            memset(h->slice_table, -1,
                (h->mb_height * h->mb_stride - 1) * sizeof(*h->slice_table));
        }
    }

    av_assert1(h->mb_num == h->mb_width * h->mb_height);
    if (first_mb_in_slice << FIELD_OR_MBAFF_PICTURE(h) >= h->mb_num ||
        first_mb_in_slice >= h->mb_num) {
        av_log(h->avctx, AV_LOG_ERROR, "first_mb_in_slice overflow\n");
        return AVERROR_INVALIDDATA;
    }
    sl->resync_mb_x = sl->mb_x =  first_mb_in_slice % h->mb_width;
    sl->resync_mb_y = sl->mb_y = (first_mb_in_slice / h->mb_width) <<
                                 FIELD_OR_MBAFF_PICTURE(h);
    if (h->picture_structure == PICT_BOTTOM_FIELD)
        sl->resync_mb_y = sl->mb_y = sl->mb_y + 1;
    av_assert1(sl->mb_y < h->mb_height);

    if (h->picture_structure == PICT_FRAME) {
        h->curr_pic_num = h->poc.frame_num;
        h->max_pic_num  = 1 << sps->log2_max_frame_num;
    } else {
        h->curr_pic_num = 2 * h->poc.frame_num + 1;
        h->max_pic_num  = 1 << (sps->log2_max_frame_num + 1);
    }

    if (h->nal_unit_type == NAL_IDR_SLICE)
        get_ue_golomb_long(&sl->gb); /* idr_pic_id */

    if (sps->poc_type == 0) {
        int poc_lsb = get_bits(&sl->gb, sps->log2_max_poc_lsb);

        if (!h->setup_finished)
            h->poc.poc_lsb = poc_lsb;

        if (pps->pic_order_present == 1 && h->picture_structure == PICT_FRAME) {
            int delta_poc_bottom = get_se_golomb(&sl->gb);
            if (!h->setup_finished)
                h->poc.delta_poc_bottom = delta_poc_bottom;
        }
    }

    if (sps->poc_type == 1 && !sps->delta_pic_order_always_zero_flag) {
        int delta_poc = get_se_golomb(&sl->gb);

        if (!h->setup_finished)
            h->poc.delta_poc[0] = delta_poc;

        if (pps->pic_order_present == 1 && h->picture_structure == PICT_FRAME) {
            delta_poc = get_se_golomb(&sl->gb);

            if (!h->setup_finished)
                h->poc.delta_poc[1] = delta_poc;
        }
    }

    if (!h->setup_finished)
        ff_h264_init_poc(h->cur_pic_ptr->field_poc, &h->cur_pic_ptr->poc,
                         sps, &h->poc, h->picture_structure, h->nal_ref_idc);

    if (pps->redundant_pic_cnt_present)
        sl->redundant_pic_count = get_ue_golomb(&sl->gb);

    if (sl->slice_type_nos == AV_PICTURE_TYPE_B)
        sl->direct_spatial_mv_pred = get_bits1(&sl->gb);

    ret = ff_h264_parse_ref_count(&sl->list_count, sl->ref_count,
                                  &sl->gb, pps, sl->slice_type_nos,
                                  h->picture_structure, h->avctx);
    if (ret < 0)
        return ret;

    if (sl->slice_type_nos != AV_PICTURE_TYPE_I) {
       ret = ff_h264_decode_ref_pic_list_reordering(h, sl);
       if (ret < 0) {
           sl->ref_count[1] = sl->ref_count[0] = 0;
           return ret;
       }
    }

    if ((pps->weighted_pred && sl->slice_type_nos == AV_PICTURE_TYPE_P) ||
        (pps->weighted_bipred_idc == 1 &&
         sl->slice_type_nos == AV_PICTURE_TYPE_B))
        ff_h264_pred_weight_table(&sl->gb, sps, sl->ref_count,
                                  sl->slice_type_nos, &sl->pwt, h->avctx);
    else if (pps->weighted_bipred_idc == 2 &&
             sl->slice_type_nos == AV_PICTURE_TYPE_B) {
        implicit_weight_table(h, sl, -1);
    } else {
        sl->pwt.use_weight = 0;
        for (i = 0; i < 2; i++) {
            sl->pwt.luma_weight_flag[i]   = 0;
            sl->pwt.chroma_weight_flag[i] = 0;
        }
    }

    // If frame-mt is enabled, only update mmco tables for the first slice
    // in a field. Subsequent slices can temporarily clobber h->mmco_index
    // or h->mmco, which will cause ref list mix-ups and decoding errors
    // further down the line. This may break decoding if the first slice is
    // corrupt, thus we only do this if frame-mt is enabled.
    if (h->nal_ref_idc) {
        ret = ff_h264_decode_ref_pic_marking(h, &sl->gb,
                                             !(h->avctx->active_thread_type & FF_THREAD_FRAME) ||
                                             h->current_slice == 0);
        if (ret < 0 && (h->avctx->err_recognition & AV_EF_EXPLODE))
            return AVERROR_INVALIDDATA;
    }

    if (FRAME_MBAFF(h)) {
        ff_h264_fill_mbaff_ref_list(sl);

        if (pps->weighted_bipred_idc == 2 && sl->slice_type_nos == AV_PICTURE_TYPE_B) {
            implicit_weight_table(h, sl, 0);
            implicit_weight_table(h, sl, 1);
        }
    }

    if (sl->slice_type_nos == AV_PICTURE_TYPE_B && !sl->direct_spatial_mv_pred)
        ff_h264_direct_dist_scale_factor(h, sl);
    ff_h264_direct_ref_list_init(h, sl);

    if (sl->slice_type_nos != AV_PICTURE_TYPE_I && pps->cabac) {
        tmp = get_ue_golomb_31(&sl->gb);
        if (tmp > 2) {
            av_log(h->avctx, AV_LOG_ERROR, "cabac_init_idc %u overflow\n", tmp);
            return AVERROR_INVALIDDATA;
        }
        sl->cabac_init_idc = tmp;
    }

    sl->last_qscale_diff = 0;
    tmp = pps->init_qp + get_se_golomb(&sl->gb);
    if (tmp > 51 + 6 * (sps->bit_depth_luma - 8)) {
        av_log(h->avctx, AV_LOG_ERROR, "QP %u out of range\n", tmp);
        return AVERROR_INVALIDDATA;
    }
    sl->qscale       = tmp;
    sl->chroma_qp[0] = get_chroma_qp(h, 0, sl->qscale);
    sl->chroma_qp[1] = get_chroma_qp(h, 1, sl->qscale);
    // FIXME qscale / qp ... stuff
    if (sl->slice_type == AV_PICTURE_TYPE_SP)
        get_bits1(&sl->gb); /* sp_for_switch_flag */
    if (sl->slice_type == AV_PICTURE_TYPE_SP ||
        sl->slice_type == AV_PICTURE_TYPE_SI)
        get_se_golomb(&sl->gb); /* slice_qs_delta */

    sl->deblocking_filter     = 1;
    sl->slice_alpha_c0_offset = 0;
    sl->slice_beta_offset     = 0;
    if (pps->deblocking_filter_parameters_present) {
        tmp = get_ue_golomb_31(&sl->gb);
        if (tmp > 2) {
            av_log(h->avctx, AV_LOG_ERROR,
                   "deblocking_filter_idc %u out of range\n", tmp);
            return AVERROR_INVALIDDATA;
        }
        sl->deblocking_filter = tmp;
        if (sl->deblocking_filter < 2)
            sl->deblocking_filter ^= 1;  // 1<->0

        if (sl->deblocking_filter) {
            sl->slice_alpha_c0_offset = get_se_golomb(&sl->gb) * 2;
            sl->slice_beta_offset     = get_se_golomb(&sl->gb) * 2;
            if (sl->slice_alpha_c0_offset >  12 ||
                sl->slice_alpha_c0_offset < -12 ||
                sl->slice_beta_offset >  12     ||
                sl->slice_beta_offset < -12) {
                av_log(h->avctx, AV_LOG_ERROR,
                       "deblocking filter parameters %d %d out of range\n",
                       sl->slice_alpha_c0_offset, sl->slice_beta_offset);
                return AVERROR_INVALIDDATA;
            }
        }
    }

    if (h->avctx->skip_loop_filter >= AVDISCARD_ALL ||
        (h->avctx->skip_loop_filter >= AVDISCARD_NONKEY &&
         h->nal_unit_type != NAL_IDR_SLICE) ||
        (h->avctx->skip_loop_filter >= AVDISCARD_NONINTRA &&
         sl->slice_type_nos != AV_PICTURE_TYPE_I) ||
        (h->avctx->skip_loop_filter >= AVDISCARD_BIDIR  &&
         sl->slice_type_nos == AV_PICTURE_TYPE_B) ||
        (h->avctx->skip_loop_filter >= AVDISCARD_NONREF &&
         h->nal_ref_idc == 0))
        sl->deblocking_filter = 0;

    if (sl->deblocking_filter == 1 && h->max_contexts > 1) {
        if (h->avctx->flags2 & AV_CODEC_FLAG2_FAST) {
            /* Cheat slightly for speed:
             * Do not bother to deblock across slices. */
            sl->deblocking_filter = 2;
        } else {
            h->max_contexts = 1;
            if (!h->single_decode_warning) {
                av_log(h->avctx, AV_LOG_INFO,
                       "Cannot parallelize slice decoding with deblocking filter type 1, decoding such frames in sequential order\n"
                       "To parallelize slice decoding you need video encoded with disable_deblocking_filter_idc set to 2 (deblock only edges that do not cross slices).\n"
                       "Setting the flags2 libavcodec option to +fast (-flags2 +fast) will disable deblocking across slices and enable parallel slice decoding "
                       "but will generate non-standard-compliant output.\n");
                h->single_decode_warning = 1;
            }
            if (sl != h->slice_ctx) {
                av_log(h->avctx, AV_LOG_ERROR,
                       "Deblocking switched inside frame.\n");
                return SLICE_SINGLETHREAD;
            }
        }
    }
    sl->qp_thresh = 15 -
                   FFMIN(sl->slice_alpha_c0_offset, sl->slice_beta_offset) -
                   FFMAX3(0,
                          pps->chroma_qp_index_offset[0],
                          pps->chroma_qp_index_offset[1]) +
                   6 * (sps->bit_depth_luma - 8);

    sl->slice_num       = ++h->current_slice;

    if (sl->slice_num)
        h->slice_row[(sl->slice_num-1)&(MAX_SLICES-1)]= sl->resync_mb_y;
    if (   h->slice_row[sl->slice_num&(MAX_SLICES-1)] + 3 >= sl->resync_mb_y
        && h->slice_row[sl->slice_num&(MAX_SLICES-1)] <= sl->resync_mb_y
        && sl->slice_num >= MAX_SLICES) {
        //in case of ASO this check needs to be updated depending on how we decide to assign slice numbers in this case
        av_log(h->avctx, AV_LOG_WARNING, "Possibly too many slices (%d >= %d), increase MAX_SLICES and recompile if there are artifacts\n", sl->slice_num, MAX_SLICES);
    }

    for (j = 0; j < 2; j++) {
        int id_list[16];
        int *ref2frm = sl->ref2frm[sl->slice_num & (MAX_SLICES - 1)][j];
        for (i = 0; i < 16; i++) {
            id_list[i] = 60;
            if (j < sl->list_count && i < sl->ref_count[j] &&
                sl->ref_list[j][i].parent->f->buf[0]) {
                int k;
                AVBuffer *buf = sl->ref_list[j][i].parent->f->buf[0]->buffer;
                for (k = 0; k < h->short_ref_count; k++)
                    if (h->short_ref[k]->f->buf[0]->buffer == buf) {
                        id_list[i] = k;
                        break;
                    }
                for (k = 0; k < h->long_ref_count; k++)
                    if (h->long_ref[k] && h->long_ref[k]->f->buf[0]->buffer == buf) {
                        id_list[i] = h->short_ref_count + k;
                        break;
                    }
            }
        }

        ref2frm[0] =
        ref2frm[1] = -1;
        for (i = 0; i < 16; i++)
            ref2frm[i + 2] = 4 * id_list[i] + (sl->ref_list[j][i].reference & 3);
        ref2frm[18 + 0] =
        ref2frm[18 + 1] = -1;
        for (i = 16; i < 48; i++)
            ref2frm[i + 4] = 4 * id_list[(i - 16) >> 1] +
                             (sl->ref_list[j][i].reference & 3);
    }

    h->au_pps_id = pps_id;
    h->current_sps_id = h->ps.pps->sps_id;

    if (h->avctx->debug & FF_DEBUG_PICT_INFO) {
        av_log(h->avctx, AV_LOG_DEBUG,
               "slice:%d %s mb:%d %c%s%s pps:%u frame:%d poc:%d/%d ref:%d/%d qp:%d loop:%d:%d:%d weight:%d%s %s\n",
               sl->slice_num,
               (h->picture_structure == PICT_FRAME ? "F" : h->picture_structure == PICT_TOP_FIELD ? "T" : "B"),
               first_mb_in_slice,
               av_get_picture_type_char(sl->slice_type),
               sl->slice_type_fixed ? " fix" : "",
               h->nal_unit_type == NAL_IDR_SLICE ? " IDR" : "",
               pps_id, h->poc.frame_num,
               h->cur_pic_ptr->field_poc[0],
               h->cur_pic_ptr->field_poc[1],
               sl->ref_count[0], sl->ref_count[1],
               sl->qscale,
               sl->deblocking_filter,
               sl->slice_alpha_c0_offset, sl->slice_beta_offset,
               sl->pwt.use_weight,
               sl->pwt.use_weight == 1 && sl->pwt.use_weight_chroma ? "c" : "",
               sl->slice_type == AV_PICTURE_TYPE_B ? (sl->direct_spatial_mv_pred ? "SPAT" : "TEMP") : "");
    }

    return 0;
}

int ff_h264_get_slice_type(const H264SliceContext *sl)
{
    switch (sl->slice_type) {
    case AV_PICTURE_TYPE_P:
        return 0;
    case AV_PICTURE_TYPE_B:
        return 1;
    case AV_PICTURE_TYPE_I:
        return 2;
    case AV_PICTURE_TYPE_SP:
        return 3;
    case AV_PICTURE_TYPE_SI:
        return 4;
    default:
        return AVERROR_INVALIDDATA;
    }
}

static av_always_inline void fill_filter_caches_inter(const H264Context *h,
                                                      H264SliceContext *sl,
                                                      int mb_type, int top_xy,
                                                      int left_xy[LEFT_MBS],
                                                      int top_type,
                                                      int left_type[LEFT_MBS],
                                                      int mb_xy, int list)
{
    int b_stride = h->b_stride;
    int16_t(*mv_dst)[2] = &sl->mv_cache[list][scan8[0]];
    int8_t *ref_cache   = &sl->ref_cache[list][scan8[0]];
    if (IS_INTER(mb_type) || IS_DIRECT(mb_type)) {
        if (USES_LIST(top_type, list)) {
            const int b_xy  = h->mb2b_xy[top_xy] + 3 * b_stride;
            const int b8_xy = 4 * top_xy + 2;
            int *ref2frm = sl->ref2frm[h->slice_table[top_xy] & (MAX_SLICES - 1)][list] + (MB_MBAFF(sl) ? 20 : 2);
            AV_COPY128(mv_dst - 1 * 8, h->cur_pic.motion_val[list][b_xy + 0]);
            ref_cache[0 - 1 * 8] =
            ref_cache[1 - 1 * 8] = ref2frm[h->cur_pic.ref_index[list][b8_xy + 0]];
            ref_cache[2 - 1 * 8] =
            ref_cache[3 - 1 * 8] = ref2frm[h->cur_pic.ref_index[list][b8_xy + 1]];
        } else {
            AV_ZERO128(mv_dst - 1 * 8);
            AV_WN32A(&ref_cache[0 - 1 * 8], ((LIST_NOT_USED) & 0xFF) * 0x01010101u);
        }

        if (!IS_INTERLACED(mb_type ^ left_type[LTOP])) {
            if (USES_LIST(left_type[LTOP], list)) {
                const int b_xy  = h->mb2b_xy[left_xy[LTOP]] + 3;
                const int b8_xy = 4 * left_xy[LTOP] + 1;
                int *ref2frm = sl->ref2frm[h->slice_table[left_xy[LTOP]] & (MAX_SLICES - 1)][list] + (MB_MBAFF(sl) ? 20 : 2);
                AV_COPY32(mv_dst - 1 +  0, h->cur_pic.motion_val[list][b_xy + b_stride * 0]);
                AV_COPY32(mv_dst - 1 +  8, h->cur_pic.motion_val[list][b_xy + b_stride * 1]);
                AV_COPY32(mv_dst - 1 + 16, h->cur_pic.motion_val[list][b_xy + b_stride * 2]);
                AV_COPY32(mv_dst - 1 + 24, h->cur_pic.motion_val[list][b_xy + b_stride * 3]);
                ref_cache[-1 +  0] =
                ref_cache[-1 +  8] = ref2frm[h->cur_pic.ref_index[list][b8_xy + 2 * 0]];
                ref_cache[-1 + 16] =
                ref_cache[-1 + 24] = ref2frm[h->cur_pic.ref_index[list][b8_xy + 2 * 1]];
            } else {
                AV_ZERO32(mv_dst - 1 +  0);
                AV_ZERO32(mv_dst - 1 +  8);
                AV_ZERO32(mv_dst - 1 + 16);
                AV_ZERO32(mv_dst - 1 + 24);
                ref_cache[-1 +  0] =
                ref_cache[-1 +  8] =
                ref_cache[-1 + 16] =
                ref_cache[-1 + 24] = LIST_NOT_USED;
            }
        }
    }

    if (!USES_LIST(mb_type, list)) {
        fill_rectangle(mv_dst, 4, 4, 8, pack16to32(0, 0), 4);
        AV_WN32A(&ref_cache[0 * 8], ((LIST_NOT_USED) & 0xFF) * 0x01010101u);
        AV_WN32A(&ref_cache[1 * 8], ((LIST_NOT_USED) & 0xFF) * 0x01010101u);
        AV_WN32A(&ref_cache[2 * 8], ((LIST_NOT_USED) & 0xFF) * 0x01010101u);
        AV_WN32A(&ref_cache[3 * 8], ((LIST_NOT_USED) & 0xFF) * 0x01010101u);
        return;
    }

    {
        int8_t *ref = &h->cur_pic.ref_index[list][4 * mb_xy];
        int *ref2frm = sl->ref2frm[sl->slice_num & (MAX_SLICES - 1)][list] + (MB_MBAFF(sl) ? 20 : 2);
        uint32_t ref01 = (pack16to32(ref2frm[ref[0]], ref2frm[ref[1]]) & 0x00FF00FF) * 0x0101;
        uint32_t ref23 = (pack16to32(ref2frm[ref[2]], ref2frm[ref[3]]) & 0x00FF00FF) * 0x0101;
        AV_WN32A(&ref_cache[0 * 8], ref01);
        AV_WN32A(&ref_cache[1 * 8], ref01);
        AV_WN32A(&ref_cache[2 * 8], ref23);
        AV_WN32A(&ref_cache[3 * 8], ref23);
    }

    {
        int16_t(*mv_src)[2] = &h->cur_pic.motion_val[list][4 * sl->mb_x + 4 * sl->mb_y * b_stride];
        AV_COPY128(mv_dst + 8 * 0, mv_src + 0 * b_stride);
        AV_COPY128(mv_dst + 8 * 1, mv_src + 1 * b_stride);
        AV_COPY128(mv_dst + 8 * 2, mv_src + 2 * b_stride);
        AV_COPY128(mv_dst + 8 * 3, mv_src + 3 * b_stride);
    }
}

/**
 * @return non zero if the loop filter can be skipped
 */
static int fill_filter_caches(const H264Context *h, H264SliceContext *sl, int mb_type)
{
    const int mb_xy = sl->mb_xy;
    int top_xy, left_xy[LEFT_MBS];
    int top_type, left_type[LEFT_MBS];
    uint8_t *nnz;
    uint8_t *nnz_cache;

    top_xy = mb_xy - (h->mb_stride << MB_FIELD(sl));

    /* Wow, what a mess, why didn't they simplify the interlacing & intra
     * stuff, I can't imagine that these complex rules are worth it. */

    left_xy[LBOT] = left_xy[LTOP] = mb_xy - 1;
    if (FRAME_MBAFF(h)) {
        const int left_mb_field_flag = IS_INTERLACED(h->cur_pic.mb_type[mb_xy - 1]);
        const int curr_mb_field_flag = IS_INTERLACED(mb_type);
        if (sl->mb_y & 1) {
            if (left_mb_field_flag != curr_mb_field_flag)
                left_xy[LTOP] -= h->mb_stride;
        } else {
            if (curr_mb_field_flag)
                top_xy += h->mb_stride &
                          (((h->cur_pic.mb_type[top_xy] >> 7) & 1) - 1);
            if (left_mb_field_flag != curr_mb_field_flag)
                left_xy[LBOT] += h->mb_stride;
        }
    }

    sl->top_mb_xy        = top_xy;
    sl->left_mb_xy[LTOP] = left_xy[LTOP];
    sl->left_mb_xy[LBOT] = left_xy[LBOT];
    {
        /* For sufficiently low qp, filtering wouldn't do anything.
         * This is a conservative estimate: could also check beta_offset
         * and more accurate chroma_qp. */
        int qp_thresh = sl->qp_thresh; // FIXME strictly we should store qp_thresh for each mb of a slice
        int qp        = h->cur_pic.qscale_table[mb_xy];
        if (qp <= qp_thresh &&
            (left_xy[LTOP] < 0 ||
             ((qp + h->cur_pic.qscale_table[left_xy[LTOP]] + 1) >> 1) <= qp_thresh) &&
            (top_xy < 0 ||
             ((qp + h->cur_pic.qscale_table[top_xy] + 1) >> 1) <= qp_thresh)) {
            if (!FRAME_MBAFF(h))
                return 1;
            if ((left_xy[LTOP] < 0 ||
                 ((qp + h->cur_pic.qscale_table[left_xy[LBOT]] + 1) >> 1) <= qp_thresh) &&
                (top_xy < h->mb_stride ||
                 ((qp + h->cur_pic.qscale_table[top_xy - h->mb_stride] + 1) >> 1) <= qp_thresh))
                return 1;
        }
    }

    top_type        = h->cur_pic.mb_type[top_xy];
    left_type[LTOP] = h->cur_pic.mb_type[left_xy[LTOP]];
    left_type[LBOT] = h->cur_pic.mb_type[left_xy[LBOT]];
    if (sl->deblocking_filter == 2) {
        if (h->slice_table[top_xy] != sl->slice_num)
            top_type = 0;
        if (h->slice_table[left_xy[LBOT]] != sl->slice_num)
            left_type[LTOP] = left_type[LBOT] = 0;
    } else {
        if (h->slice_table[top_xy] == 0xFFFF)
            top_type = 0;
        if (h->slice_table[left_xy[LBOT]] == 0xFFFF)
            left_type[LTOP] = left_type[LBOT] = 0;
    }
    sl->top_type        = top_type;
    sl->left_type[LTOP] = left_type[LTOP];
    sl->left_type[LBOT] = left_type[LBOT];

    if (IS_INTRA(mb_type))
        return 0;

    fill_filter_caches_inter(h, sl, mb_type, top_xy, left_xy,
                             top_type, left_type, mb_xy, 0);
    if (sl->list_count == 2)
        fill_filter_caches_inter(h, sl, mb_type, top_xy, left_xy,
                                 top_type, left_type, mb_xy, 1);

    nnz       = h->non_zero_count[mb_xy];
    nnz_cache = sl->non_zero_count_cache;
    AV_COPY32(&nnz_cache[4 + 8 * 1], &nnz[0]);
    AV_COPY32(&nnz_cache[4 + 8 * 2], &nnz[4]);
    AV_COPY32(&nnz_cache[4 + 8 * 3], &nnz[8]);
    AV_COPY32(&nnz_cache[4 + 8 * 4], &nnz[12]);
    sl->cbp = h->cbp_table[mb_xy];

    if (top_type) {
        nnz = h->non_zero_count[top_xy];
        AV_COPY32(&nnz_cache[4 + 8 * 0], &nnz[3 * 4]);
    }

    if (left_type[LTOP]) {
        nnz = h->non_zero_count[left_xy[LTOP]];
        nnz_cache[3 + 8 * 1] = nnz[3 + 0 * 4];
        nnz_cache[3 + 8 * 2] = nnz[3 + 1 * 4];
        nnz_cache[3 + 8 * 3] = nnz[3 + 2 * 4];
        nnz_cache[3 + 8 * 4] = nnz[3 + 3 * 4];
    }

    /* CAVLC 8x8dct requires NNZ values for residual decoding that differ
     * from what the loop filter needs */
    if (!CABAC(h) && h->ps.pps->transform_8x8_mode) {
        if (IS_8x8DCT(top_type)) {
            nnz_cache[4 + 8 * 0] =
            nnz_cache[5 + 8 * 0] = (h->cbp_table[top_xy] & 0x4000) >> 12;
            nnz_cache[6 + 8 * 0] =
            nnz_cache[7 + 8 * 0] = (h->cbp_table[top_xy] & 0x8000) >> 12;
        }
        if (IS_8x8DCT(left_type[LTOP])) {
            nnz_cache[3 + 8 * 1] =
            nnz_cache[3 + 8 * 2] = (h->cbp_table[left_xy[LTOP]] & 0x2000) >> 12; // FIXME check MBAFF
        }
        if (IS_8x8DCT(left_type[LBOT])) {
            nnz_cache[3 + 8 * 3] =
            nnz_cache[3 + 8 * 4] = (h->cbp_table[left_xy[LBOT]] & 0x8000) >> 12; // FIXME check MBAFF
        }

        if (IS_8x8DCT(mb_type)) {
            nnz_cache[scan8[0]] =
            nnz_cache[scan8[1]] =
            nnz_cache[scan8[2]] =
            nnz_cache[scan8[3]] = (sl->cbp & 0x1000) >> 12;

            nnz_cache[scan8[0 + 4]] =
            nnz_cache[scan8[1 + 4]] =
            nnz_cache[scan8[2 + 4]] =
            nnz_cache[scan8[3 + 4]] = (sl->cbp & 0x2000) >> 12;

            nnz_cache[scan8[0 + 8]] =
            nnz_cache[scan8[1 + 8]] =
            nnz_cache[scan8[2 + 8]] =
            nnz_cache[scan8[3 + 8]] = (sl->cbp & 0x4000) >> 12;

            nnz_cache[scan8[0 + 12]] =
            nnz_cache[scan8[1 + 12]] =
            nnz_cache[scan8[2 + 12]] =
            nnz_cache[scan8[3 + 12]] = (sl->cbp & 0x8000) >> 12;
        }
    }

    return 0;
}

static void loop_filter(const H264Context *h, H264SliceContext *sl, int start_x, int end_x)
{
    uint8_t *dest_y, *dest_cb, *dest_cr;
    int linesize, uvlinesize, mb_x, mb_y;
    const int end_mb_y       = sl->mb_y + FRAME_MBAFF(h);
    const int old_slice_type = sl->slice_type;
    const int pixel_shift    = h->pixel_shift;
    const int block_h        = 16 >> h->chroma_y_shift;

    if (sl->deblocking_filter) {
        for (mb_x = start_x; mb_x < end_x; mb_x++)
            for (mb_y = end_mb_y - FRAME_MBAFF(h); mb_y <= end_mb_y; mb_y++) {
                int mb_xy, mb_type;
                mb_xy         = sl->mb_xy = mb_x + mb_y * h->mb_stride;
                sl->slice_num = h->slice_table[mb_xy];
                mb_type       = h->cur_pic.mb_type[mb_xy];
                sl->list_count = h->list_counts[mb_xy];

                if (FRAME_MBAFF(h))
                    sl->mb_mbaff               =
                    sl->mb_field_decoding_flag = !!IS_INTERLACED(mb_type);

                sl->mb_x = mb_x;
                sl->mb_y = mb_y;
                dest_y  = h->cur_pic.f->data[0] +
                          ((mb_x << pixel_shift) + mb_y * sl->linesize) * 16;
                dest_cb = h->cur_pic.f->data[1] +
                          (mb_x << pixel_shift) * (8 << CHROMA444(h)) +
                          mb_y * sl->uvlinesize * block_h;
                dest_cr = h->cur_pic.f->data[2] +
                          (mb_x << pixel_shift) * (8 << CHROMA444(h)) +
                          mb_y * sl->uvlinesize * block_h;
                // FIXME simplify above

                if (MB_FIELD(sl)) {
                    linesize   = sl->mb_linesize   = sl->linesize   * 2;
                    uvlinesize = sl->mb_uvlinesize = sl->uvlinesize * 2;
                    if (mb_y & 1) { // FIXME move out of this function?
                        dest_y  -= sl->linesize   * 15;
                        dest_cb -= sl->uvlinesize * (block_h - 1);
                        dest_cr -= sl->uvlinesize * (block_h - 1);
                    }
                } else {
                    linesize   = sl->mb_linesize   = sl->linesize;
                    uvlinesize = sl->mb_uvlinesize = sl->uvlinesize;
                }
                backup_mb_border(h, sl, dest_y, dest_cb, dest_cr, linesize,
                                 uvlinesize, 0);
                if (fill_filter_caches(h, sl, mb_type))
                    continue;
                sl->chroma_qp[0] = get_chroma_qp(h, 0, h->cur_pic.qscale_table[mb_xy]);
                sl->chroma_qp[1] = get_chroma_qp(h, 1, h->cur_pic.qscale_table[mb_xy]);

                if (FRAME_MBAFF(h)) {
                    ff_h264_filter_mb(h, sl, mb_x, mb_y, dest_y, dest_cb, dest_cr,
                                      linesize, uvlinesize);
                } else {
                    ff_h264_filter_mb_fast(h, sl, mb_x, mb_y, dest_y, dest_cb,
                                           dest_cr, linesize, uvlinesize);
                }
            }
    }
    sl->slice_type  = old_slice_type;
    sl->mb_x         = end_x;
    sl->mb_y         = end_mb_y - FRAME_MBAFF(h);
    sl->chroma_qp[0] = get_chroma_qp(h, 0, sl->qscale);
    sl->chroma_qp[1] = get_chroma_qp(h, 1, sl->qscale);
}

static void predict_field_decoding_flag(const H264Context *h, H264SliceContext *sl)
{
    const int mb_xy = sl->mb_x + sl->mb_y * h->mb_stride;
    int mb_type     = (h->slice_table[mb_xy - 1] == sl->slice_num) ?
                      h->cur_pic.mb_type[mb_xy - 1] :
                      (h->slice_table[mb_xy - h->mb_stride] == sl->slice_num) ?
                      h->cur_pic.mb_type[mb_xy - h->mb_stride] : 0;
    sl->mb_mbaff    = sl->mb_field_decoding_flag = IS_INTERLACED(mb_type) ? 1 : 0;
}

/**
 * Draw edges and report progress for the last MB row.
 */
static void decode_finish_row(const H264Context *h, H264SliceContext *sl)
{
    int top            = 16 * (sl->mb_y      >> FIELD_PICTURE(h));
    int pic_height     = 16 *  h->mb_height >> FIELD_PICTURE(h);
    int height         =  16      << FRAME_MBAFF(h);
    int deblock_border = (16 + 4) << FRAME_MBAFF(h);

    if (sl->deblocking_filter) {
        if ((top + height) >= pic_height)
            height += deblock_border;
        top -= deblock_border;
    }

    if (top >= pic_height || (top + height) < 0)
        return;

    height = FFMIN(height, pic_height - top);
    if (top < 0) {
        height = top + height;
        top    = 0;
    }

    ff_h264_draw_horiz_band(h, sl, top, height);

    if (h->droppable || sl->h264->slice_ctx[0].er.error_occurred)
        return;

    ff_thread_report_progress(&h->cur_pic_ptr->tf, top + height - 1,
                              h->picture_structure == PICT_BOTTOM_FIELD);
}

static void er_add_slice(H264SliceContext *sl,
                         int startx, int starty,
                         int endx, int endy, int status)
{
    if (!sl->h264->enable_er)
        return;

    if (CONFIG_ERROR_RESILIENCE) {
        ERContext *er = &sl->h264->slice_ctx[0].er;

        ff_er_add_slice(er, startx, starty, endx, endy, status);
    }
}

static int decode_slice(struct AVCodecContext *avctx, void *arg)
{
    H264SliceContext *sl = arg;
    const H264Context *h = sl->h264;
    int lf_x_start = sl->mb_x;
    int ret;

    sl->linesize   = h->cur_pic_ptr->f->linesize[0];
    sl->uvlinesize = h->cur_pic_ptr->f->linesize[1];

    ret = alloc_scratch_buffers(sl, sl->linesize);
    if (ret < 0)
        return ret;

    sl->mb_skip_run = -1;

    av_assert0(h->block_offset[15] == (4 * ((scan8[15] - scan8[0]) & 7) << h->pixel_shift) + 4 * sl->linesize * ((scan8[15] - scan8[0]) >> 3));

    sl->is_complex = FRAME_MBAFF(h) || h->picture_structure != PICT_FRAME ||
                     avctx->codec_id != AV_CODEC_ID_H264 ||
                     (CONFIG_GRAY && (h->flags & AV_CODEC_FLAG_GRAY));

    if (!(h->avctx->active_thread_type & FF_THREAD_SLICE) && h->picture_structure == PICT_FRAME && h->slice_ctx[0].er.error_status_table) {
        const int start_i  = av_clip(sl->resync_mb_x + sl->resync_mb_y * h->mb_width, 0, h->mb_num - 1);
        if (start_i) {
            int prev_status = h->slice_ctx[0].er.error_status_table[h->slice_ctx[0].er.mb_index2xy[start_i - 1]];
            prev_status &= ~ VP_START;
            if (prev_status != (ER_MV_END | ER_DC_END | ER_AC_END))
                h->slice_ctx[0].er.error_occurred = 1;
        }
    }

    if (h->ps.pps->cabac) {
        /* realign */
        align_get_bits(&sl->gb);

        /* init cabac */
        ret = ff_init_cabac_decoder(&sl->cabac,
                              sl->gb.buffer + get_bits_count(&sl->gb) / 8,
                              (get_bits_left(&sl->gb) + 7) / 8);
        if (ret < 0)
            return ret;

        ff_h264_init_cabac_states(h, sl);

        for (;;) {
            // START_TIMER
            int ret, eos;
            if (sl->mb_x + sl->mb_y * h->mb_width >= sl->next_slice_idx) {
                av_log(h->avctx, AV_LOG_ERROR, "Slice overlaps with next at %d\n",
                       sl->next_slice_idx);
                er_add_slice(sl, sl->resync_mb_x, sl->resync_mb_y, sl->mb_x,
                             sl->mb_y, ER_MB_ERROR);
                return AVERROR_INVALIDDATA;
            }

            ret = ff_h264_decode_mb_cabac(h, sl);
            // STOP_TIMER("decode_mb_cabac")

            if (ret >= 0)
                ff_h264_hl_decode_mb(h, sl);

            // FIXME optimal? or let mb_decode decode 16x32 ?
            if (ret >= 0 && FRAME_MBAFF(h)) {
                sl->mb_y++;

                ret = ff_h264_decode_mb_cabac(h, sl);

                if (ret >= 0)
                    ff_h264_hl_decode_mb(h, sl);
                sl->mb_y--;
            }
            eos = get_cabac_terminate(&sl->cabac);

            if ((h->workaround_bugs & FF_BUG_TRUNCATED) &&
                sl->cabac.bytestream > sl->cabac.bytestream_end + 2) {
                er_add_slice(sl, sl->resync_mb_x, sl->resync_mb_y, sl->mb_x - 1,
                             sl->mb_y, ER_MB_END);
                if (sl->mb_x >= lf_x_start)
                    loop_filter(h, sl, lf_x_start, sl->mb_x + 1);
                return 0;
            }
            if (sl->cabac.bytestream > sl->cabac.bytestream_end + 2 )
                av_log(h->avctx, AV_LOG_DEBUG, "bytestream overread %"PTRDIFF_SPECIFIER"\n", sl->cabac.bytestream_end - sl->cabac.bytestream);
            if (ret < 0 || sl->cabac.bytestream > sl->cabac.bytestream_end + 4) {
                av_log(h->avctx, AV_LOG_ERROR,
                       "error while decoding MB %d %d, bytestream %"PTRDIFF_SPECIFIER"\n",
                       sl->mb_x, sl->mb_y,
                       sl->cabac.bytestream_end - sl->cabac.bytestream);
                er_add_slice(sl, sl->resync_mb_x, sl->resync_mb_y, sl->mb_x,
                             sl->mb_y, ER_MB_ERROR);
                return AVERROR_INVALIDDATA;
            }

            if (++sl->mb_x >= h->mb_width) {
                loop_filter(h, sl, lf_x_start, sl->mb_x);
                sl->mb_x = lf_x_start = 0;
                decode_finish_row(h, sl);
                ++sl->mb_y;
                if (FIELD_OR_MBAFF_PICTURE(h)) {
                    ++sl->mb_y;
                    if (FRAME_MBAFF(h) && sl->mb_y < h->mb_height)
                        predict_field_decoding_flag(h, sl);
                }
            }

            if (eos || sl->mb_y >= h->mb_height) {
                ff_tlog(h->avctx, "slice end %d %d\n",
                        get_bits_count(&sl->gb), sl->gb.size_in_bits);
                er_add_slice(sl, sl->resync_mb_x, sl->resync_mb_y, sl->mb_x - 1,
                             sl->mb_y, ER_MB_END);
                if (sl->mb_x > lf_x_start)
                    loop_filter(h, sl, lf_x_start, sl->mb_x);
                return 0;
            }
        }
    } else {
        for (;;) {
            int ret;

            if (sl->mb_x + sl->mb_y * h->mb_width >= sl->next_slice_idx) {
                av_log(h->avctx, AV_LOG_ERROR, "Slice overlaps with next at %d\n",
                       sl->next_slice_idx);
                er_add_slice(sl, sl->resync_mb_x, sl->resync_mb_y, sl->mb_x,
                             sl->mb_y, ER_MB_ERROR);
                return AVERROR_INVALIDDATA;
            }

            ret = ff_h264_decode_mb_cavlc(h, sl);

            if (ret >= 0)
                ff_h264_hl_decode_mb(h, sl);

            // FIXME optimal? or let mb_decode decode 16x32 ?
            if (ret >= 0 && FRAME_MBAFF(h)) {
                sl->mb_y++;
                ret = ff_h264_decode_mb_cavlc(h, sl);

                if (ret >= 0)
                    ff_h264_hl_decode_mb(h, sl);
                sl->mb_y--;
            }

            if (ret < 0) {
                av_log(h->avctx, AV_LOG_ERROR,
                       "error while decoding MB %d %d\n", sl->mb_x, sl->mb_y);
                er_add_slice(sl, sl->resync_mb_x, sl->resync_mb_y, sl->mb_x,
                             sl->mb_y, ER_MB_ERROR);
                return ret;
            }

            if (++sl->mb_x >= h->mb_width) {
                loop_filter(h, sl, lf_x_start, sl->mb_x);
                sl->mb_x = lf_x_start = 0;
                decode_finish_row(h, sl);
                ++sl->mb_y;
                if (FIELD_OR_MBAFF_PICTURE(h)) {
                    ++sl->mb_y;
                    if (FRAME_MBAFF(h) && sl->mb_y < h->mb_height)
                        predict_field_decoding_flag(h, sl);
                }
                if (sl->mb_y >= h->mb_height) {
                    ff_tlog(h->avctx, "slice end %d %d\n",
                            get_bits_count(&sl->gb), sl->gb.size_in_bits);

                    if (   get_bits_left(&sl->gb) == 0
                        || get_bits_left(&sl->gb) > 0 && !(h->avctx->err_recognition & AV_EF_AGGRESSIVE)) {
                        er_add_slice(sl, sl->resync_mb_x, sl->resync_mb_y,
                                     sl->mb_x - 1, sl->mb_y, ER_MB_END);

                        return 0;
                    } else {
                        er_add_slice(sl, sl->resync_mb_x, sl->resync_mb_y,
                                     sl->mb_x, sl->mb_y, ER_MB_END);

                        return AVERROR_INVALIDDATA;
                    }
                }
            }

            if (get_bits_left(&sl->gb) <= 0 && sl->mb_skip_run <= 0) {
                ff_tlog(h->avctx, "slice end %d %d\n",
                        get_bits_count(&sl->gb), sl->gb.size_in_bits);

                if (get_bits_left(&sl->gb) == 0) {
                    er_add_slice(sl, sl->resync_mb_x, sl->resync_mb_y,
                                 sl->mb_x - 1, sl->mb_y, ER_MB_END);
                    if (sl->mb_x > lf_x_start)
                        loop_filter(h, sl, lf_x_start, sl->mb_x);

                    return 0;
                } else {
                    er_add_slice(sl, sl->resync_mb_x, sl->resync_mb_y, sl->mb_x,
                                 sl->mb_y, ER_MB_ERROR);

                    return AVERROR_INVALIDDATA;
                }
            }
        }
    }
}

/**
 * Call decode_slice() for each context.
 *
 * @param h h264 master context
 * @param context_count number of contexts to execute
 */
int ff_h264_execute_decode_slices(H264Context *h, unsigned context_count)
{
    AVCodecContext *const avctx = h->avctx;
    H264SliceContext *sl;
    int i, j;

    av_assert0(context_count && h->slice_ctx[context_count - 1].mb_y < h->mb_height);

    h->slice_ctx[0].next_slice_idx = INT_MAX;

    if (h->avctx->hwaccel
#if FF_API_CAP_VDPAU
        || h->avctx->codec->capabilities & AV_CODEC_CAP_HWACCEL_VDPAU
#endif
        )
        return 0;
    if (context_count == 1) {
        int ret;

        h->slice_ctx[0].next_slice_idx = h->mb_width * h->mb_height;

        ret = decode_slice(avctx, &h->slice_ctx[0]);
        h->mb_y = h->slice_ctx[0].mb_y;
        return ret;
    } else {
        av_assert0(context_count > 0);
        for (i = 0; i < context_count; i++) {
            int next_slice_idx = h->mb_width * h->mb_height;
            int slice_idx;

            sl                 = &h->slice_ctx[i];
            if (CONFIG_ERROR_RESILIENCE) {
                sl->er.error_count = 0;
            }

            /* make sure none of those slices overlap */
            slice_idx = sl->mb_y * h->mb_width + sl->mb_x;
            for (j = 0; j < context_count; j++) {
                H264SliceContext *sl2 = &h->slice_ctx[j];
                int        slice_idx2 = sl2->mb_y * h->mb_width + sl2->mb_x;

                if (i == j || slice_idx2 < slice_idx)
                    continue;
                next_slice_idx = FFMIN(next_slice_idx, slice_idx2);
            }
            sl->next_slice_idx = next_slice_idx;
        }

        avctx->execute(avctx, decode_slice, h->slice_ctx,
                       NULL, context_count, sizeof(h->slice_ctx[0]));

        /* pull back stuff from slices to master context */
        sl                   = &h->slice_ctx[context_count - 1];
        h->mb_y              = sl->mb_y;
        if (CONFIG_ERROR_RESILIENCE) {
            for (i = 1; i < context_count; i++)
                h->slice_ctx[0].er.error_count += h->slice_ctx[i].er.error_count;
        }
    }

    return 0;
}<|MERGE_RESOLUTION|>--- conflicted
+++ resolved
@@ -386,13 +386,9 @@
     h->first_field          = h1->first_field;
     h->picture_structure    = h1->picture_structure;
     h->droppable            = h1->droppable;
-<<<<<<< HEAD
-    h->low_delay            = h1->low_delay;
     h->backup_width         = h1->backup_width;
     h->backup_height        = h1->backup_height;
     h->backup_pix_fmt       = h1->backup_pix_fmt;
-=======
->>>>>>> 99c554ef
 
     for (i = 0; i < H264_MAX_PICTURE_COUNT; i++) {
         ff_h264_unref_picture(h, &h->DPB[i]);
