--- conflicted
+++ resolved
@@ -132,26 +132,16 @@
     st = avformat_new_stream(s, NULL);
     if (!st)
         return AVERROR(ENOMEM);
-<<<<<<< HEAD
-    st->codec->codec_type  = AVMEDIA_TYPE_AUDIO;
-    st->codec->codec_tag   = id;
-    st->codec->codec_id    = codec;
-    st->codec->channels    = channels;
-    st->codec->sample_rate = rate;
-    st->codec->bits_per_coded_sample = bps;
-    st->codec->bit_rate    = channels * rate * bps;
-    st->codec->block_align = FFMAX(bps * st->codec->channels / 8, 1);
-    if (data_size != AU_UNKNOWN_SIZE)
-    st->duration = (((int64_t)data_size)<<3) / (st->codec->channels * (int64_t)bps);
-=======
     st->codecpar->codec_type  = AVMEDIA_TYPE_AUDIO;
     st->codecpar->codec_tag   = id;
     st->codecpar->codec_id    = codec;
     st->codecpar->channels    = channels;
     st->codecpar->sample_rate = rate;
+    st->codecpar->bits_per_coded_sample = bps;
     st->codecpar->bit_rate    = channels * rate * bps;
-    st->codecpar->block_align = channels * bps >> 3;
->>>>>>> 9200514a
+    st->codecpar->block_align = FFMAX(bps * st->codecpar->channels / 8, 1);
+    if (data_size != AU_UNKNOWN_SIZE)
+        st->duration = (((int64_t)data_size)<<3) / (st->codecpar->channels * (int64_t)bps);
 
     st->start_time = 0;
     avpriv_set_pts_info(st, 64, 1, rate);
@@ -159,24 +149,6 @@
     return 0;
 }
 
-<<<<<<< HEAD
-=======
-static int au_read_packet(AVFormatContext *s, AVPacket *pkt)
-{
-    int ret;
-
-    ret = av_get_packet(s->pb, pkt, BLOCK_SIZE *
-                        s->streams[0]->codecpar->block_align);
-    if (ret < 0)
-        return ret;
-
-    pkt->stream_index = 0;
-    pkt->duration     = ret / s->streams[0]->codecpar->block_align;
-
-    return 0;
-}
-
->>>>>>> 9200514a
 AVInputFormat ff_au_demuxer = {
     .name        = "au",
     .long_name   = NULL_IF_CONFIG_SMALL("Sun AU"),
@@ -193,59 +165,29 @@
 
 #include "rawenc.h"
 
-<<<<<<< HEAD
 static int au_write_header(AVFormatContext *s)
 {
     AVIOContext *pb = s->pb;
-    AVCodecContext *enc = s->streams[0]->codec;
+    AVCodecParameters *par = s->streams[0]->codecpar;
 
     if (s->nb_streams != 1) {
         av_log(s, AV_LOG_ERROR, "only one stream is supported\n");
         return AVERROR(EINVAL);
     }
 
-    enc->codec_tag = ff_codec_get_tag(codec_au_tags, enc->codec_id);
-    if (!enc->codec_tag) {
+    par->codec_tag = ff_codec_get_tag(codec_au_tags, par->codec_id);
+    if (!par->codec_tag) {
         av_log(s, AV_LOG_ERROR, "unsupported codec\n");
-=======
-/* if we don't know the size in advance */
-#define AU_UNKNOWN_SIZE ((uint32_t)(~0))
-
-/* AUDIO_FILE header */
-static int put_au_header(AVIOContext *pb, AVCodecParameters *par)
-{
-    if (!par->codec_tag)
->>>>>>> 9200514a
         return AVERROR(EINVAL);
     }
 
     ffio_wfourcc(pb, ".snd");                   /* magic number */
     avio_wb32(pb, AU_HEADER_SIZE);              /* header size */
     avio_wb32(pb, AU_UNKNOWN_SIZE);             /* data size */
-<<<<<<< HEAD
-    avio_wb32(pb, enc->codec_tag);              /* codec ID */
-    avio_wb32(pb, enc->sample_rate);
-    avio_wb32(pb, enc->channels);
-    avio_wb64(pb, 0); /* annotation field */
-=======
     avio_wb32(pb, par->codec_tag);              /* codec ID */
     avio_wb32(pb, par->sample_rate);
     avio_wb32(pb, par->channels);
-
-    return 0;
-}
-
-static int au_write_header(AVFormatContext *s)
-{
-    AVIOContext *pb = s->pb;
-    int ret;
-
-    s->priv_data = NULL;
-
-    if ((ret = put_au_header(pb, s->streams[0]->codecpar)) < 0)
-        return ret;
-
->>>>>>> 9200514a
+    avio_wb64(pb, 0); /* annotation field */
     avio_flush(pb);
 
     return 0;
