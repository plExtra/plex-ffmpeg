--- conflicted
+++ resolved
@@ -27,14 +27,9 @@
 
 #include "libavutil/version.h"
 
-#define LIBAVDEVICE_VERSION_MAJOR 56
-<<<<<<< HEAD
-#define LIBAVDEVICE_VERSION_MINOR  4
+#define LIBAVDEVICE_VERSION_MAJOR  57
+#define LIBAVDEVICE_VERSION_MINOR   0
 #define LIBAVDEVICE_VERSION_MICRO 100
-=======
-#define LIBAVDEVICE_VERSION_MINOR  0
-#define LIBAVDEVICE_VERSION_MICRO  0
->>>>>>> e88103a7
 
 #define LIBAVDEVICE_VERSION_INT AV_VERSION_INT(LIBAVDEVICE_VERSION_MAJOR, \
                                                LIBAVDEVICE_VERSION_MINOR, \
