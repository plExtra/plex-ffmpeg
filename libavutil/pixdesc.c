/*
 * pixel format descriptor
 * Copyright (c) 2009 Michael Niedermayer <michaelni@gmx.at>
 *
 * This file is part of FFmpeg.
 *
 * FFmpeg is free software; you can redistribute it and/or
 * modify it under the terms of the GNU Lesser General Public
 * License as published by the Free Software Foundation; either
 * version 2.1 of the License, or (at your option) any later version.
 *
 * FFmpeg is distributed in the hope that it will be useful,
 * but WITHOUT ANY WARRANTY; without even the implied warranty of
 * MERCHANTABILITY or FITNESS FOR A PARTICULAR PURPOSE.  See the GNU
 * Lesser General Public License for more details.
 *
 * You should have received a copy of the GNU Lesser General Public
 * License along with FFmpeg; if not, write to the Free Software
 * Foundation, Inc., 51 Franklin Street, Fifth Floor, Boston, MA 02110-1301 USA
 */

#include <stdio.h>
#include <string.h>

#include "avassert.h"
#include "avstring.h"
#include "common.h"
#include "pixfmt.h"
#include "pixdesc.h"
#include "internal.h"
#include "intreadwrite.h"
#include "version.h"

void av_read_image_line(uint16_t *dst,
                        const uint8_t *data[4], const int linesize[4],
                        const AVPixFmtDescriptor *desc,
                        int x, int y, int c, int w,
                        int read_pal_component)
{
    AVComponentDescriptor comp = desc->comp[c];
    int plane = comp.plane;
    int depth = comp.depth;
    int mask  = (1 << depth) - 1;
    int shift = comp.shift;
    int step  = comp.step;
    int flags = desc->flags;

    if (flags & AV_PIX_FMT_FLAG_BITSTREAM) {
        int skip = x * step + comp.offset;
        const uint8_t *p = data[plane] + y * linesize[plane] + (skip >> 3);
        int shift = 8 - depth - (skip & 7);

        while (w--) {
            int val = (*p >> shift) & mask;
            if (read_pal_component)
                val = data[1][4*val + c];
            shift -= step;
            p -= shift >> 3;
            shift &= 7;
            *dst++ = val;
        }
    } else {
        const uint8_t *p = data[plane] + y * linesize[plane] +
                           x * step + comp.offset;
        int is_8bit = shift + depth <= 8;

        if (is_8bit)
            p += !!(flags & AV_PIX_FMT_FLAG_BE);

        while (w--) {
            int val = is_8bit ? *p :
                flags & AV_PIX_FMT_FLAG_BE ? AV_RB16(p) : AV_RL16(p);
            val = (val >> shift) & mask;
            if (read_pal_component)
                val = data[1][4 * val + c];
            p += step;
            *dst++ = val;
        }
    }
}

void av_write_image_line(const uint16_t *src,
                         uint8_t *data[4], const int linesize[4],
                         const AVPixFmtDescriptor *desc,
                         int x, int y, int c, int w)
{
    AVComponentDescriptor comp = desc->comp[c];
    int plane = comp.plane;
    int depth = comp.depth;
    int step  = comp.step;
    int flags = desc->flags;

    if (flags & AV_PIX_FMT_FLAG_BITSTREAM) {
        int skip = x * step + comp.offset;
        uint8_t *p = data[plane] + y * linesize[plane] + (skip >> 3);
        int shift = 8 - depth - (skip & 7);

        while (w--) {
            *p |= *src++ << shift;
            shift -= step;
            p -= shift >> 3;
            shift &= 7;
        }
    } else {
        int shift = comp.shift;
        uint8_t *p = data[plane] + y * linesize[plane] +
                     x * step + comp.offset;

        if (shift + depth <= 8) {
            p += !!(flags & AV_PIX_FMT_FLAG_BE);
            while (w--) {
                *p |= (*src++ << shift);
                p += step;
            }
        } else {
            while (w--) {
                if (flags & AV_PIX_FMT_FLAG_BE) {
                    uint16_t val = AV_RB16(p) | (*src++ << shift);
                    AV_WB16(p, val);
                } else {
                    uint16_t val = AV_RL16(p) | (*src++ << shift);
                    AV_WL16(p, val);
                }
                p += step;
            }
        }
    }
}

#if FF_API_PLUS1_MINUS1
FF_DISABLE_DEPRECATION_WARNINGS
#endif
static const AVPixFmtDescriptor av_pix_fmt_descriptors[AV_PIX_FMT_NB] = {
    [AV_PIX_FMT_YUV420P] = {
        .name = "yuv420p",
        .nb_components = 3,
        .log2_chroma_w = 1,
        .log2_chroma_h = 1,
        .comp = {
            { 0, 1, 0, 0, 8, 0, 7, 1 },        /* Y */
            { 1, 1, 0, 0, 8, 0, 7, 1 },        /* U */
            { 2, 1, 0, 0, 8, 0, 7, 1 },        /* V */
        },
        .flags = AV_PIX_FMT_FLAG_PLANAR,
    },
    [AV_PIX_FMT_YUYV422] = {
        .name = "yuyv422",
        .nb_components = 3,
        .log2_chroma_w = 1,
        .log2_chroma_h = 0,
        .comp = {
            { 0, 2, 0, 0, 8, 1, 7, 1 },        /* Y */
            { 0, 4, 1, 0, 8, 3, 7, 2 },        /* U */
            { 0, 4, 3, 0, 8, 3, 7, 4 },        /* V */
        },
    },
    [AV_PIX_FMT_YVYU422] = {
        .name = "yvyu422",
        .nb_components = 3,
        .log2_chroma_w = 1,
        .log2_chroma_h = 0,
        .comp = {
            { 0, 2, 0, 0, 8, 1, 7, 1 },        /* Y */
            { 0, 4, 3, 0, 8, 3, 7, 4 },        /* U */
            { 0, 4, 1, 0, 8, 3, 7, 2 },        /* V */
        },
    },
    [AV_PIX_FMT_RGB24] = {
        .name = "rgb24",
        .nb_components = 3,
        .log2_chroma_w = 0,
        .log2_chroma_h = 0,
        .comp = {
            { 0, 3, 0, 0, 8, 2, 7, 1 },        /* R */
            { 0, 3, 1, 0, 8, 2, 7, 2 },        /* G */
            { 0, 3, 2, 0, 8, 2, 7, 3 },        /* B */
        },
        .flags = AV_PIX_FMT_FLAG_RGB,
    },
    [AV_PIX_FMT_BGR24] = {
        .name = "bgr24",
        .nb_components = 3,
        .log2_chroma_w = 0,
        .log2_chroma_h = 0,
        .comp = {
            { 0, 3, 2, 0, 8, 2, 7, 3 },        /* R */
            { 0, 3, 1, 0, 8, 2, 7, 2 },        /* G */
            { 0, 3, 0, 0, 8, 2, 7, 1 },        /* B */
        },
        .flags = AV_PIX_FMT_FLAG_RGB,
    },
    [AV_PIX_FMT_YUV422P] = {
        .name = "yuv422p",
        .nb_components = 3,
        .log2_chroma_w = 1,
        .log2_chroma_h = 0,
        .comp = {
            { 0, 1, 0, 0, 8, 0, 7, 1 },        /* Y */
            { 1, 1, 0, 0, 8, 0, 7, 1 },        /* U */
            { 2, 1, 0, 0, 8, 0, 7, 1 },        /* V */
        },
        .flags = AV_PIX_FMT_FLAG_PLANAR,
    },
    [AV_PIX_FMT_YUV444P] = {
        .name = "yuv444p",
        .nb_components = 3,
        .log2_chroma_w = 0,
        .log2_chroma_h = 0,
        .comp = {
            { 0, 1, 0, 0, 8, 0, 7, 1 },        /* Y */
            { 1, 1, 0, 0, 8, 0, 7, 1 },        /* U */
            { 2, 1, 0, 0, 8, 0, 7, 1 },        /* V */
        },
        .flags = AV_PIX_FMT_FLAG_PLANAR,
    },
    [AV_PIX_FMT_YUV410P] = {
        .name = "yuv410p",
        .nb_components = 3,
        .log2_chroma_w = 2,
        .log2_chroma_h = 2,
        .comp = {
            { 0, 1, 0, 0, 8, 0, 7, 1 },        /* Y */
            { 1, 1, 0, 0, 8, 0, 7, 1 },        /* U */
            { 2, 1, 0, 0, 8, 0, 7, 1 },        /* V */
        },
        .flags = AV_PIX_FMT_FLAG_PLANAR,
    },
    [AV_PIX_FMT_YUV411P] = {
        .name = "yuv411p",
        .nb_components = 3,
        .log2_chroma_w = 2,
        .log2_chroma_h = 0,
        .comp = {
            { 0, 1, 0, 0, 8, 0, 7, 1 },        /* Y */
            { 1, 1, 0, 0, 8, 0, 7, 1 },        /* U */
            { 2, 1, 0, 0, 8, 0, 7, 1 },        /* V */
        },
        .flags = AV_PIX_FMT_FLAG_PLANAR,
    },
    [AV_PIX_FMT_YUVJ411P] = {
        .name = "yuvj411p",
        .nb_components = 3,
        .log2_chroma_w = 2,
        .log2_chroma_h = 0,
        .comp = {
            { 0, 1, 0, 0, 8, 0, 7, 1 },        /* Y */
            { 1, 1, 0, 0, 8, 0, 7, 1 },        /* U */
            { 2, 1, 0, 0, 8, 0, 7, 1 },        /* V */
        },
        .flags = AV_PIX_FMT_FLAG_PLANAR,
    },
    [AV_PIX_FMT_GRAY8] = {
        .name = "gray",
        .nb_components = 1,
        .log2_chroma_w = 0,
        .log2_chroma_h = 0,
        .comp = {
            { 0, 1, 0, 0, 8, 0, 7, 1 },        /* Y */
        },
        .flags = AV_PIX_FMT_FLAG_PSEUDOPAL,
        .alias = "gray8,y8",
    },
    [AV_PIX_FMT_MONOWHITE] = {
        .name = "monow",
        .nb_components = 1,
        .log2_chroma_w = 0,
        .log2_chroma_h = 0,
        .comp = {
            { 0, 1, 0, 0, 1, 0, 0, 1 },        /* Y */
        },
        .flags = AV_PIX_FMT_FLAG_BITSTREAM,
    },
    [AV_PIX_FMT_MONOBLACK] = {
        .name = "monob",
        .nb_components = 1,
        .log2_chroma_w = 0,
        .log2_chroma_h = 0,
        .comp = {
            { 0, 1, 0, 7, 1, 0, 0, 1 },        /* Y */
        },
        .flags = AV_PIX_FMT_FLAG_BITSTREAM,
    },
    [AV_PIX_FMT_PAL8] = {
        .name = "pal8",
        .nb_components = 1,
        .log2_chroma_w = 0,
        .log2_chroma_h = 0,
        .comp = {
            { 0, 1, 0, 0, 8, 0, 7, 1 },
        },
        .flags = AV_PIX_FMT_FLAG_PAL,
    },
    [AV_PIX_FMT_YUVJ420P] = {
        .name = "yuvj420p",
        .nb_components = 3,
        .log2_chroma_w = 1,
        .log2_chroma_h = 1,
        .comp = {
            { 0, 1, 0, 0, 8, 0, 7, 1 },        /* Y */
            { 1, 1, 0, 0, 8, 0, 7, 1 },        /* U */
            { 2, 1, 0, 0, 8, 0, 7, 1 },        /* V */
        },
        .flags = AV_PIX_FMT_FLAG_PLANAR,
    },
    [AV_PIX_FMT_YUVJ422P] = {
        .name = "yuvj422p",
        .nb_components = 3,
        .log2_chroma_w = 1,
        .log2_chroma_h = 0,
        .comp = {
            { 0, 1, 0, 0, 8, 0, 7, 1 },        /* Y */
            { 1, 1, 0, 0, 8, 0, 7, 1 },        /* U */
            { 2, 1, 0, 0, 8, 0, 7, 1 },        /* V */
        },
        .flags = AV_PIX_FMT_FLAG_PLANAR,
    },
    [AV_PIX_FMT_YUVJ444P] = {
        .name = "yuvj444p",
        .nb_components = 3,
        .log2_chroma_w = 0,
        .log2_chroma_h = 0,
        .comp = {
            { 0, 1, 0, 0, 8, 0, 7, 1 },        /* Y */
            { 1, 1, 0, 0, 8, 0, 7, 1 },        /* U */
            { 2, 1, 0, 0, 8, 0, 7, 1 },        /* V */
        },
        .flags = AV_PIX_FMT_FLAG_PLANAR,
    },
#if FF_API_XVMC
    [AV_PIX_FMT_XVMC_MPEG2_MC] = {
        .name = "xvmcmc",
        .flags = AV_PIX_FMT_FLAG_HWACCEL,
    },
    [AV_PIX_FMT_XVMC_MPEG2_IDCT] = {
        .name = "xvmcidct",
        .flags = AV_PIX_FMT_FLAG_HWACCEL,
    },
#endif /* FF_API_XVMC */
#if !FF_API_XVMC
    [AV_PIX_FMT_XVMC] = {
        .name = "xvmc",
        .flags = AV_PIX_FMT_FLAG_HWACCEL,
    },
#endif /* !FF_API_XVMC */
    [AV_PIX_FMT_UYVY422] = {
        .name = "uyvy422",
        .nb_components = 3,
        .log2_chroma_w = 1,
        .log2_chroma_h = 0,
        .comp = {
            { 0, 2, 1, 0, 8, 1, 7, 2 },        /* Y */
            { 0, 4, 0, 0, 8, 3, 7, 1 },        /* U */
            { 0, 4, 2, 0, 8, 3, 7, 3 },        /* V */
        },
    },
    [AV_PIX_FMT_UYYVYY411] = {
        .name = "uyyvyy411",
        .nb_components = 3,
        .log2_chroma_w = 2,
        .log2_chroma_h = 0,
        .comp = {
            { 0, 4, 1, 0, 8, 3, 7, 2 },        /* Y */
            { 0, 6, 0, 0, 8, 5, 7, 1 },        /* U */
            { 0, 6, 3, 0, 8, 5, 7, 4 },        /* V */
        },
    },
    [AV_PIX_FMT_BGR8] = {
        .name = "bgr8",
        .nb_components = 3,
        .log2_chroma_w = 0,
        .log2_chroma_h = 0,
        .comp = {
            { 0, 1, 0, 0, 3, 0, 2, 1 },        /* R */
            { 0, 1, 0, 3, 3, 0, 2, 1 },        /* G */
            { 0, 1, 0, 6, 2, 0, 1, 1 },        /* B */
        },
        .flags = AV_PIX_FMT_FLAG_RGB | AV_PIX_FMT_FLAG_PSEUDOPAL,
    },
    [AV_PIX_FMT_BGR4] = {
        .name = "bgr4",
        .nb_components = 3,
        .log2_chroma_w = 0,
        .log2_chroma_h = 0,
        .comp = {
            { 0, 4, 3, 0, 1, 3, 0, 4 },        /* R */
            { 0, 4, 1, 0, 2, 3, 1, 2 },        /* G */
            { 0, 4, 0, 0, 1, 3, 0, 1 },        /* B */
        },
        .flags = AV_PIX_FMT_FLAG_BITSTREAM | AV_PIX_FMT_FLAG_RGB,
    },
    [AV_PIX_FMT_BGR4_BYTE] = {
        .name = "bgr4_byte",
        .nb_components = 3,
        .log2_chroma_w = 0,
        .log2_chroma_h = 0,
        .comp = {
            { 0, 1, 0, 0, 1, 0, 0, 1 },        /* R */
            { 0, 1, 0, 1, 2, 0, 1, 1 },        /* G */
            { 0, 1, 0, 3, 1, 0, 0, 1 },        /* B */
        },
        .flags = AV_PIX_FMT_FLAG_RGB | AV_PIX_FMT_FLAG_PSEUDOPAL,
    },
    [AV_PIX_FMT_RGB8] = {
        .name = "rgb8",
        .nb_components = 3,
        .log2_chroma_w = 0,
        .log2_chroma_h = 0,
        .comp = {
            { 0, 1, 0, 6, 2, 0, 1, 1 },        /* R */
            { 0, 1, 0, 3, 3, 0, 2, 1 },        /* G */
            { 0, 1, 0, 0, 3, 0, 2, 1 },        /* B */
        },
        .flags = AV_PIX_FMT_FLAG_RGB | AV_PIX_FMT_FLAG_PSEUDOPAL,
    },
    [AV_PIX_FMT_RGB4] = {
        .name = "rgb4",
        .nb_components = 3,
        .log2_chroma_w = 0,
        .log2_chroma_h = 0,
        .comp = {
            { 0, 4, 0, 0, 1, 3, 0, 1 },        /* R */
            { 0, 4, 1, 0, 2, 3, 1, 2 },        /* G */
            { 0, 4, 3, 0, 1, 3, 0, 4 },        /* B */
        },
        .flags = AV_PIX_FMT_FLAG_BITSTREAM | AV_PIX_FMT_FLAG_RGB,
    },
    [AV_PIX_FMT_RGB4_BYTE] = {
        .name = "rgb4_byte",
        .nb_components = 3,
        .log2_chroma_w = 0,
        .log2_chroma_h = 0,
        .comp = {
            { 0, 1, 0, 3, 1, 0, 0, 1 },        /* R */
            { 0, 1, 0, 1, 2, 0, 1, 1 },        /* G */
            { 0, 1, 0, 0, 1, 0, 0, 1 },        /* B */
        },
        .flags = AV_PIX_FMT_FLAG_RGB | AV_PIX_FMT_FLAG_PSEUDOPAL,
    },
    [AV_PIX_FMT_NV12] = {
        .name = "nv12",
        .nb_components = 3,
        .log2_chroma_w = 1,
        .log2_chroma_h = 1,
        .comp = {
            { 0, 1, 0, 0, 8, 0, 7, 1 },        /* Y */
            { 1, 2, 0, 0, 8, 1, 7, 1 },        /* U */
            { 1, 2, 1, 0, 8, 1, 7, 2 },        /* V */
        },
        .flags = AV_PIX_FMT_FLAG_PLANAR,
    },
    [AV_PIX_FMT_NV21] = {
        .name = "nv21",
        .nb_components = 3,
        .log2_chroma_w = 1,
        .log2_chroma_h = 1,
        .comp = {
            { 0, 1, 0, 0, 8, 0, 7, 1 },        /* Y */
            { 1, 2, 1, 0, 8, 1, 7, 2 },        /* U */
            { 1, 2, 0, 0, 8, 1, 7, 1 },        /* V */
        },
        .flags = AV_PIX_FMT_FLAG_PLANAR,
    },
    [AV_PIX_FMT_ARGB] = {
        .name = "argb",
        .nb_components = 4,
        .log2_chroma_w = 0,
        .log2_chroma_h = 0,
        .comp = {
            { 0, 4, 1, 0, 8, 3, 7, 2 },        /* R */
            { 0, 4, 2, 0, 8, 3, 7, 3 },        /* G */
            { 0, 4, 3, 0, 8, 3, 7, 4 },        /* B */
            { 0, 4, 0, 0, 8, 3, 7, 1 },        /* A */
        },
        .flags = AV_PIX_FMT_FLAG_RGB | AV_PIX_FMT_FLAG_ALPHA,
    },
    [AV_PIX_FMT_RGBA] = {
        .name = "rgba",
        .nb_components = 4,
        .log2_chroma_w = 0,
        .log2_chroma_h = 0,
        .comp = {
            { 0, 4, 0, 0, 8, 3, 7, 1 },        /* R */
            { 0, 4, 1, 0, 8, 3, 7, 2 },        /* G */
            { 0, 4, 2, 0, 8, 3, 7, 3 },        /* B */
            { 0, 4, 3, 0, 8, 3, 7, 4 },        /* A */
        },
        .flags = AV_PIX_FMT_FLAG_RGB | AV_PIX_FMT_FLAG_ALPHA,
    },
    [AV_PIX_FMT_ABGR] = {
        .name = "abgr",
        .nb_components = 4,
        .log2_chroma_w = 0,
        .log2_chroma_h = 0,
        .comp = {
            { 0, 4, 3, 0, 8, 3, 7, 4 },        /* R */
            { 0, 4, 2, 0, 8, 3, 7, 3 },        /* G */
            { 0, 4, 1, 0, 8, 3, 7, 2 },        /* B */
            { 0, 4, 0, 0, 8, 3, 7, 1 },        /* A */
        },
        .flags = AV_PIX_FMT_FLAG_RGB | AV_PIX_FMT_FLAG_ALPHA,
    },
    [AV_PIX_FMT_BGRA] = {
        .name = "bgra",
        .nb_components = 4,
        .log2_chroma_w = 0,
        .log2_chroma_h = 0,
        .comp = {
            { 0, 4, 2, 0, 8, 3, 7, 3 },        /* R */
            { 0, 4, 1, 0, 8, 3, 7, 2 },        /* G */
            { 0, 4, 0, 0, 8, 3, 7, 1 },        /* B */
            { 0, 4, 3, 0, 8, 3, 7, 4 },        /* A */
        },
        .flags = AV_PIX_FMT_FLAG_RGB | AV_PIX_FMT_FLAG_ALPHA,
    },
    [AV_PIX_FMT_0RGB] = {
        .name = "0rgb",
        .nb_components= 3,
        .log2_chroma_w= 0,
        .log2_chroma_h= 0,
        .comp = {
            { 0, 4, 1, 0, 8, 3, 7, 2 },        /* R */
            { 0, 4, 2, 0, 8, 3, 7, 3 },        /* G */
            { 0, 4, 3, 0, 8, 3, 7, 4 },        /* B */
        },
        .flags = AV_PIX_FMT_FLAG_RGB,
    },
    [AV_PIX_FMT_RGB0] = {
        .name = "rgb0",
        .nb_components= 3,
        .log2_chroma_w= 0,
        .log2_chroma_h= 0,
        .comp = {
            { 0, 4, 0, 0, 8, 3, 7, 1 },        /* R */
            { 0, 4, 1, 0, 8, 3, 7, 2 },        /* G */
            { 0, 4, 2, 0, 8, 3, 7, 3 },        /* B */
        },
        .flags = AV_PIX_FMT_FLAG_RGB,
    },
    [AV_PIX_FMT_0BGR] = {
        .name = "0bgr",
        .nb_components= 3,
        .log2_chroma_w= 0,
        .log2_chroma_h= 0,
        .comp = {
            { 0, 4, 3, 0, 8, 3, 7, 4 },        /* R */
            { 0, 4, 2, 0, 8, 3, 7, 3 },        /* G */
            { 0, 4, 1, 0, 8, 3, 7, 2 },        /* B */
        },
        .flags = AV_PIX_FMT_FLAG_RGB,
    },
    [AV_PIX_FMT_BGR0] = {
        .name = "bgr0",
        .nb_components= 3,
        .log2_chroma_w= 0,
        .log2_chroma_h= 0,
        .comp = {
            { 0, 4, 2, 0, 8, 3, 7, 3 },        /* R */
            { 0, 4, 1, 0, 8, 3, 7, 2 },        /* G */
            { 0, 4, 0, 0, 8, 3, 7, 1 },        /* B */
        },
        .flags = AV_PIX_FMT_FLAG_RGB,
    },
    [AV_PIX_FMT_GRAY16BE] = {
        .name = "gray16be",
        .nb_components = 1,
        .log2_chroma_w = 0,
        .log2_chroma_h = 0,
        .comp = {
            { 0, 2, 0, 0, 16, 1, 15, 1 },       /* Y */
        },
        .flags = AV_PIX_FMT_FLAG_BE,
        .alias = "y16be",
    },
    [AV_PIX_FMT_GRAY16LE] = {
        .name = "gray16le",
        .nb_components = 1,
        .log2_chroma_w = 0,
        .log2_chroma_h = 0,
        .comp = {
            { 0, 2, 0, 0, 16, 1, 15, 1 },       /* Y */
        },
        .alias = "y16le",
    },
    [AV_PIX_FMT_YUV440P] = {
        .name = "yuv440p",
        .nb_components = 3,
        .log2_chroma_w = 0,
        .log2_chroma_h = 1,
        .comp = {
            { 0, 1, 0, 0, 8, 0, 7, 1 },        /* Y */
            { 1, 1, 0, 0, 8, 0, 7, 1 },        /* U */
            { 2, 1, 0, 0, 8, 0, 7, 1 },        /* V */
        },
        .flags = AV_PIX_FMT_FLAG_PLANAR,
    },
    [AV_PIX_FMT_YUVJ440P] = {
        .name = "yuvj440p",
        .nb_components = 3,
        .log2_chroma_w = 0,
        .log2_chroma_h = 1,
        .comp = {
            { 0, 1, 0, 0, 8, 0, 7, 1 },        /* Y */
            { 1, 1, 0, 0, 8, 0, 7, 1 },        /* U */
            { 2, 1, 0, 0, 8, 0, 7, 1 },        /* V */
        },
        .flags = AV_PIX_FMT_FLAG_PLANAR,
    },
    [AV_PIX_FMT_YUV440P10LE] = {
        .name = "yuv440p10le",
        .nb_components = 3,
        .log2_chroma_w = 0,
        .log2_chroma_h = 1,
        .comp = {
            { 0, 2, 0, 0, 10, 1, 9, 1 },        /* Y */
            { 1, 2, 0, 0, 10, 1, 9, 1 },        /* U */
            { 2, 2, 0, 0, 10, 1, 9, 1 },        /* V */
        },
        .flags = AV_PIX_FMT_FLAG_PLANAR,
    },
    [AV_PIX_FMT_YUV440P10BE] = {
        .name = "yuv440p10be",
        .nb_components = 3,
        .log2_chroma_w = 0,
        .log2_chroma_h = 1,
        .comp = {
            { 0, 2, 0, 0, 10, 1, 9, 1 },        /* Y */
            { 1, 2, 0, 0, 10, 1, 9, 1 },        /* U */
            { 2, 2, 0, 0, 10, 1, 9, 1 },        /* V */
        },
        .flags = AV_PIX_FMT_FLAG_BE | AV_PIX_FMT_FLAG_PLANAR,
    },
    [AV_PIX_FMT_YUV440P12LE] = {
        .name = "yuv440p12le",
        .nb_components = 3,
        .log2_chroma_w = 0,
        .log2_chroma_h = 1,
        .comp = {
            { 0, 2, 0, 0, 12, 1, 11, 1 },        /* Y */
            { 1, 2, 0, 0, 12, 1, 11, 1 },        /* U */
            { 2, 2, 0, 0, 12, 1, 11, 1 },        /* V */
        },
        .flags = AV_PIX_FMT_FLAG_PLANAR,
    },
    [AV_PIX_FMT_YUV440P12BE] = {
        .name = "yuv440p12be",
        .nb_components = 3,
        .log2_chroma_w = 0,
        .log2_chroma_h = 1,
        .comp = {
            { 0, 2, 0, 0, 12, 1, 11, 1 },        /* Y */
            { 1, 2, 0, 0, 12, 1, 11, 1 },        /* U */
            { 2, 2, 0, 0, 12, 1, 11, 1 },        /* V */
        },
        .flags = AV_PIX_FMT_FLAG_BE | AV_PIX_FMT_FLAG_PLANAR,
    },
    [AV_PIX_FMT_YUVA420P] = {
        .name = "yuva420p",
        .nb_components = 4,
        .log2_chroma_w = 1,
        .log2_chroma_h = 1,
        .comp = {
            { 0, 1, 0, 0, 8, 0, 7, 1 },        /* Y */
            { 1, 1, 0, 0, 8, 0, 7, 1 },        /* U */
            { 2, 1, 0, 0, 8, 0, 7, 1 },        /* V */
            { 3, 1, 0, 0, 8, 0, 7, 1 },        /* A */
        },
        .flags = AV_PIX_FMT_FLAG_PLANAR | AV_PIX_FMT_FLAG_ALPHA,
    },
    [AV_PIX_FMT_YUVA422P] = {
        .name = "yuva422p",
        .nb_components = 4,
        .log2_chroma_w = 1,
        .log2_chroma_h = 0,
        .comp = {
            { 0, 1, 0, 0, 8, 0, 7, 1 },        /* Y */
            { 1, 1, 0, 0, 8, 0, 7, 1 },        /* U */
            { 2, 1, 0, 0, 8, 0, 7, 1 },        /* V */
            { 3, 1, 0, 0, 8, 0, 7, 1 },        /* A */
        },
        .flags = AV_PIX_FMT_FLAG_PLANAR | AV_PIX_FMT_FLAG_ALPHA,
    },
    [AV_PIX_FMT_YUVA444P] = {
        .name = "yuva444p",
        .nb_components = 4,
        .log2_chroma_w = 0,
        .log2_chroma_h = 0,
        .comp = {
            { 0, 1, 0, 0, 8, 0, 7, 1 },        /* Y */
            { 1, 1, 0, 0, 8, 0, 7, 1 },        /* U */
            { 2, 1, 0, 0, 8, 0, 7, 1 },        /* V */
            { 3, 1, 0, 0, 8, 0, 7, 1 },        /* A */
        },
        .flags = AV_PIX_FMT_FLAG_PLANAR | AV_PIX_FMT_FLAG_ALPHA,
    },
    [AV_PIX_FMT_YUVA420P9BE] = {
        .name = "yuva420p9be",
        .nb_components = 4,
        .log2_chroma_w = 1,
        .log2_chroma_h = 1,
        .comp = {
            { 0, 2, 0, 0, 9, 1, 8, 1 },        /* Y */
            { 1, 2, 0, 0, 9, 1, 8, 1 },        /* U */
            { 2, 2, 0, 0, 9, 1, 8, 1 },        /* V */
            { 3, 2, 0, 0, 9, 1, 8, 1 },        /* A */
        },
        .flags = AV_PIX_FMT_FLAG_BE | AV_PIX_FMT_FLAG_PLANAR | AV_PIX_FMT_FLAG_ALPHA,
    },
    [AV_PIX_FMT_YUVA420P9LE] = {
        .name = "yuva420p9le",
        .nb_components = 4,
        .log2_chroma_w = 1,
        .log2_chroma_h = 1,
        .comp = {
            { 0, 2, 0, 0, 9, 1, 8, 1 },        /* Y */
            { 1, 2, 0, 0, 9, 1, 8, 1 },        /* U */
            { 2, 2, 0, 0, 9, 1, 8, 1 },        /* V */
            { 3, 2, 0, 0, 9, 1, 8, 1 },        /* A */
        },
        .flags = AV_PIX_FMT_FLAG_PLANAR | AV_PIX_FMT_FLAG_ALPHA,
    },
    [AV_PIX_FMT_YUVA422P9BE] = {
        .name = "yuva422p9be",
        .nb_components = 4,
        .log2_chroma_w = 1,
        .log2_chroma_h = 0,
        .comp = {
            { 0, 2, 0, 0, 9, 1, 8, 1 },        /* Y */
            { 1, 2, 0, 0, 9, 1, 8, 1 },        /* U */
            { 2, 2, 0, 0, 9, 1, 8, 1 },        /* V */
            { 3, 2, 0, 0, 9, 1, 8, 1 },        /* A */
        },
        .flags = AV_PIX_FMT_FLAG_BE | AV_PIX_FMT_FLAG_PLANAR | AV_PIX_FMT_FLAG_ALPHA,
    },
    [AV_PIX_FMT_YUVA422P9LE] = {
        .name = "yuva422p9le",
        .nb_components = 4,
        .log2_chroma_w = 1,
        .log2_chroma_h = 0,
        .comp = {
            { 0, 2, 0, 0, 9, 1, 8, 1 },        /* Y */
            { 1, 2, 0, 0, 9, 1, 8, 1 },        /* U */
            { 2, 2, 0, 0, 9, 1, 8, 1 },        /* V */
            { 3, 2, 0, 0, 9, 1, 8, 1 },        /* A */
        },
        .flags = AV_PIX_FMT_FLAG_PLANAR | AV_PIX_FMT_FLAG_ALPHA,
    },
    [AV_PIX_FMT_YUVA444P9BE] = {
        .name = "yuva444p9be",
        .nb_components = 4,
        .log2_chroma_w = 0,
        .log2_chroma_h = 0,
        .comp = {
            { 0, 2, 0, 0, 9, 1, 8, 1 },        /* Y */
            { 1, 2, 0, 0, 9, 1, 8, 1 },        /* U */
            { 2, 2, 0, 0, 9, 1, 8, 1 },        /* V */
            { 3, 2, 0, 0, 9, 1, 8, 1 },        /* A */
        },
        .flags = AV_PIX_FMT_FLAG_BE | AV_PIX_FMT_FLAG_PLANAR | AV_PIX_FMT_FLAG_ALPHA,
    },
    [AV_PIX_FMT_YUVA444P9LE] = {
        .name = "yuva444p9le",
        .nb_components = 4,
        .log2_chroma_w = 0,
        .log2_chroma_h = 0,
        .comp = {
            { 0, 2, 0, 0, 9, 1, 8, 1 },        /* Y */
            { 1, 2, 0, 0, 9, 1, 8, 1 },        /* U */
            { 2, 2, 0, 0, 9, 1, 8, 1 },        /* V */
            { 3, 2, 0, 0, 9, 1, 8, 1 },        /* A */
        },
        .flags = AV_PIX_FMT_FLAG_PLANAR | AV_PIX_FMT_FLAG_ALPHA,
    },
    [AV_PIX_FMT_YUVA420P10BE] = {
        .name = "yuva420p10be",
        .nb_components = 4,
        .log2_chroma_w = 1,
        .log2_chroma_h = 1,
        .comp = {
            { 0, 2, 0, 0, 10, 1, 9, 1 },        /* Y */
            { 1, 2, 0, 0, 10, 1, 9, 1 },        /* U */
            { 2, 2, 0, 0, 10, 1, 9, 1 },        /* V */
            { 3, 2, 0, 0, 10, 1, 9, 1 },        /* A */
        },
        .flags = AV_PIX_FMT_FLAG_BE | AV_PIX_FMT_FLAG_PLANAR | AV_PIX_FMT_FLAG_ALPHA,
    },
    [AV_PIX_FMT_YUVA420P10LE] = {
        .name = "yuva420p10le",
        .nb_components = 4,
        .log2_chroma_w = 1,
        .log2_chroma_h = 1,
        .comp = {
            { 0, 2, 0, 0, 10, 1, 9, 1 },        /* Y */
            { 1, 2, 0, 0, 10, 1, 9, 1 },        /* U */
            { 2, 2, 0, 0, 10, 1, 9, 1 },        /* V */
            { 3, 2, 0, 0, 10, 1, 9, 1 },        /* A */
        },
        .flags = AV_PIX_FMT_FLAG_PLANAR | AV_PIX_FMT_FLAG_ALPHA,
    },
    [AV_PIX_FMT_YUVA422P10BE] = {
        .name = "yuva422p10be",
        .nb_components = 4,
        .log2_chroma_w = 1,
        .log2_chroma_h = 0,
        .comp = {
            { 0, 2, 0, 0, 10, 1, 9, 1 },        /* Y */
            { 1, 2, 0, 0, 10, 1, 9, 1 },        /* U */
            { 2, 2, 0, 0, 10, 1, 9, 1 },        /* V */
            { 3, 2, 0, 0, 10, 1, 9, 1 },        /* A */
        },
        .flags = AV_PIX_FMT_FLAG_BE | AV_PIX_FMT_FLAG_PLANAR | AV_PIX_FMT_FLAG_ALPHA,
    },
    [AV_PIX_FMT_YUVA422P10LE] = {
        .name = "yuva422p10le",
        .nb_components = 4,
        .log2_chroma_w = 1,
        .log2_chroma_h = 0,
        .comp = {
            { 0, 2, 0, 0, 10, 1, 9, 1 },        /* Y */
            { 1, 2, 0, 0, 10, 1, 9, 1 },        /* U */
            { 2, 2, 0, 0, 10, 1, 9, 1 },        /* V */
            { 3, 2, 0, 0, 10, 1, 9, 1 },        /* A */
        },
        .flags = AV_PIX_FMT_FLAG_PLANAR | AV_PIX_FMT_FLAG_ALPHA,
    },
    [AV_PIX_FMT_YUVA444P10BE] = {
        .name = "yuva444p10be",
        .nb_components = 4,
        .log2_chroma_w = 0,
        .log2_chroma_h = 0,
        .comp = {
            { 0, 2, 0, 0, 10, 1, 9, 1 },        /* Y */
            { 1, 2, 0, 0, 10, 1, 9, 1 },        /* U */
            { 2, 2, 0, 0, 10, 1, 9, 1 },        /* V */
            { 3, 2, 0, 0, 10, 1, 9, 1 },        /* A */
        },
        .flags = AV_PIX_FMT_FLAG_BE | AV_PIX_FMT_FLAG_PLANAR | AV_PIX_FMT_FLAG_ALPHA,
    },
    [AV_PIX_FMT_YUVA444P10LE] = {
        .name = "yuva444p10le",
        .nb_components = 4,
        .log2_chroma_w = 0,
        .log2_chroma_h = 0,
        .comp = {
            { 0, 2, 0, 0, 10, 1, 9, 1 },        /* Y */
            { 1, 2, 0, 0, 10, 1, 9, 1 },        /* U */
            { 2, 2, 0, 0, 10, 1, 9, 1 },        /* V */
            { 3, 2, 0, 0, 10, 1, 9, 1 },        /* A */
        },
        .flags = AV_PIX_FMT_FLAG_PLANAR | AV_PIX_FMT_FLAG_ALPHA,
    },
    [AV_PIX_FMT_YUVA420P16BE] = {
        .name = "yuva420p16be",
        .nb_components = 4,
        .log2_chroma_w = 1,
        .log2_chroma_h = 1,
        .comp = {
            { 0, 2, 0, 0, 16, 1, 15, 1 },        /* Y */
            { 1, 2, 0, 0, 16, 1, 15, 1 },        /* U */
            { 2, 2, 0, 0, 16, 1, 15, 1 },        /* V */
            { 3, 2, 0, 0, 16, 1, 15, 1 },        /* A */
        },
        .flags = AV_PIX_FMT_FLAG_BE | AV_PIX_FMT_FLAG_PLANAR | AV_PIX_FMT_FLAG_ALPHA,
    },
    [AV_PIX_FMT_YUVA420P16LE] = {
        .name = "yuva420p16le",
        .nb_components = 4,
        .log2_chroma_w = 1,
        .log2_chroma_h = 1,
        .comp = {
            { 0, 2, 0, 0, 16, 1, 15, 1 },        /* Y */
            { 1, 2, 0, 0, 16, 1, 15, 1 },        /* U */
            { 2, 2, 0, 0, 16, 1, 15, 1 },        /* V */
            { 3, 2, 0, 0, 16, 1, 15, 1 },        /* A */
        },
        .flags = AV_PIX_FMT_FLAG_PLANAR | AV_PIX_FMT_FLAG_ALPHA,
    },
    [AV_PIX_FMT_YUVA422P16BE] = {
        .name = "yuva422p16be",
        .nb_components = 4,
        .log2_chroma_w = 1,
        .log2_chroma_h = 0,
        .comp = {
            { 0, 2, 0, 0, 16, 1, 15, 1 },        /* Y */
            { 1, 2, 0, 0, 16, 1, 15, 1 },        /* U */
            { 2, 2, 0, 0, 16, 1, 15, 1 },        /* V */
            { 3, 2, 0, 0, 16, 1, 15, 1 },        /* A */
        },
        .flags = AV_PIX_FMT_FLAG_BE | AV_PIX_FMT_FLAG_PLANAR | AV_PIX_FMT_FLAG_ALPHA,
    },
    [AV_PIX_FMT_YUVA422P16LE] = {
        .name = "yuva422p16le",
        .nb_components = 4,
        .log2_chroma_w = 1,
        .log2_chroma_h = 0,
        .comp = {
            { 0, 2, 0, 0, 16, 1, 15, 1 },        /* Y */
            { 1, 2, 0, 0, 16, 1, 15, 1 },        /* U */
            { 2, 2, 0, 0, 16, 1, 15, 1 },        /* V */
            { 3, 2, 0, 0, 16, 1, 15, 1 },        /* A */
        },
        .flags = AV_PIX_FMT_FLAG_PLANAR | AV_PIX_FMT_FLAG_ALPHA,
    },
    [AV_PIX_FMT_YUVA444P16BE] = {
        .name = "yuva444p16be",
        .nb_components = 4,
        .log2_chroma_w = 0,
        .log2_chroma_h = 0,
        .comp = {
            { 0, 2, 0, 0, 16, 1, 15, 1 },        /* Y */
            { 1, 2, 0, 0, 16, 1, 15, 1 },        /* U */
            { 2, 2, 0, 0, 16, 1, 15, 1 },        /* V */
            { 3, 2, 0, 0, 16, 1, 15, 1 },        /* A */
        },
        .flags = AV_PIX_FMT_FLAG_BE | AV_PIX_FMT_FLAG_PLANAR | AV_PIX_FMT_FLAG_ALPHA,
    },
    [AV_PIX_FMT_YUVA444P16LE] = {
        .name = "yuva444p16le",
        .nb_components = 4,
        .log2_chroma_w = 0,
        .log2_chroma_h = 0,
        .comp = {
            { 0, 2, 0, 0, 16, 1, 15, 1 },        /* Y */
            { 1, 2, 0, 0, 16, 1, 15, 1 },        /* U */
            { 2, 2, 0, 0, 16, 1, 15, 1 },        /* V */
            { 3, 2, 0, 0, 16, 1, 15, 1 },        /* A */
        },
        .flags = AV_PIX_FMT_FLAG_PLANAR | AV_PIX_FMT_FLAG_ALPHA,
    },
#if FF_API_VDPAU
    [AV_PIX_FMT_VDPAU_H264] = {
        .name = "vdpau_h264",
        .log2_chroma_w = 1,
        .log2_chroma_h = 1,
        .flags = AV_PIX_FMT_FLAG_HWACCEL,
    },
    [AV_PIX_FMT_VDPAU_MPEG1] = {
        .name = "vdpau_mpeg1",
        .log2_chroma_w = 1,
        .log2_chroma_h = 1,
        .flags = AV_PIX_FMT_FLAG_HWACCEL,
    },
    [AV_PIX_FMT_VDPAU_MPEG2] = {
        .name = "vdpau_mpeg2",
        .log2_chroma_w = 1,
        .log2_chroma_h = 1,
        .flags = AV_PIX_FMT_FLAG_HWACCEL,
    },
    [AV_PIX_FMT_VDPAU_WMV3] = {
        .name = "vdpau_wmv3",
        .log2_chroma_w = 1,
        .log2_chroma_h = 1,
        .flags = AV_PIX_FMT_FLAG_HWACCEL,
    },
    [AV_PIX_FMT_VDPAU_VC1] = {
        .name = "vdpau_vc1",
        .log2_chroma_w = 1,
        .log2_chroma_h = 1,
        .flags = AV_PIX_FMT_FLAG_HWACCEL,
    },
    [AV_PIX_FMT_VDPAU_MPEG4] = {
        .name = "vdpau_mpeg4",
        .log2_chroma_w = 1,
        .log2_chroma_h = 1,
        .flags = AV_PIX_FMT_FLAG_HWACCEL,
    },
#endif
    [AV_PIX_FMT_RGB48BE] = {
        .name = "rgb48be",
        .nb_components = 3,
        .log2_chroma_w = 0,
        .log2_chroma_h = 0,
        .comp = {
            { 0, 6, 0, 0, 16, 5, 15, 1 },       /* R */
            { 0, 6, 2, 0, 16, 5, 15, 3 },       /* G */
            { 0, 6, 4, 0, 16, 5, 15, 5 },       /* B */
        },
        .flags = AV_PIX_FMT_FLAG_RGB | AV_PIX_FMT_FLAG_BE,
    },
    [AV_PIX_FMT_RGB48LE] = {
        .name = "rgb48le",
        .nb_components = 3,
        .log2_chroma_w = 0,
        .log2_chroma_h = 0,
        .comp = {
            { 0, 6, 0, 0, 16, 5, 15, 1 },       /* R */
            { 0, 6, 2, 0, 16, 5, 15, 3 },       /* G */
            { 0, 6, 4, 0, 16, 5, 15, 5 },       /* B */
        },
        .flags = AV_PIX_FMT_FLAG_RGB,
    },
    [AV_PIX_FMT_RGBA64BE] = {
        .name = "rgba64be",
        .nb_components = 4,
        .log2_chroma_w = 0,
        .log2_chroma_h = 0,
        .comp = {
            { 0, 8, 0, 0, 16, 7, 15, 1 },       /* R */
            { 0, 8, 2, 0, 16, 7, 15, 3 },       /* G */
            { 0, 8, 4, 0, 16, 7, 15, 5 },       /* B */
            { 0, 8, 6, 0, 16, 7, 15, 7 },       /* A */
        },
        .flags = AV_PIX_FMT_FLAG_BE | AV_PIX_FMT_FLAG_RGB | AV_PIX_FMT_FLAG_ALPHA,
    },
    [AV_PIX_FMT_RGBA64LE] = {
        .name = "rgba64le",
        .nb_components = 4,
        .log2_chroma_w = 0,
        .log2_chroma_h = 0,
        .comp = {
            { 0, 8, 0, 0, 16, 7, 15, 1 },       /* R */
            { 0, 8, 2, 0, 16, 7, 15, 3 },       /* G */
            { 0, 8, 4, 0, 16, 7, 15, 5 },       /* B */
            { 0, 8, 6, 0, 16, 7, 15, 7 },       /* A */
        },
        .flags = AV_PIX_FMT_FLAG_RGB | AV_PIX_FMT_FLAG_ALPHA,
    },
    [AV_PIX_FMT_RGB565BE] = {
        .name = "rgb565be",
        .nb_components = 3,
        .log2_chroma_w = 0,
        .log2_chroma_h = 0,
        .comp = {
            { 0, 2, -1, 3, 5, 1, 4, 0 },        /* R */
            { 0, 2,  0, 5, 6, 1, 5, 1 },        /* G */
            { 0, 2,  0, 0, 5, 1, 4, 1 },        /* B */
        },
        .flags = AV_PIX_FMT_FLAG_BE | AV_PIX_FMT_FLAG_RGB,
    },
    [AV_PIX_FMT_RGB565LE] = {
        .name = "rgb565le",
        .nb_components = 3,
        .log2_chroma_w = 0,
        .log2_chroma_h = 0,
        .comp = {
            { 0, 2, 1, 3, 5, 1, 4, 2 },        /* R */
            { 0, 2, 0, 5, 6, 1, 5, 1 },        /* G */
            { 0, 2, 0, 0, 5, 1, 4, 1 },        /* B */
        },
        .flags = AV_PIX_FMT_FLAG_RGB,
    },
    [AV_PIX_FMT_RGB555BE] = {
        .name = "rgb555be",
        .nb_components = 3,
        .log2_chroma_w = 0,
        .log2_chroma_h = 0,
        .comp = {
            { 0, 2, -1, 2, 5, 1, 4, 0 },        /* R */
            { 0, 2,  0, 5, 5, 1, 4, 1 },        /* G */
            { 0, 2,  0, 0, 5, 1, 4, 1 },        /* B */
        },
        .flags = AV_PIX_FMT_FLAG_BE | AV_PIX_FMT_FLAG_RGB,
    },
    [AV_PIX_FMT_RGB555LE] = {
        .name = "rgb555le",
        .nb_components = 3,
        .log2_chroma_w = 0,
        .log2_chroma_h = 0,
        .comp = {
            { 0, 2, 1, 2, 5, 1, 4, 2 },        /* R */
            { 0, 2, 0, 5, 5, 1, 4, 1 },        /* G */
            { 0, 2, 0, 0, 5, 1, 4, 1 },        /* B */
        },
        .flags = AV_PIX_FMT_FLAG_RGB,
    },
    [AV_PIX_FMT_RGB444BE] = {
        .name = "rgb444be",
        .nb_components = 3,
        .log2_chroma_w = 0,
        .log2_chroma_h = 0,
        .comp = {
            { 0, 2, -1, 0, 4, 1, 3, 0 },        /* R */
            { 0, 2,  0, 4, 4, 1, 3, 1 },        /* G */
            { 0, 2,  0, 0, 4, 1, 3, 1 },        /* B */
        },
        .flags = AV_PIX_FMT_FLAG_BE | AV_PIX_FMT_FLAG_RGB,
    },
    [AV_PIX_FMT_RGB444LE] = {
        .name = "rgb444le",
        .nb_components = 3,
        .log2_chroma_w = 0,
        .log2_chroma_h = 0,
        .comp = {
            { 0, 2, 1, 0, 4, 1, 3, 2 },        /* R */
            { 0, 2, 0, 4, 4, 1, 3, 1 },        /* G */
            { 0, 2, 0, 0, 4, 1, 3, 1 },        /* B */
        },
        .flags = AV_PIX_FMT_FLAG_RGB,
    },
    [AV_PIX_FMT_BGR48BE] = {
        .name = "bgr48be",
        .nb_components = 3,
        .log2_chroma_w = 0,
        .log2_chroma_h = 0,
        .comp = {
            { 0, 6, 4, 0, 16, 5, 15, 5 },       /* R */
            { 0, 6, 2, 0, 16, 5, 15, 3 },       /* G */
            { 0, 6, 0, 0, 16, 5, 15, 1 },       /* B */
        },
        .flags = AV_PIX_FMT_FLAG_BE | AV_PIX_FMT_FLAG_RGB,
    },
    [AV_PIX_FMT_BGR48LE] = {
        .name = "bgr48le",
        .nb_components = 3,
        .log2_chroma_w = 0,
        .log2_chroma_h = 0,
        .comp = {
            { 0, 6, 4, 0, 16, 5, 15, 5 },       /* R */
            { 0, 6, 2, 0, 16, 5, 15, 3 },       /* G */
            { 0, 6, 0, 0, 16, 5, 15, 1 },       /* B */
        },
        .flags = AV_PIX_FMT_FLAG_RGB,
    },
    [AV_PIX_FMT_BGRA64BE] = {
        .name = "bgra64be",
        .nb_components = 4,
        .log2_chroma_w = 0,
        .log2_chroma_h = 0,
        .comp = {
            { 0, 8, 4, 0, 16, 7, 15, 5 },       /* R */
            { 0, 8, 2, 0, 16, 7, 15, 3 },       /* G */
            { 0, 8, 0, 0, 16, 7, 15, 1 },       /* B */
            { 0, 8, 6, 0, 16, 7, 15, 7 },       /* A */
        },
        .flags = AV_PIX_FMT_FLAG_BE | AV_PIX_FMT_FLAG_RGB | AV_PIX_FMT_FLAG_ALPHA,
    },
    [AV_PIX_FMT_BGRA64LE] = {
        .name = "bgra64le",
        .nb_components = 4,
        .log2_chroma_w = 0,
        .log2_chroma_h = 0,
        .comp = {
            { 0, 8, 4, 0, 16, 7, 15, 5 },       /* R */
            { 0, 8, 2, 0, 16, 7, 15, 3 },       /* G */
            { 0, 8, 0, 0, 16, 7, 15, 1 },       /* B */
            { 0, 8, 6, 0, 16, 7, 15, 7 },       /* A */
        },
        .flags = AV_PIX_FMT_FLAG_RGB | AV_PIX_FMT_FLAG_ALPHA,
    },
    [AV_PIX_FMT_BGR565BE] = {
        .name = "bgr565be",
        .nb_components = 3,
        .log2_chroma_w = 0,
        .log2_chroma_h = 0,
        .comp = {
            { 0, 2,  0, 0, 5, 1, 4, 1 },        /* R */
            { 0, 2,  0, 5, 6, 1, 5, 1 },        /* G */
            { 0, 2, -1, 3, 5, 1, 4, 0 },        /* B */
        },
        .flags = AV_PIX_FMT_FLAG_BE | AV_PIX_FMT_FLAG_RGB,
    },
    [AV_PIX_FMT_BGR565LE] = {
        .name = "bgr565le",
        .nb_components = 3,
        .log2_chroma_w = 0,
        .log2_chroma_h = 0,
        .comp = {
            { 0, 2, 0, 0, 5, 1, 4, 1 },        /* R */
            { 0, 2, 0, 5, 6, 1, 5, 1 },        /* G */
            { 0, 2, 1, 3, 5, 1, 4, 2 },        /* B */
        },
        .flags = AV_PIX_FMT_FLAG_RGB,
    },
    [AV_PIX_FMT_BGR555BE] = {
        .name = "bgr555be",
        .nb_components = 3,
        .log2_chroma_w = 0,
        .log2_chroma_h = 0,
        .comp = {
            { 0, 2,  0, 0, 5, 1, 4, 1 },       /* R */
            { 0, 2,  0, 5, 5, 1, 4, 1 },       /* G */
            { 0, 2, -1, 2, 5, 1, 4, 0 },       /* B */
        },
        .flags = AV_PIX_FMT_FLAG_BE | AV_PIX_FMT_FLAG_RGB,
     },
    [AV_PIX_FMT_BGR555LE] = {
        .name = "bgr555le",
        .nb_components = 3,
        .log2_chroma_w = 0,
        .log2_chroma_h = 0,
        .comp = {
            { 0, 2, 0, 0, 5, 1, 4, 1 },        /* R */
            { 0, 2, 0, 5, 5, 1, 4, 1 },        /* G */
            { 0, 2, 1, 2, 5, 1, 4, 2 },        /* B */
        },
        .flags = AV_PIX_FMT_FLAG_RGB,
    },
    [AV_PIX_FMT_BGR444BE] = {
        .name = "bgr444be",
        .nb_components = 3,
        .log2_chroma_w = 0,
        .log2_chroma_h = 0,
        .comp = {
            { 0, 2,  0, 0, 4, 1, 3, 1 },       /* R */
            { 0, 2,  0, 4, 4, 1, 3, 1 },       /* G */
            { 0, 2, -1, 0, 4, 1, 3, 0 },       /* B */
        },
        .flags = AV_PIX_FMT_FLAG_BE | AV_PIX_FMT_FLAG_RGB,
     },
    [AV_PIX_FMT_BGR444LE] = {
        .name = "bgr444le",
        .nb_components = 3,
        .log2_chroma_w = 0,
        .log2_chroma_h = 0,
        .comp = {
            { 0, 2, 0, 0, 4, 1, 3, 1 },        /* R */
            { 0, 2, 0, 4, 4, 1, 3, 1 },        /* G */
            { 0, 2, 1, 0, 4, 1, 3, 2 },        /* B */
        },
        .flags = AV_PIX_FMT_FLAG_RGB,
    },
#if FF_API_VAAPI
    [AV_PIX_FMT_VAAPI_MOCO] = {
        .name = "vaapi_moco",
        .log2_chroma_w = 1,
        .log2_chroma_h = 1,
        .flags = AV_PIX_FMT_FLAG_HWACCEL,
    },
    [AV_PIX_FMT_VAAPI_IDCT] = {
        .name = "vaapi_idct",
        .log2_chroma_w = 1,
        .log2_chroma_h = 1,
        .flags = AV_PIX_FMT_FLAG_HWACCEL,
    },
    [AV_PIX_FMT_VAAPI_VLD] = {
        .name = "vaapi_vld",
        .log2_chroma_w = 1,
        .log2_chroma_h = 1,
        .flags = AV_PIX_FMT_FLAG_HWACCEL,
    },
#else
    [AV_PIX_FMT_VAAPI] = {
        .name = "vaapi",
        .log2_chroma_w = 1,
        .log2_chroma_h = 1,
        .flags = AV_PIX_FMT_FLAG_HWACCEL,
    },
#endif
    [AV_PIX_FMT_YUV420P9LE] = {
        .name = "yuv420p9le",
        .nb_components = 3,
        .log2_chroma_w = 1,
        .log2_chroma_h = 1,
        .comp = {
            { 0, 2, 0, 0, 9, 1, 8, 1 },        /* Y */
            { 1, 2, 0, 0, 9, 1, 8, 1 },        /* U */
            { 2, 2, 0, 0, 9, 1, 8, 1 },        /* V */
        },
        .flags = AV_PIX_FMT_FLAG_PLANAR,
    },
    [AV_PIX_FMT_YUV420P9BE] = {
        .name = "yuv420p9be",
        .nb_components = 3,
        .log2_chroma_w = 1,
        .log2_chroma_h = 1,
        .comp = {
            { 0, 2, 0, 0, 9, 1, 8, 1 },        /* Y */
            { 1, 2, 0, 0, 9, 1, 8, 1 },        /* U */
            { 2, 2, 0, 0, 9, 1, 8, 1 },        /* V */
        },
        .flags = AV_PIX_FMT_FLAG_BE | AV_PIX_FMT_FLAG_PLANAR,
    },
    [AV_PIX_FMT_YUV420P10LE] = {
        .name = "yuv420p10le",
        .nb_components = 3,
        .log2_chroma_w = 1,
        .log2_chroma_h = 1,
        .comp = {
            { 0, 2, 0, 0, 10, 1, 9, 1 },        /* Y */
            { 1, 2, 0, 0, 10, 1, 9, 1 },        /* U */
            { 2, 2, 0, 0, 10, 1, 9, 1 },        /* V */
        },
        .flags = AV_PIX_FMT_FLAG_PLANAR,
    },
    [AV_PIX_FMT_YUV420P10BE] = {
        .name = "yuv420p10be",
        .nb_components = 3,
        .log2_chroma_w = 1,
        .log2_chroma_h = 1,
        .comp = {
            { 0, 2, 0, 0, 10, 1, 9, 1 },        /* Y */
            { 1, 2, 0, 0, 10, 1, 9, 1 },        /* U */
            { 2, 2, 0, 0, 10, 1, 9, 1 },        /* V */
        },
        .flags = AV_PIX_FMT_FLAG_BE | AV_PIX_FMT_FLAG_PLANAR,
    },
    [AV_PIX_FMT_YUV420P12LE] = {
        .name = "yuv420p12le",
        .nb_components = 3,
        .log2_chroma_w = 1,
        .log2_chroma_h = 1,
        .comp = {
            { 0, 2, 0, 0, 12, 1, 11, 1 },        /* Y */
            { 1, 2, 0, 0, 12, 1, 11, 1 },        /* U */
            { 2, 2, 0, 0, 12, 1, 11, 1 },        /* V */
        },
        .flags = AV_PIX_FMT_FLAG_PLANAR,
    },
    [AV_PIX_FMT_YUV420P12BE] = {
        .name = "yuv420p12be",
        .nb_components = 3,
        .log2_chroma_w = 1,
        .log2_chroma_h = 1,
        .comp = {
            { 0, 2, 0, 0, 12, 1, 11, 1 },        /* Y */
            { 1, 2, 0, 0, 12, 1, 11, 1 },        /* U */
            { 2, 2, 0, 0, 12, 1, 11, 1 },        /* V */
        },
        .flags = AV_PIX_FMT_FLAG_BE | AV_PIX_FMT_FLAG_PLANAR,
    },
    [AV_PIX_FMT_YUV420P14LE] = {
        .name = "yuv420p14le",
        .nb_components = 3,
        .log2_chroma_w = 1,
        .log2_chroma_h = 1,
        .comp = {
            { 0, 2, 0, 0, 14, 1, 13, 1 },        /* Y */
            { 1, 2, 0, 0, 14, 1, 13, 1 },        /* U */
            { 2, 2, 0, 0, 14, 1, 13, 1 },        /* V */
        },
        .flags = AV_PIX_FMT_FLAG_PLANAR,
    },
    [AV_PIX_FMT_YUV420P14BE] = {
        .name = "yuv420p14be",
        .nb_components = 3,
        .log2_chroma_w = 1,
        .log2_chroma_h = 1,
        .comp = {
            { 0, 2, 0, 0, 14, 1, 13, 1 },        /* Y */
            { 1, 2, 0, 0, 14, 1, 13, 1 },        /* U */
            { 2, 2, 0, 0, 14, 1, 13, 1 },        /* V */
        },
        .flags = AV_PIX_FMT_FLAG_BE | AV_PIX_FMT_FLAG_PLANAR,
    },
    [AV_PIX_FMT_YUV420P16LE] = {
        .name = "yuv420p16le",
        .nb_components = 3,
        .log2_chroma_w = 1,
        .log2_chroma_h = 1,
        .comp = {
            { 0, 2, 0, 0, 16, 1, 15, 1 },        /* Y */
            { 1, 2, 0, 0, 16, 1, 15, 1 },        /* U */
            { 2, 2, 0, 0, 16, 1, 15, 1 },        /* V */
        },
        .flags = AV_PIX_FMT_FLAG_PLANAR,
    },
    [AV_PIX_FMT_YUV420P16BE] = {
        .name = "yuv420p16be",
        .nb_components = 3,
        .log2_chroma_w = 1,
        .log2_chroma_h = 1,
        .comp = {
            { 0, 2, 0, 0, 16, 1, 15, 1 },        /* Y */
            { 1, 2, 0, 0, 16, 1, 15, 1 },        /* U */
            { 2, 2, 0, 0, 16, 1, 15, 1 },        /* V */
        },
        .flags = AV_PIX_FMT_FLAG_BE | AV_PIX_FMT_FLAG_PLANAR,
    },
    [AV_PIX_FMT_YUV422P9LE] = {
        .name = "yuv422p9le",
        .nb_components = 3,
        .log2_chroma_w = 1,
        .log2_chroma_h = 0,
        .comp = {
            { 0, 2, 0, 0, 9, 1, 8, 1 },        /* Y */
            { 1, 2, 0, 0, 9, 1, 8, 1 },        /* U */
            { 2, 2, 0, 0, 9, 1, 8, 1 },        /* V */
        },
        .flags = AV_PIX_FMT_FLAG_PLANAR,
    },
    [AV_PIX_FMT_YUV422P9BE] = {
        .name = "yuv422p9be",
        .nb_components = 3,
        .log2_chroma_w = 1,
        .log2_chroma_h = 0,
        .comp = {
            { 0, 2, 0, 0, 9, 1, 8, 1 },        /* Y */
            { 1, 2, 0, 0, 9, 1, 8, 1 },        /* U */
            { 2, 2, 0, 0, 9, 1, 8, 1 },        /* V */
        },
        .flags = AV_PIX_FMT_FLAG_BE | AV_PIX_FMT_FLAG_PLANAR,
    },
    [AV_PIX_FMT_YUV422P10LE] = {
        .name = "yuv422p10le",
        .nb_components = 3,
        .log2_chroma_w = 1,
        .log2_chroma_h = 0,
        .comp = {
            { 0, 2, 0, 0, 10, 1, 9, 1 },        /* Y */
            { 1, 2, 0, 0, 10, 1, 9, 1 },        /* U */
            { 2, 2, 0, 0, 10, 1, 9, 1 },        /* V */
        },
        .flags = AV_PIX_FMT_FLAG_PLANAR,
    },
    [AV_PIX_FMT_YUV422P10BE] = {
        .name = "yuv422p10be",
        .nb_components = 3,
        .log2_chroma_w = 1,
        .log2_chroma_h = 0,
        .comp = {
            { 0, 2, 0, 0, 10, 1, 9, 1 },        /* Y */
            { 1, 2, 0, 0, 10, 1, 9, 1 },        /* U */
            { 2, 2, 0, 0, 10, 1, 9, 1 },        /* V */
        },
        .flags = AV_PIX_FMT_FLAG_BE | AV_PIX_FMT_FLAG_PLANAR,
    },
    [AV_PIX_FMT_YUV422P12LE] = {
        .name = "yuv422p12le",
        .nb_components = 3,
        .log2_chroma_w = 1,
        .log2_chroma_h = 0,
        .comp = {
            { 0, 2, 0, 0, 12, 1, 11, 1 },        /* Y */
            { 1, 2, 0, 0, 12, 1, 11, 1 },        /* U */
            { 2, 2, 0, 0, 12, 1, 11, 1 },        /* V */
        },
        .flags = AV_PIX_FMT_FLAG_PLANAR,
    },
    [AV_PIX_FMT_YUV422P12BE] = {
        .name = "yuv422p12be",
        .nb_components = 3,
        .log2_chroma_w = 1,
        .log2_chroma_h = 0,
        .comp = {
            { 0, 2, 0, 0, 12, 1, 11, 1 },        /* Y */
            { 1, 2, 0, 0, 12, 1, 11, 1 },        /* U */
            { 2, 2, 0, 0, 12, 1, 11, 1 },        /* V */
        },
        .flags = AV_PIX_FMT_FLAG_BE | AV_PIX_FMT_FLAG_PLANAR,
    },
    [AV_PIX_FMT_YUV422P14LE] = {
        .name = "yuv422p14le",
        .nb_components = 3,
        .log2_chroma_w = 1,
        .log2_chroma_h = 0,
        .comp = {
            { 0, 2, 0, 0, 14, 1, 13, 1 },        /* Y */
            { 1, 2, 0, 0, 14, 1, 13, 1 },        /* U */
            { 2, 2, 0, 0, 14, 1, 13, 1 },        /* V */
        },
        .flags = AV_PIX_FMT_FLAG_PLANAR,
    },
    [AV_PIX_FMT_YUV422P14BE] = {
        .name = "yuv422p14be",
        .nb_components = 3,
        .log2_chroma_w = 1,
        .log2_chroma_h = 0,
        .comp = {
            { 0, 2, 0, 0, 14, 1, 13, 1 },        /* Y */
            { 1, 2, 0, 0, 14, 1, 13, 1 },        /* U */
            { 2, 2, 0, 0, 14, 1, 13, 1 },        /* V */
        },
        .flags = AV_PIX_FMT_FLAG_BE | AV_PIX_FMT_FLAG_PLANAR,
    },
    [AV_PIX_FMT_YUV422P16LE] = {
        .name = "yuv422p16le",
        .nb_components = 3,
        .log2_chroma_w = 1,
        .log2_chroma_h = 0,
        .comp = {
            { 0, 2, 0, 0, 16, 1, 15, 1 },        /* Y */
            { 1, 2, 0, 0, 16, 1, 15, 1 },        /* U */
            { 2, 2, 0, 0, 16, 1, 15, 1 },        /* V */
        },
        .flags = AV_PIX_FMT_FLAG_PLANAR,
    },
    [AV_PIX_FMT_YUV422P16BE] = {
        .name = "yuv422p16be",
        .nb_components = 3,
        .log2_chroma_w = 1,
        .log2_chroma_h = 0,
        .comp = {
            { 0, 2, 0, 0, 16, 1, 15, 1 },        /* Y */
            { 1, 2, 0, 0, 16, 1, 15, 1 },        /* U */
            { 2, 2, 0, 0, 16, 1, 15, 1 },        /* V */
        },
        .flags = AV_PIX_FMT_FLAG_BE | AV_PIX_FMT_FLAG_PLANAR,
    },
    [AV_PIX_FMT_YUV444P16LE] = {
        .name = "yuv444p16le",
        .nb_components = 3,
        .log2_chroma_w = 0,
        .log2_chroma_h = 0,
        .comp = {
            { 0, 2, 0, 0, 16, 1, 15, 1 },        /* Y */
            { 1, 2, 0, 0, 16, 1, 15, 1 },        /* U */
            { 2, 2, 0, 0, 16, 1, 15, 1 },        /* V */
        },
        .flags = AV_PIX_FMT_FLAG_PLANAR,
    },
    [AV_PIX_FMT_YUV444P16BE] = {
        .name = "yuv444p16be",
        .nb_components = 3,
        .log2_chroma_w = 0,
        .log2_chroma_h = 0,
        .comp = {
            { 0, 2, 0, 0, 16, 1, 15, 1 },        /* Y */
            { 1, 2, 0, 0, 16, 1, 15, 1 },        /* U */
            { 2, 2, 0, 0, 16, 1, 15, 1 },        /* V */
        },
        .flags = AV_PIX_FMT_FLAG_BE | AV_PIX_FMT_FLAG_PLANAR,
    },
    [AV_PIX_FMT_YUV444P10LE] = {
        .name = "yuv444p10le",
        .nb_components = 3,
        .log2_chroma_w = 0,
        .log2_chroma_h = 0,
        .comp = {
            { 0, 2, 0, 0, 10, 1, 9, 1 },        /* Y */
            { 1, 2, 0, 0, 10, 1, 9, 1 },        /* U */
            { 2, 2, 0, 0, 10, 1, 9, 1 },        /* V */
        },
        .flags = AV_PIX_FMT_FLAG_PLANAR,
    },
    [AV_PIX_FMT_YUV444P10BE] = {
        .name = "yuv444p10be",
        .nb_components = 3,
        .log2_chroma_w = 0,
        .log2_chroma_h = 0,
        .comp = {
            { 0, 2, 0, 0, 10, 1, 9, 1 },        /* Y */
            { 1, 2, 0, 0, 10, 1, 9, 1 },        /* U */
            { 2, 2, 0, 0, 10, 1, 9, 1 },        /* V */
        },
        .flags = AV_PIX_FMT_FLAG_BE | AV_PIX_FMT_FLAG_PLANAR,
    },
    [AV_PIX_FMT_YUV444P9LE] = {
        .name = "yuv444p9le",
        .nb_components = 3,
        .log2_chroma_w = 0,
        .log2_chroma_h = 0,
        .comp = {
            { 0, 2, 0, 0, 9, 1, 8, 1 },        /* Y */
            { 1, 2, 0, 0, 9, 1, 8, 1 },        /* U */
            { 2, 2, 0, 0, 9, 1, 8, 1 },        /* V */
        },
        .flags = AV_PIX_FMT_FLAG_PLANAR,
    },
    [AV_PIX_FMT_YUV444P9BE] = {
        .name = "yuv444p9be",
        .nb_components = 3,
        .log2_chroma_w = 0,
        .log2_chroma_h = 0,
        .comp = {
            { 0, 2, 0, 0, 9, 1, 8, 1 },        /* Y */
            { 1, 2, 0, 0, 9, 1, 8, 1 },        /* U */
            { 2, 2, 0, 0, 9, 1, 8, 1 },        /* V */
        },
        .flags = AV_PIX_FMT_FLAG_BE | AV_PIX_FMT_FLAG_PLANAR,
    },
    [AV_PIX_FMT_YUV444P12LE] = {
        .name = "yuv444p12le",
        .nb_components = 3,
        .log2_chroma_w = 0,
        .log2_chroma_h = 0,
        .comp = {
            { 0, 2, 0, 0, 12, 1, 11, 1 },        /* Y */
            { 1, 2, 0, 0, 12, 1, 11, 1 },        /* U */
            { 2, 2, 0, 0, 12, 1, 11, 1 },        /* V */
        },
        .flags = AV_PIX_FMT_FLAG_PLANAR,
    },
    [AV_PIX_FMT_YUV444P12BE] = {
        .name = "yuv444p12be",
        .nb_components = 3,
        .log2_chroma_w = 0,
        .log2_chroma_h = 0,
        .comp = {
            { 0, 2, 0, 0, 12, 1, 11, 1 },        /* Y */
            { 1, 2, 0, 0, 12, 1, 11, 1 },        /* U */
            { 2, 2, 0, 0, 12, 1, 11, 1 },        /* V */
        },
        .flags = AV_PIX_FMT_FLAG_BE | AV_PIX_FMT_FLAG_PLANAR,
    },
    [AV_PIX_FMT_YUV444P14LE] = {
        .name = "yuv444p14le",
        .nb_components = 3,
        .log2_chroma_w = 0,
        .log2_chroma_h = 0,
        .comp = {
            { 0, 2, 0, 0, 14, 1, 13, 1 },        /* Y */
            { 1, 2, 0, 0, 14, 1, 13, 1 },        /* U */
            { 2, 2, 0, 0, 14, 1, 13, 1 },        /* V */
        },
        .flags = AV_PIX_FMT_FLAG_PLANAR,
    },
    [AV_PIX_FMT_YUV444P14BE] = {
        .name = "yuv444p14be",
        .nb_components = 3,
        .log2_chroma_w = 0,
        .log2_chroma_h = 0,
        .comp = {
            { 0, 2, 0, 0, 14, 1, 13, 1 },        /* Y */
            { 1, 2, 0, 0, 14, 1, 13, 1 },        /* U */
            { 2, 2, 0, 0, 14, 1, 13, 1 },        /* V */
        },
        .flags = AV_PIX_FMT_FLAG_BE | AV_PIX_FMT_FLAG_PLANAR,
    },
    [AV_PIX_FMT_D3D11VA_VLD] = {
        .name = "d3d11va_vld",
        .log2_chroma_w = 1,
        .log2_chroma_h = 1,
        .flags = AV_PIX_FMT_FLAG_HWACCEL,
    },
    [AV_PIX_FMT_DXVA2_VLD] = {
        .name = "dxva2_vld",
        .log2_chroma_w = 1,
        .log2_chroma_h = 1,
        .flags = AV_PIX_FMT_FLAG_HWACCEL,
    },
    [AV_PIX_FMT_VDA_VLD] = {
        .name = "vda_vld",
        .log2_chroma_w = 1,
        .log2_chroma_h = 1,
        .flags = AV_PIX_FMT_FLAG_HWACCEL,
    },
    [AV_PIX_FMT_YA8] = {
        .name = "ya8",
        .nb_components = 2,
        .comp = {
            { 0, 2, 0, 0, 8, 1, 7, 1 },        /* Y */
            { 0, 2, 1, 0, 8, 1, 7, 2 },        /* A */
        },
        .flags = AV_PIX_FMT_FLAG_ALPHA,
        .alias = "gray8a",
    },
    [AV_PIX_FMT_YA16LE] = {
        .name = "ya16le",
        .nb_components = 2,
        .comp = {
            { 0, 4, 0, 0, 16, 3, 15, 1 },        /* Y */
            { 0, 4, 2, 0, 16, 3, 15, 3 },        /* A */
        },
        .flags = AV_PIX_FMT_FLAG_ALPHA,
    },
    [AV_PIX_FMT_YA16BE] = {
        .name = "ya16be",
        .nb_components = 2,
        .comp = {
            { 0, 4, 0, 0, 16, 3, 15, 1 },        /* Y */
            { 0, 4, 2, 0, 16, 3, 15, 3 },        /* A */
        },
        .flags = AV_PIX_FMT_FLAG_BE | AV_PIX_FMT_FLAG_ALPHA,
    },
    [AV_PIX_FMT_VIDEOTOOLBOX] = {
        .name = "videotoolbox_vld",
        .flags = AV_PIX_FMT_FLAG_HWACCEL,
    },
    [AV_PIX_FMT_GBRP] = {
        .name = "gbrp",
        .nb_components = 3,
        .log2_chroma_w = 0,
        .log2_chroma_h = 0,
        .comp = {
            { 2, 1, 0, 0, 8, 0, 7, 1 },        /* R */
            { 0, 1, 0, 0, 8, 0, 7, 1 },        /* G */
            { 1, 1, 0, 0, 8, 0, 7, 1 },        /* B */
        },
        .flags = AV_PIX_FMT_FLAG_PLANAR | AV_PIX_FMT_FLAG_RGB,
    },
    [AV_PIX_FMT_GBRP9LE] = {
        .name = "gbrp9le",
        .nb_components = 3,
        .log2_chroma_w = 0,
        .log2_chroma_h = 0,
        .comp = {
            { 2, 2, 0, 0, 9, 1, 8, 1 },        /* R */
            { 0, 2, 0, 0, 9, 1, 8, 1 },        /* G */
            { 1, 2, 0, 0, 9, 1, 8, 1 },        /* B */
        },
        .flags = AV_PIX_FMT_FLAG_PLANAR | AV_PIX_FMT_FLAG_RGB,
    },
    [AV_PIX_FMT_GBRP9BE] = {
        .name = "gbrp9be",
        .nb_components = 3,
        .log2_chroma_w = 0,
        .log2_chroma_h = 0,
        .comp = {
            { 2, 2, 0, 0, 9, 1, 8, 1 },        /* R */
            { 0, 2, 0, 0, 9, 1, 8, 1 },        /* G */
            { 1, 2, 0, 0, 9, 1, 8, 1 },        /* B */
        },
        .flags = AV_PIX_FMT_FLAG_BE | AV_PIX_FMT_FLAG_PLANAR | AV_PIX_FMT_FLAG_RGB,
    },
    [AV_PIX_FMT_GBRP10LE] = {
        .name = "gbrp10le",
        .nb_components = 3,
        .log2_chroma_w = 0,
        .log2_chroma_h = 0,
        .comp = {
            { 2, 2, 0, 0, 10, 1, 9, 1 },        /* R */
            { 0, 2, 0, 0, 10, 1, 9, 1 },        /* G */
            { 1, 2, 0, 0, 10, 1, 9, 1 },        /* B */
        },
        .flags = AV_PIX_FMT_FLAG_PLANAR | AV_PIX_FMT_FLAG_RGB,
    },
    [AV_PIX_FMT_GBRP10BE] = {
        .name = "gbrp10be",
        .nb_components = 3,
        .log2_chroma_w = 0,
        .log2_chroma_h = 0,
        .comp = {
            { 2, 2, 0, 0, 10, 1, 9, 1 },        /* R */
            { 0, 2, 0, 0, 10, 1, 9, 1 },        /* G */
            { 1, 2, 0, 0, 10, 1, 9, 1 },        /* B */
        },
        .flags = AV_PIX_FMT_FLAG_BE | AV_PIX_FMT_FLAG_PLANAR | AV_PIX_FMT_FLAG_RGB,
    },
    [AV_PIX_FMT_GBRP12LE] = {
        .name = "gbrp12le",
        .nb_components = 3,
        .log2_chroma_w = 0,
        .log2_chroma_h = 0,
        .comp = {
            { 2, 2, 0, 0, 12, 1, 11, 1 },        /* R */
            { 0, 2, 0, 0, 12, 1, 11, 1 },        /* G */
            { 1, 2, 0, 0, 12, 1, 11, 1 },        /* B */
        },
        .flags = AV_PIX_FMT_FLAG_PLANAR | AV_PIX_FMT_FLAG_RGB,
    },
    [AV_PIX_FMT_GBRP12BE] = {
        .name = "gbrp12be",
        .nb_components = 3,
        .log2_chroma_w = 0,
        .log2_chroma_h = 0,
        .comp = {
            { 2, 2, 0, 0, 12, 1, 11, 1 },        /* R */
            { 0, 2, 0, 0, 12, 1, 11, 1 },        /* G */
            { 1, 2, 0, 0, 12, 1, 11, 1 },        /* B */
        },
        .flags = AV_PIX_FMT_FLAG_BE | AV_PIX_FMT_FLAG_PLANAR | AV_PIX_FMT_FLAG_RGB,
    },
    [AV_PIX_FMT_GBRP14LE] = {
        .name = "gbrp14le",
        .nb_components = 3,
        .log2_chroma_w = 0,
        .log2_chroma_h = 0,
        .comp = {
            { 2, 2, 0, 0, 14, 1, 13, 1 },        /* R */
            { 0, 2, 0, 0, 14, 1, 13, 1 },        /* G */
            { 1, 2, 0, 0, 14, 1, 13, 1 },        /* B */
        },
        .flags = AV_PIX_FMT_FLAG_PLANAR | AV_PIX_FMT_FLAG_RGB,
    },
    [AV_PIX_FMT_GBRP14BE] = {
        .name = "gbrp14be",
        .nb_components = 3,
        .log2_chroma_w = 0,
        .log2_chroma_h = 0,
        .comp = {
            { 2, 2, 0, 0, 14, 1, 13, 1 },        /* R */
            { 0, 2, 0, 0, 14, 1, 13, 1 },        /* G */
            { 1, 2, 0, 0, 14, 1, 13, 1 },        /* B */
        },
        .flags = AV_PIX_FMT_FLAG_BE | AV_PIX_FMT_FLAG_PLANAR | AV_PIX_FMT_FLAG_RGB,
    },
    [AV_PIX_FMT_GBRP16LE] = {
        .name = "gbrp16le",
        .nb_components = 3,
        .log2_chroma_w = 0,
        .log2_chroma_h = 0,
        .comp = {
            { 2, 2, 0, 0, 16, 1, 15, 1 },       /* R */
            { 0, 2, 0, 0, 16, 1, 15, 1 },       /* G */
            { 1, 2, 0, 0, 16, 1, 15, 1 },       /* B */
        },
        .flags = AV_PIX_FMT_FLAG_PLANAR | AV_PIX_FMT_FLAG_RGB,
    },
    [AV_PIX_FMT_GBRP16BE] = {
        .name = "gbrp16be",
        .nb_components = 3,
        .log2_chroma_w = 0,
        .log2_chroma_h = 0,
        .comp = {
            { 2, 2, 0, 0, 16, 1, 15, 1 },       /* R */
            { 0, 2, 0, 0, 16, 1, 15, 1 },       /* G */
            { 1, 2, 0, 0, 16, 1, 15, 1 },       /* B */
        },
        .flags = AV_PIX_FMT_FLAG_BE | AV_PIX_FMT_FLAG_PLANAR | AV_PIX_FMT_FLAG_RGB,
    },
    [AV_PIX_FMT_GBRAP] = {
        .name = "gbrap",
        .nb_components = 4,
        .log2_chroma_w = 0,
        .log2_chroma_h = 0,
        .comp = {
            { 2, 1, 0, 0, 8, 0, 7, 1 },        /* R */
            { 0, 1, 0, 0, 8, 0, 7, 1 },        /* G */
            { 1, 1, 0, 0, 8, 0, 7, 1 },        /* B */
            { 3, 1, 0, 0, 8, 0, 7, 1 },        /* A */
        },
        .flags = AV_PIX_FMT_FLAG_PLANAR | AV_PIX_FMT_FLAG_RGB |
                 AV_PIX_FMT_FLAG_ALPHA,
    },
    [AV_PIX_FMT_GBRAP16LE] = {
        .name = "gbrap16le",
        .nb_components = 4,
        .log2_chroma_w = 0,
        .log2_chroma_h = 0,
        .comp = {
            { 2, 2, 0, 0, 16, 1, 15, 1 },       /* R */
            { 0, 2, 0, 0, 16, 1, 15, 1 },       /* G */
            { 1, 2, 0, 0, 16, 1, 15, 1 },       /* B */
            { 3, 2, 0, 0, 16, 1, 15, 1 },       /* A */
        },
        .flags = AV_PIX_FMT_FLAG_PLANAR | AV_PIX_FMT_FLAG_RGB |
                 AV_PIX_FMT_FLAG_ALPHA,
    },
    [AV_PIX_FMT_GBRAP16BE] = {
        .name = "gbrap16be",
        .nb_components = 4,
        .log2_chroma_w = 0,
        .log2_chroma_h = 0,
        .comp = {
            { 2, 2, 0, 0, 16, 1, 15, 1 },       /* R */
            { 0, 2, 0, 0, 16, 1, 15, 1 },       /* G */
            { 1, 2, 0, 0, 16, 1, 15, 1 },       /* B */
            { 3, 2, 0, 0, 16, 1, 15, 1 },       /* A */
        },
        .flags = AV_PIX_FMT_FLAG_BE | AV_PIX_FMT_FLAG_PLANAR |
                 AV_PIX_FMT_FLAG_RGB | AV_PIX_FMT_FLAG_ALPHA,
    },
    [AV_PIX_FMT_VDPAU] = {
        .name = "vdpau",
        .log2_chroma_w = 1,
        .log2_chroma_h = 1,
        .flags = AV_PIX_FMT_FLAG_HWACCEL,
    },
    [AV_PIX_FMT_XYZ12LE] = {
        .name = "xyz12le",
        .nb_components = 3,
        .log2_chroma_w = 0,
        .log2_chroma_h = 0,
        .comp = {
            { 0, 6, 0, 4, 12, 5, 11, 1 },       /* X */
            { 0, 6, 2, 4, 12, 5, 11, 3 },       /* Y */
            { 0, 6, 4, 4, 12, 5, 11, 5 },       /* Z */
      },
      /*.flags = -- not used*/
    },
    [AV_PIX_FMT_XYZ12BE] = {
        .name = "xyz12be",
        .nb_components = 3,
        .log2_chroma_w = 0,
        .log2_chroma_h = 0,
        .comp = {
            { 0, 6, 0, 4, 12, 5, 11, 1 },       /* X */
            { 0, 6, 2, 4, 12, 5, 11, 3 },       /* Y */
            { 0, 6, 4, 4, 12, 5, 11, 5 },       /* Z */
       },
        .flags = AV_PIX_FMT_FLAG_BE,
    },

#define BAYER8_DESC_COMMON \
        .nb_components= 3, \
        .log2_chroma_w= 0, \
        .log2_chroma_h= 0, \
        .comp = {          \
            {0,1,0,0,2,0,1,1},\
            {0,1,0,0,4,0,3,1},\
            {0,1,0,0,2,0,1,1},\
        },                 \

#define BAYER16_DESC_COMMON \
        .nb_components= 3, \
        .log2_chroma_w= 0, \
        .log2_chroma_h= 0, \
        .comp = {          \
            {0,2,0,0,4,1,3,1},\
            {0,2,0,0,8,1,7,1},\
            {0,2,0,0,4,1,3,1},\
        },                 \

    [AV_PIX_FMT_BAYER_BGGR8] = {
        .name = "bayer_bggr8",
        BAYER8_DESC_COMMON
        .flags = AV_PIX_FMT_FLAG_RGB,
    },
    [AV_PIX_FMT_BAYER_BGGR16LE] = {
        .name = "bayer_bggr16le",
        BAYER16_DESC_COMMON
        .flags = AV_PIX_FMT_FLAG_RGB,
    },
    [AV_PIX_FMT_BAYER_BGGR16BE] = {
        .name = "bayer_bggr16be",
        BAYER16_DESC_COMMON
        .flags = AV_PIX_FMT_FLAG_BE | AV_PIX_FMT_FLAG_RGB,
    },
    [AV_PIX_FMT_BAYER_RGGB8] = {
        .name = "bayer_rggb8",
        BAYER8_DESC_COMMON
        .flags = AV_PIX_FMT_FLAG_RGB,
    },
    [AV_PIX_FMT_BAYER_RGGB16LE] = {
        .name = "bayer_rggb16le",
        BAYER16_DESC_COMMON
        .flags = AV_PIX_FMT_FLAG_RGB,
    },
    [AV_PIX_FMT_BAYER_RGGB16BE] = {
        .name = "bayer_rggb16be",
        BAYER16_DESC_COMMON
        .flags = AV_PIX_FMT_FLAG_BE | AV_PIX_FMT_FLAG_RGB,
    },
    [AV_PIX_FMT_BAYER_GBRG8] = {
        .name = "bayer_gbrg8",
        BAYER8_DESC_COMMON
        .flags = AV_PIX_FMT_FLAG_RGB,
    },
    [AV_PIX_FMT_BAYER_GBRG16LE] = {
        .name = "bayer_gbrg16le",
        BAYER16_DESC_COMMON
        .flags = AV_PIX_FMT_FLAG_RGB,
    },
    [AV_PIX_FMT_BAYER_GBRG16BE] = {
        .name = "bayer_gbrg16be",
        BAYER16_DESC_COMMON
        .flags = AV_PIX_FMT_FLAG_BE | AV_PIX_FMT_FLAG_RGB,
    },
    [AV_PIX_FMT_BAYER_GRBG8] = {
        .name = "bayer_grbg8",
        BAYER8_DESC_COMMON
        .flags = AV_PIX_FMT_FLAG_RGB,
    },
    [AV_PIX_FMT_BAYER_GRBG16LE] = {
        .name = "bayer_grbg16le",
        BAYER16_DESC_COMMON
        .flags = AV_PIX_FMT_FLAG_RGB,
    },
    [AV_PIX_FMT_BAYER_GRBG16BE] = {
        .name = "bayer_grbg16be",
        BAYER16_DESC_COMMON
        .flags = AV_PIX_FMT_FLAG_BE | AV_PIX_FMT_FLAG_RGB,
    },
    [AV_PIX_FMT_NV16] = {
        .name = "nv16",
        .nb_components = 3,
        .log2_chroma_w = 1,
        .log2_chroma_h = 0,
        .comp = {
            { 0, 1, 0, 0, 8, 0, 7, 1 },        /* Y */
            { 1, 2, 0, 0, 8, 1, 7, 1 },        /* U */
            { 1, 2, 1, 0, 8, 1, 7, 2 },        /* V */
        },
        .flags = AV_PIX_FMT_FLAG_PLANAR,
    },
    [AV_PIX_FMT_NV20LE] = {
        .name = "nv20le",
        .nb_components = 3,
        .log2_chroma_w = 1,
        .log2_chroma_h = 0,
        .comp = {
            { 0, 2, 0, 0, 10, 1, 9, 1 },        /* Y */
            { 1, 4, 0, 0, 10, 3, 9, 1 },        /* U */
            { 1, 4, 2, 0, 10, 3, 9, 3 },        /* V */
        },
        .flags = AV_PIX_FMT_FLAG_PLANAR,
    },
    [AV_PIX_FMT_NV20BE] = {
        .name = "nv20be",
        .nb_components = 3,
        .log2_chroma_w = 1,
        .log2_chroma_h = 0,
        .comp = {
            { 0, 2, 0, 0, 10, 1, 9, 1 },        /* Y */
            { 1, 4, 0, 0, 10, 3, 9, 1 },        /* U */
            { 1, 4, 2, 0, 10, 3, 9, 3 },        /* V */
        },
        .flags = AV_PIX_FMT_FLAG_PLANAR | AV_PIX_FMT_FLAG_BE,
    },
    [AV_PIX_FMT_VDA] = {
        .name = "vda",
        .flags = AV_PIX_FMT_FLAG_HWACCEL,
    },
    [AV_PIX_FMT_QSV] = {
        .name = "qsv",
        .flags = AV_PIX_FMT_FLAG_HWACCEL,
    },
    [AV_PIX_FMT_MMAL] = {
        .name = "mmal",
        .flags = AV_PIX_FMT_FLAG_HWACCEL,
    },
<<<<<<< HEAD
    [AV_PIX_FMT_AYUV64LE] = {
        .name = "ayuv64le",
        .nb_components = 4,
        .log2_chroma_w = 0,
        .log2_chroma_h = 0,
        .comp = {
            { 0, 8, 2, 0, 16, 7, 15, 3 },        /* Y */
            { 0, 8, 4, 0, 16, 7, 15, 5 },        /* U */
            { 0, 8, 6, 0, 16, 7, 15, 7 },        /* V */
            { 0, 8, 0, 0, 16, 7, 15, 1 },        /* A */
        },
        .flags = AV_PIX_FMT_FLAG_ALPHA,
    },
    [AV_PIX_FMT_AYUV64BE] = {
        .name = "ayuv64be",
        .nb_components = 4,
        .log2_chroma_w = 0,
        .log2_chroma_h = 0,
        .comp = {
            { 0, 8, 2, 0, 16, 7, 15, 3 },        /* Y */
            { 0, 8, 4, 0, 16, 7, 15, 5 },        /* U */
            { 0, 8, 6, 0, 16, 7, 15, 7 },        /* V */
            { 0, 8, 0, 0, 16, 7, 15, 1 },        /* A */
        },
        .flags = AV_PIX_FMT_FLAG_BE | AV_PIX_FMT_FLAG_ALPHA,
    },
    [AV_PIX_FMT_P010LE] = {
        .name = "p010le",
        .nb_components = 3,
        .log2_chroma_w = 1,
        .log2_chroma_h = 1,
        .comp = {
            { 0, 2, 0, 6, 10, 1, 9, 1 },        /* Y */
            { 1, 4, 0, 6, 10, 3, 9, 1 },        /* U */
            { 1, 4, 2, 6, 10, 3, 9, 3 },        /* V */
        },
        .flags = AV_PIX_FMT_FLAG_PLANAR,
    },
    [AV_PIX_FMT_P010BE] = {
        .name = "p010be",
        .nb_components = 3,
        .log2_chroma_w = 1,
        .log2_chroma_h = 1,
        .comp = {
            { 0, 2, 0, 6, 10, 1, 9, 1 },        /* Y */
            { 1, 4, 0, 6, 10, 3, 9, 1 },        /* U */
            { 1, 4, 2, 6, 10, 3, 9, 3 },        /* V */
        },
        .flags = AV_PIX_FMT_FLAG_PLANAR | AV_PIX_FMT_FLAG_BE,
    },
    [AV_PIX_FMT_GBRAP12LE] = {
        .name = "gbrap12le",
        .nb_components = 4,
        .log2_chroma_w = 0,
        .log2_chroma_h = 0,
        .comp = {
            { 2, 2, 0, 0, 12, 1, 11, 1 },       /* R */
            { 0, 2, 0, 0, 12, 1, 11, 1 },       /* G */
            { 1, 2, 0, 0, 12, 1, 11, 1 },       /* B */
            { 3, 2, 0, 0, 12, 1, 11, 1 },       /* A */
        },
        .flags = AV_PIX_FMT_FLAG_PLANAR | AV_PIX_FMT_FLAG_RGB |
                 AV_PIX_FMT_FLAG_ALPHA,
    },
    [AV_PIX_FMT_GBRAP12BE] = {
        .name = "gbrap12be",
        .nb_components = 4,
        .log2_chroma_w = 0,
        .log2_chroma_h = 0,
        .comp = {
            { 2, 2, 0, 0, 12, 1, 11, 1 },       /* R */
            { 0, 2, 0, 0, 12, 1, 11, 1 },       /* G */
            { 1, 2, 0, 0, 12, 1, 11, 1 },       /* B */
            { 3, 2, 0, 0, 12, 1, 11, 1 },       /* A */
        },
        .flags = AV_PIX_FMT_FLAG_BE | AV_PIX_FMT_FLAG_PLANAR |
                 AV_PIX_FMT_FLAG_RGB | AV_PIX_FMT_FLAG_ALPHA,
=======
    [AV_PIX_FMT_CUDA] = {
        .name = "cuda",
        .flags = AV_PIX_FMT_FLAG_HWACCEL,
>>>>>>> 7bc780cd
    },
};
#if FF_API_PLUS1_MINUS1
FF_ENABLE_DEPRECATION_WARNINGS
#endif

static const char *color_range_names[AVCOL_RANGE_NB] = {
    "unknown", "tv", "pc",
};

static const char *color_primaries_names[AVCOL_PRI_NB] = {
    "reserved", "bt709", "unknown", "reserved", "bt470m",
    "bt470bg", "smpte170m", "smpte240m", "film", "bt2020",
    "smpte428-1",
};

static const char *color_transfer_names[AVCOL_TRC_NB] = {
    "reserved", "bt709", "unknown", "reserved", "bt470m",
    "bt470bg", "smpte170m", "smpte240m", "linear", "log100",
    "log316", "iec61966-2-4", "bt1361e", "iec61966-2-1",
    "bt2020-10", "bt2020-20", "smpte2084", "smpte428-1",
};

static const char *color_space_names[AVCOL_SPC_NB] = {
    "gbr", "bt709", "unknown", "reserved", "fcc",
    "bt470bg", "smpte170m", "smpte240m", "ycgco",
    "bt2020nc", "bt2020c",
};

static const char *chroma_location_names[AVCHROMA_LOC_NB] = {
    "unspecified", "left", "center", "topleft",
    "top", "bottomleft", "bottom",
};

static enum AVPixelFormat get_pix_fmt_internal(const char *name)
{
    enum AVPixelFormat pix_fmt;

    for (pix_fmt = 0; pix_fmt < AV_PIX_FMT_NB; pix_fmt++)
        if (av_pix_fmt_descriptors[pix_fmt].name &&
            (!strcmp(av_pix_fmt_descriptors[pix_fmt].name, name) ||
             av_match_name(name, av_pix_fmt_descriptors[pix_fmt].alias)))
            return pix_fmt;

    return AV_PIX_FMT_NONE;
}

const char *av_get_pix_fmt_name(enum AVPixelFormat pix_fmt)
{
    return (unsigned)pix_fmt < AV_PIX_FMT_NB ?
        av_pix_fmt_descriptors[pix_fmt].name : NULL;
}

#if HAVE_BIGENDIAN
#   define X_NE(be, le) be
#else
#   define X_NE(be, le) le
#endif

enum AVPixelFormat av_get_pix_fmt(const char *name)
{
    enum AVPixelFormat pix_fmt;

    if (!strcmp(name, "rgb32"))
        name = X_NE("argb", "bgra");
    else if (!strcmp(name, "bgr32"))
        name = X_NE("abgr", "rgba");

    pix_fmt = get_pix_fmt_internal(name);
    if (pix_fmt == AV_PIX_FMT_NONE) {
        char name2[32];

        snprintf(name2, sizeof(name2), "%s%s", name, X_NE("be", "le"));
        pix_fmt = get_pix_fmt_internal(name2);
    }
    return pix_fmt;
}

int av_get_bits_per_pixel(const AVPixFmtDescriptor *pixdesc)
{
    int c, bits = 0;
    int log2_pixels = pixdesc->log2_chroma_w + pixdesc->log2_chroma_h;

    for (c = 0; c < pixdesc->nb_components; c++) {
        int s = c == 1 || c == 2 ? 0 : log2_pixels;
        bits += pixdesc->comp[c].depth << s;
    }

    return bits >> log2_pixels;
}

int av_get_padded_bits_per_pixel(const AVPixFmtDescriptor *pixdesc)
{
    int c, bits = 0;
    int log2_pixels = pixdesc->log2_chroma_w + pixdesc->log2_chroma_h;
    int steps[4] = {0};

    for (c = 0; c < pixdesc->nb_components; c++) {
        const AVComponentDescriptor *comp = &pixdesc->comp[c];
        int s = c == 1 || c == 2 ? 0 : log2_pixels;
        steps[comp->plane] = comp->step << s;
    }
    for (c = 0; c < 4; c++)
        bits += steps[c];

    if(!(pixdesc->flags & AV_PIX_FMT_FLAG_BITSTREAM))
        bits *= 8;

    return bits >> log2_pixels;
}

char *av_get_pix_fmt_string(char *buf, int buf_size,
                            enum AVPixelFormat pix_fmt)
{
    /* print header */
    if (pix_fmt < 0) {
       snprintf (buf, buf_size, "name" " nb_components" " nb_bits");
    } else {
        const AVPixFmtDescriptor *pixdesc = &av_pix_fmt_descriptors[pix_fmt];
        snprintf(buf, buf_size, "%-11s %7d %10d", pixdesc->name,
                 pixdesc->nb_components, av_get_bits_per_pixel(pixdesc));
    }

    return buf;
}

const AVPixFmtDescriptor *av_pix_fmt_desc_get(enum AVPixelFormat pix_fmt)
{
    if (pix_fmt < 0 || pix_fmt >= AV_PIX_FMT_NB)
        return NULL;
    return &av_pix_fmt_descriptors[pix_fmt];
}

const AVPixFmtDescriptor *av_pix_fmt_desc_next(const AVPixFmtDescriptor *prev)
{
    if (!prev)
        return &av_pix_fmt_descriptors[0];
    while (prev - av_pix_fmt_descriptors < FF_ARRAY_ELEMS(av_pix_fmt_descriptors) - 1) {
        prev++;
        if (prev->name)
            return prev;
    }
    return NULL;
}

enum AVPixelFormat av_pix_fmt_desc_get_id(const AVPixFmtDescriptor *desc)
{
    if (desc < av_pix_fmt_descriptors ||
        desc >= av_pix_fmt_descriptors + FF_ARRAY_ELEMS(av_pix_fmt_descriptors))
        return AV_PIX_FMT_NONE;

    return desc - av_pix_fmt_descriptors;
}

int av_pix_fmt_get_chroma_sub_sample(enum AVPixelFormat pix_fmt,
                                     int *h_shift, int *v_shift)
{
    const AVPixFmtDescriptor *desc = av_pix_fmt_desc_get(pix_fmt);
    if (!desc)
        return AVERROR(ENOSYS);
    *h_shift = desc->log2_chroma_w;
    *v_shift = desc->log2_chroma_h;

    return 0;
}

int av_pix_fmt_count_planes(enum AVPixelFormat pix_fmt)
{
    const AVPixFmtDescriptor *desc = av_pix_fmt_desc_get(pix_fmt);
    int i, planes[4] = { 0 }, ret = 0;

    if (!desc)
        return AVERROR(EINVAL);

    for (i = 0; i < desc->nb_components; i++)
        planes[desc->comp[i].plane] = 1;
    for (i = 0; i < FF_ARRAY_ELEMS(planes); i++)
        ret += planes[i];
    return ret;
}

void ff_check_pixfmt_descriptors(void){
    int i, j;

    for (i=0; i<FF_ARRAY_ELEMS(av_pix_fmt_descriptors); i++) {
        const AVPixFmtDescriptor *d = &av_pix_fmt_descriptors[i];
        uint8_t fill[4][8+6+3] = {{0}};
        uint8_t *data[4] = {fill[0], fill[1], fill[2], fill[3]};
        int linesize[4] = {0,0,0,0};
        uint16_t tmp[2];

        if (!d->name && !d->nb_components && !d->log2_chroma_w && !d->log2_chroma_h && !d->flags)
            continue;
//         av_log(NULL, AV_LOG_DEBUG, "Checking: %s\n", d->name);
        av_assert0(d->log2_chroma_w <= 3);
        av_assert0(d->log2_chroma_h <= 3);
        av_assert0(d->nb_components <= 4);
        av_assert0(d->name && d->name[0]);
        av_assert0((d->nb_components==4 || d->nb_components==2) == !!(d->flags & AV_PIX_FMT_FLAG_ALPHA));
        av_assert2(av_get_pix_fmt(d->name) == i);

        for (j=0; j<FF_ARRAY_ELEMS(d->comp); j++) {
            const AVComponentDescriptor *c = &d->comp[j];
            if(j>=d->nb_components) {
                av_assert0(!c->plane && !c->step && !c->offset && !c->shift && !c->depth);
                continue;
            }
            if (d->flags & AV_PIX_FMT_FLAG_BITSTREAM) {
                av_assert0(c->step >= c->depth);
            } else {
                av_assert0(8*c->step >= c->depth);
            }
            if (!strncmp(d->name, "bayer_", 6))
                continue;
            av_read_image_line(tmp, (void*)data, linesize, d, 0, 0, j, 2, 0);
            av_assert0(tmp[0] == 0 && tmp[1] == 0);
            tmp[0] = tmp[1] = (1<<c->depth) - 1;
            av_write_image_line(tmp, data, linesize, d, 0, 0, j, 2);
        }
    }
}


enum AVPixelFormat av_pix_fmt_swap_endianness(enum AVPixelFormat pix_fmt)
{
    const AVPixFmtDescriptor *desc = av_pix_fmt_desc_get(pix_fmt);
    char name[16];
    int i;

    if (!desc || strlen(desc->name) < 2)
        return AV_PIX_FMT_NONE;
    av_strlcpy(name, desc->name, sizeof(name));
    i = strlen(name) - 2;
    if (strcmp(name + i, "be") && strcmp(name + i, "le"))
        return AV_PIX_FMT_NONE;

    name[i] ^= 'b' ^ 'l';

    return get_pix_fmt_internal(name);
}

#define FF_COLOR_NA      -1
#define FF_COLOR_RGB      0 /**< RGB color space */
#define FF_COLOR_GRAY     1 /**< gray color space */
#define FF_COLOR_YUV      2 /**< YUV color space. 16 <= Y <= 235, 16 <= U, V <= 240 */
#define FF_COLOR_YUV_JPEG 3 /**< YUV color space. 0 <= Y <= 255, 0 <= U, V <= 255 */
#define FF_COLOR_XYZ      4

#define pixdesc_has_alpha(pixdesc) \
    ((pixdesc)->nb_components == 2 || (pixdesc)->nb_components == 4 || (pixdesc)->flags & AV_PIX_FMT_FLAG_PAL)


static int get_color_type(const AVPixFmtDescriptor *desc) {
    if (desc->flags & AV_PIX_FMT_FLAG_PAL)
        return FF_COLOR_RGB;

    if(desc->nb_components == 1 || desc->nb_components == 2)
        return FF_COLOR_GRAY;

    if(desc->name && !strncmp(desc->name, "yuvj", 4))
        return FF_COLOR_YUV_JPEG;

    if(desc->name && !strncmp(desc->name, "xyz", 3))
        return FF_COLOR_XYZ;

    if(desc->flags & AV_PIX_FMT_FLAG_RGB)
        return  FF_COLOR_RGB;

    if(desc->nb_components == 0)
        return FF_COLOR_NA;

    return FF_COLOR_YUV;
}

static int get_pix_fmt_depth(int *min, int *max, enum AVPixelFormat pix_fmt)
{
    const AVPixFmtDescriptor *desc = av_pix_fmt_desc_get(pix_fmt);
    int i;

    if (!desc || !desc->nb_components) {
        *min = *max = 0;
        return AVERROR(EINVAL);
    }

    *min = INT_MAX, *max = -INT_MAX;
    for (i = 0; i < desc->nb_components; i++) {
        *min = FFMIN(desc->comp[i].depth, *min);
        *max = FFMAX(desc->comp[i].depth, *max);
    }
    return 0;
}

static int get_pix_fmt_score(enum AVPixelFormat dst_pix_fmt,
                              enum AVPixelFormat src_pix_fmt,
                              unsigned *lossp, unsigned consider)
{
    const AVPixFmtDescriptor *src_desc = av_pix_fmt_desc_get(src_pix_fmt);
    const AVPixFmtDescriptor *dst_desc = av_pix_fmt_desc_get(dst_pix_fmt);
    int src_color, dst_color;
    int src_min_depth, src_max_depth, dst_min_depth, dst_max_depth;
    int ret, loss, i, nb_components;
    int score = INT_MAX - 1;

    if (dst_pix_fmt >= AV_PIX_FMT_NB || dst_pix_fmt <= AV_PIX_FMT_NONE)
        return ~0;

    /* compute loss */
    *lossp = loss = 0;

    if (dst_pix_fmt == src_pix_fmt)
        return INT_MAX;

    if ((ret = get_pix_fmt_depth(&src_min_depth, &src_max_depth, src_pix_fmt)) < 0)
        return ret;
    if ((ret = get_pix_fmt_depth(&dst_min_depth, &dst_max_depth, dst_pix_fmt)) < 0)
        return ret;

    src_color = get_color_type(src_desc);
    dst_color = get_color_type(dst_desc);
    if (dst_pix_fmt == AV_PIX_FMT_PAL8)
        nb_components = FFMIN(src_desc->nb_components, 4);
    else
        nb_components = FFMIN(src_desc->nb_components, dst_desc->nb_components);

    for (i = 0; i < nb_components; i++) {
        int depth_minus1 = (dst_pix_fmt == AV_PIX_FMT_PAL8) ? 7/nb_components : (dst_desc->comp[i].depth - 1);
        if (src_desc->comp[i].depth - 1 > depth_minus1 && (consider & FF_LOSS_DEPTH)) {
            loss |= FF_LOSS_DEPTH;
            score -= 65536 >> depth_minus1;
        }
    }

    if (consider & FF_LOSS_RESOLUTION) {
        if (dst_desc->log2_chroma_w > src_desc->log2_chroma_w) {
            loss |= FF_LOSS_RESOLUTION;
            score -= 256 << dst_desc->log2_chroma_w;
        }
        if (dst_desc->log2_chroma_h > src_desc->log2_chroma_h) {
            loss |= FF_LOSS_RESOLUTION;
            score -= 256 << dst_desc->log2_chroma_h;
        }
        // don't favor 422 over 420 if downsampling is needed, because 420 has much better support on the decoder side
        if (dst_desc->log2_chroma_w == 1 && src_desc->log2_chroma_w == 0 &&
            dst_desc->log2_chroma_h == 1 && src_desc->log2_chroma_h == 0 ) {
            score += 512;
        }
    }

    if(consider & FF_LOSS_COLORSPACE)
    switch(dst_color) {
    case FF_COLOR_RGB:
        if (src_color != FF_COLOR_RGB &&
            src_color != FF_COLOR_GRAY)
            loss |= FF_LOSS_COLORSPACE;
        break;
    case FF_COLOR_GRAY:
        if (src_color != FF_COLOR_GRAY)
            loss |= FF_LOSS_COLORSPACE;
        break;
    case FF_COLOR_YUV:
        if (src_color != FF_COLOR_YUV)
            loss |= FF_LOSS_COLORSPACE;
        break;
    case FF_COLOR_YUV_JPEG:
        if (src_color != FF_COLOR_YUV_JPEG &&
            src_color != FF_COLOR_YUV &&
            src_color != FF_COLOR_GRAY)
            loss |= FF_LOSS_COLORSPACE;
        break;
    default:
        /* fail safe test */
        if (src_color != dst_color)
            loss |= FF_LOSS_COLORSPACE;
        break;
    }
    if(loss & FF_LOSS_COLORSPACE)
        score -= (nb_components * 65536) >> FFMIN(dst_desc->comp[0].depth - 1, src_desc->comp[0].depth - 1);

    if (dst_color == FF_COLOR_GRAY &&
        src_color != FF_COLOR_GRAY && (consider & FF_LOSS_CHROMA)) {
        loss |= FF_LOSS_CHROMA;
        score -= 2 * 65536;
    }
    if (!pixdesc_has_alpha(dst_desc) && (pixdesc_has_alpha(src_desc) && (consider & FF_LOSS_ALPHA))) {
        loss |= FF_LOSS_ALPHA;
        score -= 65536;
    }
    if (dst_pix_fmt == AV_PIX_FMT_PAL8 && (consider & FF_LOSS_COLORQUANT) &&
        (src_pix_fmt != AV_PIX_FMT_PAL8 && (src_color != FF_COLOR_GRAY || (pixdesc_has_alpha(src_desc) && (consider & FF_LOSS_ALPHA))))) {
        loss |= FF_LOSS_COLORQUANT;
        score -= 65536;
    }

    *lossp = loss;
    return score;
}

int av_get_pix_fmt_loss(enum AVPixelFormat dst_pix_fmt,
                            enum AVPixelFormat src_pix_fmt,
                            int has_alpha)
{
    int loss;
    int ret = get_pix_fmt_score(dst_pix_fmt, src_pix_fmt, &loss, has_alpha ? ~0 : ~FF_LOSS_ALPHA);
    if (ret < 0)
        return ret;
    return loss;
}

enum AVPixelFormat av_find_best_pix_fmt_of_2(enum AVPixelFormat dst_pix_fmt1, enum AVPixelFormat dst_pix_fmt2,
                                             enum AVPixelFormat src_pix_fmt, int has_alpha, int *loss_ptr)
{
    enum AVPixelFormat dst_pix_fmt;
    int loss1, loss2, loss_mask;
    const AVPixFmtDescriptor *desc1 = av_pix_fmt_desc_get(dst_pix_fmt1);
    const AVPixFmtDescriptor *desc2 = av_pix_fmt_desc_get(dst_pix_fmt2);
    int score1, score2;

    loss_mask= loss_ptr?~*loss_ptr:~0; /* use loss mask if provided */
    if(!has_alpha)
        loss_mask &= ~FF_LOSS_ALPHA;

    score1 = get_pix_fmt_score(dst_pix_fmt1, src_pix_fmt, &loss1, loss_mask);
    score2 = get_pix_fmt_score(dst_pix_fmt2, src_pix_fmt, &loss2, loss_mask);

    if (score1 == score2) {
        if(av_get_padded_bits_per_pixel(desc2) != av_get_padded_bits_per_pixel(desc1)) {
            dst_pix_fmt = av_get_padded_bits_per_pixel(desc2) < av_get_padded_bits_per_pixel(desc1) ? dst_pix_fmt2 : dst_pix_fmt1;
        } else {
            dst_pix_fmt = desc2->nb_components < desc1->nb_components ? dst_pix_fmt2 : dst_pix_fmt1;
        }
    } else {
        dst_pix_fmt = score1 < score2 ? dst_pix_fmt2 : dst_pix_fmt1;
    }

    if (loss_ptr)
        *loss_ptr = av_get_pix_fmt_loss(dst_pix_fmt, src_pix_fmt, has_alpha);
    return dst_pix_fmt;
}

const char *av_color_range_name(enum AVColorRange range)
{
    return (unsigned) range < AVCOL_RANGE_NB ?
        color_range_names[range] : NULL;
}

const char *av_color_primaries_name(enum AVColorPrimaries primaries)
{
    return (unsigned) primaries < AVCOL_PRI_NB ?
        color_primaries_names[primaries] : NULL;
}

const char *av_color_transfer_name(enum AVColorTransferCharacteristic transfer)
{
    return (unsigned) transfer < AVCOL_TRC_NB ?
        color_transfer_names[transfer] : NULL;
}

const char *av_color_space_name(enum AVColorSpace space)
{
    return (unsigned) space < AVCOL_SPC_NB ?
        color_space_names[space] : NULL;
}

const char *av_chroma_location_name(enum AVChromaLocation location)
{
    return (unsigned) location < AVCHROMA_LOC_NB ?
        chroma_location_names[location] : NULL;
}

#ifdef TEST

int main(void){
    int i;
    int err=0;
    int skip = 0;

    for (i=0; i<AV_PIX_FMT_NB*2; i++) {
        const AVPixFmtDescriptor *desc = av_pix_fmt_desc_get(i);
        if(!desc || !desc->name) {
            skip ++;
            continue;
        }
        if (skip) {
            av_log(NULL, AV_LOG_INFO, "%3d unused pixel format values\n", skip);
            skip = 0;
        }
        av_log(NULL, AV_LOG_INFO, "pix fmt %s avg_bpp:%d colortype:%d\n", desc->name, av_get_padded_bits_per_pixel(desc), get_color_type(desc));
        if ((!(desc->flags & AV_PIX_FMT_FLAG_ALPHA)) != (desc->nb_components != 2 && desc->nb_components != 4)) {
            av_log(NULL, AV_LOG_ERROR, "Alpha flag mismatch\n");
            err = 1;
        }
    }
    return err;
}

#endif
<|MERGE_RESOLUTION|>--- conflicted
+++ resolved
@@ -1978,7 +1978,10 @@
         .name = "mmal",
         .flags = AV_PIX_FMT_FLAG_HWACCEL,
     },
-<<<<<<< HEAD
+    [AV_PIX_FMT_CUDA] = {
+        .name = "cuda",
+        .flags = AV_PIX_FMT_FLAG_HWACCEL,
+    },
     [AV_PIX_FMT_AYUV64LE] = {
         .name = "ayuv64le",
         .nb_components = 4,
@@ -2056,11 +2059,6 @@
         },
         .flags = AV_PIX_FMT_FLAG_BE | AV_PIX_FMT_FLAG_PLANAR |
                  AV_PIX_FMT_FLAG_RGB | AV_PIX_FMT_FLAG_ALPHA,
-=======
-    [AV_PIX_FMT_CUDA] = {
-        .name = "cuda",
-        .flags = AV_PIX_FMT_FLAG_HWACCEL,
->>>>>>> 7bc780cd
     },
 };
 #if FF_API_PLUS1_MINUS1
