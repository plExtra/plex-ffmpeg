--- conflicted
+++ resolved
@@ -69,7 +69,7 @@
 
     for (;;) {
         if (url_feof(pb))
-            return -1;
+            return AVERROR_EOF;
         size = next_tag(pb, &tag);
         if (tag == tag1)
             break;
@@ -253,13 +253,8 @@
         if (avio_rl32(pb) != MKTAG('d', 's', '6', '4'))
             return AVERROR_INVALIDDATA;
         size = avio_rl32(pb);
-<<<<<<< HEAD
         if (size < 24)
-            return -1;
-=======
-        if (size < 16)
             return AVERROR_INVALIDDATA;
->>>>>>> 69467fb6
         avio_rl64(pb); /* RIFF size */
 
         data_size    = avio_rl64(pb);
@@ -410,12 +405,12 @@
         avio_read(pb, guid, 16);
         size = avio_rl64(pb);
         if (size <= 24)
-            return -1;
+            return AVERROR_INVALIDDATA;
         if (!memcmp(guid, guid1, 16))
             return size;
         avio_skip(pb, FFALIGN(size, INT64_C(8)) - 24);
     }
-    return -1;
+    return AVERROR_EOF;
 }
 
 #define MAX_SIZE 4096
@@ -594,13 +589,8 @@
     int ret;
 
     avio_read(pb, guid, 16);
-<<<<<<< HEAD
     if (memcmp(guid, ff_w64_guid_riff, 16))
-        return -1;
-=======
-    if (memcmp(guid, guid_riff, 16))
         return AVERROR_INVALIDDATA;
->>>>>>> 69467fb6
 
     /* riff + wave + fmt + sizes */
     if (avio_rl64(pb) < 16 + 8 + 16 + 8 + 16 + 8)
@@ -612,15 +602,7 @@
         return AVERROR_INVALIDDATA;
     }
 
-<<<<<<< HEAD
     wav->w64 = 1;
-=======
-    size = find_guid(pb, guid_fmt);
-    if (size < 0) {
-        av_log(s, AV_LOG_ERROR, "could not find fmt guid\n");
-        return AVERROR_INVALIDDATA;
-    }
->>>>>>> 69467fb6
 
     st = avformat_new_stream(s, NULL);
     if (!st)
@@ -650,7 +632,6 @@
         } else if (!memcmp(guid, ff_w64_guid_data, 16)) {
             wav->data_end = avio_tell(pb) + size - 24;
 
-<<<<<<< HEAD
             data_ofs = avio_tell(pb);
             if (!pb->seekable)
                 break;
@@ -689,12 +670,6 @@
             av_log(s, AV_LOG_DEBUG, "unknown guid: "FF_PRI_GUID"\n", FF_ARG_GUID(guid));
             avio_skip(pb, size - 24);
         }
-=======
-    size = find_guid(pb, guid_data);
-    if (size < 0) {
-        av_log(s, AV_LOG_ERROR, "could not find data guid\n");
-        return AVERROR_INVALIDDATA;
->>>>>>> 69467fb6
     }
 
     if (!data_ofs)
