/*
 * VC3/DNxHD encoder structure definitions and prototypes
 * Copyright (c) 2007 Baptiste Coudurier <baptiste dot coudurier at smartjog dot com>
 *
 * VC-3 encoder funded by the British Broadcasting Corporation
 *
 * This file is part of FFmpeg.
 *
 * FFmpeg is free software; you can redistribute it and/or
 * modify it under the terms of the GNU Lesser General Public
 * License as published by the Free Software Foundation; either
 * version 2.1 of the License, or (at your option) any later version.
 *
 * FFmpeg is distributed in the hope that it will be useful,
 * but WITHOUT ANY WARRANTY; without even the implied warranty of
 * MERCHANTABILITY or FITNESS FOR A PARTICULAR PURPOSE.  See the GNU
 * Lesser General Public License for more details.
 *
 * You should have received a copy of the GNU Lesser General Public
 * License along with FFmpeg; if not, write to the Free Software
 * Foundation, Inc., 51 Franklin Street, Fifth Floor, Boston, MA 02110-1301 USA
 */

#ifndef AVCODEC_DNXHDENC_H
#define AVCODEC_DNXHDENC_H

#include <stdint.h>

#include "mpegvideo.h"
#include "dnxhddata.h"

typedef struct RCCMPEntry {
    uint16_t mb;
    int value;
} RCCMPEntry;

typedef struct RCEntry {
    int ssd;
    int bits;
} RCEntry;

typedef struct DNXHDEncContext {
    AVClass *class;
    MpegEncContext m; ///< Used for quantization dsp functions

    int cid;
    const CIDEntry *cid_table;
    uint8_t *msip; ///< Macroblock Scan Indexes Payload
    uint32_t *slice_size;
    uint32_t *slice_offs;

    struct DNXHDEncContext *thread[MAX_THREADS];

    // Because our samples are either 8 or 16 bits for 8-bit and 10-bit
    // encoding respectively, these refer either to bytes or to two-byte words.
    unsigned dct_y_offset;
    unsigned dct_uv_offset;
    unsigned block_width_l2;

    int interlaced;
    int cur_field;

    int nitris_compat;
    unsigned min_padding;

    DECLARE_ALIGNED(16, int16_t, blocks)[8][64];

    int      (*qmatrix_c)     [64];
    int      (*qmatrix_l)     [64];
    uint16_t (*qmatrix_l16)[2][64];
    uint16_t (*qmatrix_c16)[2][64];

    unsigned frame_bits;
    uint8_t *src[3];

    uint32_t *vlc_codes;
    uint8_t  *vlc_bits;
    uint16_t *run_codes;
    uint8_t  *run_bits;

    /** Rate control */
    unsigned slice_bits;
    unsigned qscale;
    unsigned lambda;

    uint16_t *mb_bits;
    uint8_t  *mb_qscale;

    RCCMPEntry *mb_cmp;
    RCEntry   (*mb_rc)[8160];

<<<<<<< HEAD
    void (*get_pixels_8x4_sym)(int16_t * /*align 16*/, const uint8_t *, ptrdiff_t);
=======
    void (*get_pixels_8x4_sym)(int16_t * /* align 16 */,
                               const uint8_t *, ptrdiff_t);
>>>>>>> 67685620
} DNXHDEncContext;

void ff_dnxhdenc_init_x86(DNXHDEncContext *ctx);

#endif /* AVCODEC_DNXHDENC_H */<|MERGE_RESOLUTION|>--- conflicted
+++ resolved
@@ -89,12 +89,8 @@
     RCCMPEntry *mb_cmp;
     RCEntry   (*mb_rc)[8160];
 
-<<<<<<< HEAD
-    void (*get_pixels_8x4_sym)(int16_t * /*align 16*/, const uint8_t *, ptrdiff_t);
-=======
     void (*get_pixels_8x4_sym)(int16_t * /* align 16 */,
                                const uint8_t *, ptrdiff_t);
->>>>>>> 67685620
 } DNXHDEncContext;
 
 void ff_dnxhdenc_init_x86(DNXHDEncContext *ctx);
