--- conflicted
+++ resolved
@@ -720,12 +720,8 @@
                         0, 0, 0,
                         ref_picture, pix_op, qpix_op,
                         s->mv[dir][0][0], s->mv[dir][0][1], 16);
-<<<<<<< HEAD
-        }else if(!is_mpeg12 && (CONFIG_WMV2_DECODER || CONFIG_WMV2_ENCODER) && s->mspel && s->codec_id == CODEC_ID_WMV2){
-=======
         } else if (!is_mpeg12 && (CONFIG_WMV2_DECODER || CONFIG_WMV2_ENCODER) &&
                    s->mspel && s->codec_id == CODEC_ID_WMV2) {
->>>>>>> bb58c43c
             ff_mspel_motion(s, dest_y, dest_cb, dest_cr,
                         ref_picture, pix_op,
                         s->mv[dir][0][0], s->mv[dir][0][1], 16);
