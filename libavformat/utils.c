/*
 * various utility functions for use within FFmpeg
 * Copyright (c) 2000, 2001, 2002 Fabrice Bellard
 *
 * This file is part of FFmpeg.
 *
 * FFmpeg is free software; you can redistribute it and/or
 * modify it under the terms of the GNU Lesser General Public
 * License as published by the Free Software Foundation; either
 * version 2.1 of the License, or (at your option) any later version.
 *
 * FFmpeg is distributed in the hope that it will be useful,
 * but WITHOUT ANY WARRANTY; without even the implied warranty of
 * MERCHANTABILITY or FITNESS FOR A PARTICULAR PURPOSE.  See the GNU
 * Lesser General Public License for more details.
 *
 * You should have received a copy of the GNU Lesser General Public
 * License along with FFmpeg; if not, write to the Free Software
 * Foundation, Inc., 51 Franklin Street, Fifth Floor, Boston, MA 02110-1301 USA
 */

/* #define DEBUG */

#include "avformat.h"
#include "avio_internal.h"
#include "internal.h"
#include "libavcodec/internal.h"
#include "libavcodec/raw.h"
#include "libavcodec/bytestream.h"
#include "libavutil/avassert.h"
#include "libavutil/opt.h"
#include "libavutil/dict.h"
#include "libavutil/pixdesc.h"
#include "metadata.h"
#include "id3v2.h"
#include "libavutil/avassert.h"
#include "libavutil/avstring.h"
#include "libavutil/mathematics.h"
#include "libavutil/parseutils.h"
#include "libavutil/time.h"
#include "libavutil/timestamp.h"
#include "riff.h"
#include "audiointerleave.h"
#include "url.h"
#include <stdarg.h>
#if CONFIG_NETWORK
#include "network.h"
#endif

#undef NDEBUG
#include <assert.h>

/**
 * @file
 * various utility functions for use within FFmpeg
 */

unsigned avformat_version(void)
{
    av_assert0(LIBAVFORMAT_VERSION_MICRO >= 100);
    return LIBAVFORMAT_VERSION_INT;
}

const char *avformat_configuration(void)
{
    return FFMPEG_CONFIGURATION;
}

const char *avformat_license(void)
{
#define LICENSE_PREFIX "libavformat license: "
    return LICENSE_PREFIX FFMPEG_LICENSE + sizeof(LICENSE_PREFIX) - 1;
}

#define RELATIVE_TS_BASE (INT64_MAX - (1LL<<48))

static int is_relative(int64_t ts) {
    return ts > (RELATIVE_TS_BASE - (1LL<<48));
}

/**
 * Wrap a given time stamp, if there is an indication for an overflow
 *
 * @param st stream
 * @param timestamp the time stamp to wrap
 * @return resulting time stamp
 */
static int64_t wrap_timestamp(AVStream *st, int64_t timestamp)
{
    if (st->pts_wrap_behavior != AV_PTS_WRAP_IGNORE &&
        st->pts_wrap_reference != AV_NOPTS_VALUE && timestamp != AV_NOPTS_VALUE) {
        if (st->pts_wrap_behavior == AV_PTS_WRAP_ADD_OFFSET &&
            timestamp < st->pts_wrap_reference)
            return timestamp + (1ULL<<st->pts_wrap_bits);
        else if (st->pts_wrap_behavior == AV_PTS_WRAP_SUB_OFFSET &&
            timestamp >= st->pts_wrap_reference)
            return timestamp - (1ULL<<st->pts_wrap_bits);
    }
    return timestamp;
}

#define MAKE_ACCESSORS(str, name, type, field) \
    type av_##name##_get_##field(const str *s) { return s->field; } \
    void av_##name##_set_##field(str *s, type v) { s->field = v; }

MAKE_ACCESSORS(AVStream, stream, AVRational, r_frame_rate)

/** head of registered input format linked list */
static AVInputFormat *first_iformat = NULL;
/** head of registered output format linked list */
static AVOutputFormat *first_oformat = NULL;

AVInputFormat  *av_iformat_next(AVInputFormat  *f)
{
    if(f) return f->next;
    else  return first_iformat;
}

AVOutputFormat *av_oformat_next(AVOutputFormat *f)
{
    if(f) return f->next;
    else  return first_oformat;
}

void av_register_input_format(AVInputFormat *format)
{
    AVInputFormat **p;
    p = &first_iformat;
    while (*p != NULL) p = &(*p)->next;
    *p = format;
    format->next = NULL;
}

void av_register_output_format(AVOutputFormat *format)
{
    AVOutputFormat **p;
    p = &first_oformat;
    while (*p != NULL) p = &(*p)->next;
    *p = format;
    format->next = NULL;
}

int av_match_ext(const char *filename, const char *extensions)
{
    const char *ext, *p;
    char ext1[32], *q;

    if(!filename)
        return 0;

    ext = strrchr(filename, '.');
    if (ext) {
        ext++;
        p = extensions;
        for(;;) {
            q = ext1;
            while (*p != '\0' && *p != ',' && q-ext1<sizeof(ext1)-1)
                *q++ = *p++;
            *q = '\0';
            if (!av_strcasecmp(ext1, ext))
                return 1;
            if (*p == '\0')
                break;
            p++;
        }
    }
    return 0;
}

static int match_format(const char *name, const char *names)
{
    const char *p;
    int len, namelen;

    if (!name || !names)
        return 0;

    namelen = strlen(name);
    while ((p = strchr(names, ','))) {
        len = FFMAX(p - names, namelen);
        if (!av_strncasecmp(name, names, len))
            return 1;
        names = p+1;
    }
    return !av_strcasecmp(name, names);
}

AVOutputFormat *av_guess_format(const char *short_name, const char *filename,
                                const char *mime_type)
{
    AVOutputFormat *fmt = NULL, *fmt_found;
    int score_max, score;

    /* specific test for image sequences */
#if CONFIG_IMAGE2_MUXER
    if (!short_name && filename &&
        av_filename_number_test(filename) &&
        ff_guess_image2_codec(filename) != AV_CODEC_ID_NONE) {
        return av_guess_format("image2", NULL, NULL);
    }
#endif
    /* Find the proper file type. */
    fmt_found = NULL;
    score_max = 0;
    while ((fmt = av_oformat_next(fmt))) {
        score = 0;
        if (fmt->name && short_name && match_format(short_name, fmt->name))
            score += 100;
        if (fmt->mime_type && mime_type && !strcmp(fmt->mime_type, mime_type))
            score += 10;
        if (filename && fmt->extensions &&
            av_match_ext(filename, fmt->extensions)) {
            score += 5;
        }
        if (score > score_max) {
            score_max = score;
            fmt_found = fmt;
        }
    }
    return fmt_found;
}

enum AVCodecID av_guess_codec(AVOutputFormat *fmt, const char *short_name,
                            const char *filename, const char *mime_type, enum AVMediaType type){
    if (!strcmp(fmt->name, "segment") || !strcmp(fmt->name, "ssegment")) {
        fmt = av_guess_format(NULL, filename, NULL);
    }

    if(type == AVMEDIA_TYPE_VIDEO){
        enum AVCodecID codec_id= AV_CODEC_ID_NONE;

#if CONFIG_IMAGE2_MUXER
        if(!strcmp(fmt->name, "image2") || !strcmp(fmt->name, "image2pipe")){
            codec_id= ff_guess_image2_codec(filename);
        }
#endif
        if(codec_id == AV_CODEC_ID_NONE)
            codec_id= fmt->video_codec;
        return codec_id;
    }else if(type == AVMEDIA_TYPE_AUDIO)
        return fmt->audio_codec;
    else if (type == AVMEDIA_TYPE_SUBTITLE)
        return fmt->subtitle_codec;
    else
        return AV_CODEC_ID_NONE;
}

AVInputFormat *av_find_input_format(const char *short_name)
{
    AVInputFormat *fmt = NULL;
    while ((fmt = av_iformat_next(fmt))) {
        if (match_format(short_name, fmt->name))
            return fmt;
    }
    return NULL;
}

/* an arbitrarily chosen "sane" max packet size -- 50M */
#define SANE_CHUNK_SIZE (50000000)

int ffio_limit(AVIOContext *s, int size)
{
    if(s->maxsize>=0){
        int64_t remaining= s->maxsize - avio_tell(s);
        if(remaining < size){
            int64_t newsize= avio_size(s);
            if(!s->maxsize || s->maxsize<newsize)
                s->maxsize= newsize - !newsize;
            remaining= s->maxsize - avio_tell(s);
            remaining= FFMAX(remaining, 0);
        }

        if(s->maxsize>=0 && remaining+1 < size){
            av_log(NULL, remaining ? AV_LOG_ERROR : AV_LOG_DEBUG, "Truncating packet of size %d to %"PRId64"\n", size, remaining+1);
            size= remaining+1;
        }
    }
    return size;
}

/*
 * Read the data in sane-sized chunks and append to pkt.
 * Return the number of bytes read or an error.
 */
static int append_packet_chunked(AVIOContext *s, AVPacket *pkt, int size)
{
    int64_t orig_pos   = pkt->pos; // av_grow_packet might reset pos
    int orig_size      = pkt->size;
    int ret;

    do {
        int prev_size = pkt->size;
        int read_size;

        /*
         * When the caller requests a lot of data, limit it to the amount left
         * in file or SANE_CHUNK_SIZE when it is not known
         */
        read_size = size;
        if (read_size > SANE_CHUNK_SIZE/10) {
            read_size = ffio_limit(s, read_size);
            // If filesize/maxsize is unknown, limit to SANE_CHUNK_SIZE
            if (s->maxsize < 0)
                read_size = FFMIN(read_size, SANE_CHUNK_SIZE);
        }

        ret = av_grow_packet(pkt, read_size);
        if (ret < 0)
            break;

        ret = avio_read(s, pkt->data + prev_size, read_size);
        if (ret != read_size) {
            av_shrink_packet(pkt, prev_size + FFMAX(ret, 0));
            break;
        }

        size -= read_size;
    } while (size > 0);
    if (size > 0)
        pkt->flags |= AV_PKT_FLAG_CORRUPT;

    pkt->pos = orig_pos;
    if (!pkt->size)
        av_free_packet(pkt);
    return pkt->size > orig_size ? pkt->size - orig_size : ret;
}

int av_get_packet(AVIOContext *s, AVPacket *pkt, int size)
{
    av_init_packet(pkt);
    pkt->data = NULL;
    pkt->size = 0;
    pkt->pos  = avio_tell(s);

    return append_packet_chunked(s, pkt, size);
}

int av_append_packet(AVIOContext *s, AVPacket *pkt, int size)
{
    if (!pkt->size)
        return av_get_packet(s, pkt, size);
    return append_packet_chunked(s, pkt, size);
}


int av_filename_number_test(const char *filename)
{
    char buf[1024];
    return filename && (av_get_frame_filename(buf, sizeof(buf), filename, 1)>=0);
}

AVInputFormat *av_probe_input_format3(AVProbeData *pd, int is_opened, int *score_ret)
{
    AVProbeData lpd = *pd;
    AVInputFormat *fmt1 = NULL, *fmt;
    int score, nodat = 0, score_max=0;
    const static uint8_t zerobuffer[AVPROBE_PADDING_SIZE];

    if (!lpd.buf)
        lpd.buf = zerobuffer;

    if (lpd.buf_size > 10 && ff_id3v2_match(lpd.buf, ID3v2_DEFAULT_MAGIC)) {
        int id3len = ff_id3v2_tag_len(lpd.buf);
        if (lpd.buf_size > id3len + 16) {
            lpd.buf += id3len;
            lpd.buf_size -= id3len;
        }else
            nodat = 1;
    }

    fmt = NULL;
    while ((fmt1 = av_iformat_next(fmt1))) {
        if (!is_opened == !(fmt1->flags & AVFMT_NOFILE))
            continue;
        score = 0;
        if (fmt1->read_probe) {
            score = fmt1->read_probe(&lpd);
            if(fmt1->extensions && av_match_ext(lpd.filename, fmt1->extensions))
                score = FFMAX(score, nodat ? AVPROBE_SCORE_MAX/4-1 : 1);
        } else if (fmt1->extensions) {
            if (av_match_ext(lpd.filename, fmt1->extensions)) {
                score = 50;
            }
        }
        if (score > score_max) {
            score_max = score;
            fmt = fmt1;
        }else if (score == score_max)
            fmt = NULL;
    }
    if(nodat)
        score_max = FFMIN(AVPROBE_SCORE_MAX/4-1, score_max);
    *score_ret= score_max;

    return fmt;
}

AVInputFormat *av_probe_input_format2(AVProbeData *pd, int is_opened, int *score_max)
{
    int score_ret;
    AVInputFormat *fmt= av_probe_input_format3(pd, is_opened, &score_ret);
    if(score_ret > *score_max){
        *score_max= score_ret;
        return fmt;
    }else
        return NULL;
}

AVInputFormat *av_probe_input_format(AVProbeData *pd, int is_opened){
    int score=0;
    return av_probe_input_format2(pd, is_opened, &score);
}

static int set_codec_from_probe_data(AVFormatContext *s, AVStream *st, AVProbeData *pd)
{
    static const struct {
        const char *name; enum AVCodecID id; enum AVMediaType type;
    } fmt_id_type[] = {
        { "aac"      , AV_CODEC_ID_AAC       , AVMEDIA_TYPE_AUDIO },
        { "ac3"      , AV_CODEC_ID_AC3       , AVMEDIA_TYPE_AUDIO },
        { "dts"      , AV_CODEC_ID_DTS       , AVMEDIA_TYPE_AUDIO },
        { "eac3"     , AV_CODEC_ID_EAC3      , AVMEDIA_TYPE_AUDIO },
        { "h264"     , AV_CODEC_ID_H264      , AVMEDIA_TYPE_VIDEO },
        { "loas"     , AV_CODEC_ID_AAC_LATM  , AVMEDIA_TYPE_AUDIO },
        { "m4v"      , AV_CODEC_ID_MPEG4     , AVMEDIA_TYPE_VIDEO },
        { "mp3"      , AV_CODEC_ID_MP3       , AVMEDIA_TYPE_AUDIO },
        { "mpegvideo", AV_CODEC_ID_MPEG2VIDEO, AVMEDIA_TYPE_VIDEO },
        { 0 }
    };
    int score;
    AVInputFormat *fmt = av_probe_input_format3(pd, 1, &score);

    if (fmt && st->request_probe <= score) {
        int i;
        av_log(s, AV_LOG_DEBUG, "Probe with size=%d, packets=%d detected %s with score=%d\n",
               pd->buf_size, MAX_PROBE_PACKETS - st->probe_packets, fmt->name, score);
        for (i = 0; fmt_id_type[i].name; i++) {
            if (!strcmp(fmt->name, fmt_id_type[i].name)) {
                st->codec->codec_id   = fmt_id_type[i].id;
                st->codec->codec_type = fmt_id_type[i].type;
                break;
            }
        }
    }
    return score;
}

/************************************************************/
/* input media file */

int av_demuxer_open(AVFormatContext *ic){
    int err;

    if (ic->iformat->read_header) {
        err = ic->iformat->read_header(ic);
        if (err < 0)
            return err;
    }

    if (ic->pb && !ic->data_offset)
        ic->data_offset = avio_tell(ic->pb);

    return 0;
}


/** size of probe buffer, for guessing file type from file contents */
#define PROBE_BUF_MIN 2048
#define PROBE_BUF_MAX (1<<20)

int av_probe_input_buffer(AVIOContext *pb, AVInputFormat **fmt,
                          const char *filename, void *logctx,
                          unsigned int offset, unsigned int max_probe_size)
{
    AVProbeData pd = { filename ? filename : "", NULL, -offset };
    unsigned char *buf = NULL;
    uint8_t *mime_type;
    int ret = 0, probe_size, buf_offset = 0;

    if (!max_probe_size) {
        max_probe_size = PROBE_BUF_MAX;
    } else if (max_probe_size > PROBE_BUF_MAX) {
        max_probe_size = PROBE_BUF_MAX;
    } else if (max_probe_size < PROBE_BUF_MIN) {
        av_log(logctx, AV_LOG_ERROR,
               "Specified probe size value %u cannot be < %u\n", max_probe_size, PROBE_BUF_MIN);
        return AVERROR(EINVAL);
    }

    if (offset >= max_probe_size) {
        return AVERROR(EINVAL);
    }

    if (!*fmt && pb->av_class && av_opt_get(pb, "mime_type", AV_OPT_SEARCH_CHILDREN, &mime_type) >= 0 && mime_type) {
        if (!av_strcasecmp(mime_type, "audio/aacp")) {
            *fmt = av_find_input_format("aac");
        }
        av_freep(&mime_type);
    }

    for(probe_size= PROBE_BUF_MIN; probe_size<=max_probe_size && !*fmt;
        probe_size = FFMIN(probe_size<<1, FFMAX(max_probe_size, probe_size+1))) {
        int score = probe_size < max_probe_size ? AVPROBE_SCORE_RETRY : 0;
        void *buftmp;

        if (probe_size < offset) {
            continue;
        }

        /* read probe data */
        buftmp = av_realloc(buf, probe_size + AVPROBE_PADDING_SIZE);
        if(!buftmp){
            av_free(buf);
            return AVERROR(ENOMEM);
        }
        buf=buftmp;
        if ((ret = avio_read(pb, buf + buf_offset, probe_size - buf_offset)) < 0) {
            /* fail if error was not end of file, otherwise, lower score */
            if (ret != AVERROR_EOF) {
                av_free(buf);
                return ret;
            }
            score = 0;
            ret = 0;            /* error was end of file, nothing read */
        }
        pd.buf_size = buf_offset += ret;
        pd.buf = &buf[offset];

        memset(pd.buf + pd.buf_size, 0, AVPROBE_PADDING_SIZE);

        /* guess file format */
        *fmt = av_probe_input_format2(&pd, 1, &score);
        if(*fmt){
            if(score <= AVPROBE_SCORE_RETRY){ //this can only be true in the last iteration
                av_log(logctx, AV_LOG_WARNING, "Format %s detected only with low score of %d, misdetection possible!\n", (*fmt)->name, score);
            }else
                av_log(logctx, AV_LOG_DEBUG, "Format %s probed with size=%d and score=%d\n", (*fmt)->name, probe_size, score);
        }
    }

    if (!*fmt) {
        av_free(buf);
        return AVERROR_INVALIDDATA;
    }

    /* rewind. reuse probe buffer to avoid seeking */
    ret = ffio_rewind_with_probe_data(pb, &buf, pd.buf_size);

    return ret;
}

/* open input file and probe the format if necessary */
static int init_input(AVFormatContext *s, const char *filename, AVDictionary **options)
{
    int ret;
    AVProbeData pd = {filename, NULL, 0};
    int score = AVPROBE_SCORE_RETRY;

    if (s->pb) {
        s->flags |= AVFMT_FLAG_CUSTOM_IO;
        if (!s->iformat)
            return av_probe_input_buffer(s->pb, &s->iformat, filename, s, 0, s->probesize);
        else if (s->iformat->flags & AVFMT_NOFILE)
            av_log(s, AV_LOG_WARNING, "Custom AVIOContext makes no sense and "
                                      "will be ignored with AVFMT_NOFILE format.\n");
        return 0;
    }

    if ( (s->iformat && s->iformat->flags & AVFMT_NOFILE) ||
        (!s->iformat && (s->iformat = av_probe_input_format2(&pd, 0, &score))))
        return 0;

    if ((ret = avio_open2(&s->pb, filename, AVIO_FLAG_READ | s->avio_flags,
                          &s->interrupt_callback, options)) < 0)
        return ret;
    if (s->iformat)
        return 0;
    return av_probe_input_buffer(s->pb, &s->iformat, filename, s, 0, s->probesize);
}

static AVPacket *add_to_pktbuf(AVPacketList **packet_buffer, AVPacket *pkt,
                               AVPacketList **plast_pktl){
    AVPacketList *pktl = av_mallocz(sizeof(AVPacketList));
    if (!pktl)
        return NULL;

    if (*packet_buffer)
        (*plast_pktl)->next = pktl;
    else
        *packet_buffer = pktl;

    /* add the packet in the buffered packet list */
    *plast_pktl = pktl;
    pktl->pkt= *pkt;
    return &pktl->pkt;
}

int avformat_queue_attached_pictures(AVFormatContext *s)
{
    int i;
    for (i = 0; i < s->nb_streams; i++)
        if (s->streams[i]->disposition & AV_DISPOSITION_ATTACHED_PIC &&
            s->streams[i]->discard < AVDISCARD_ALL) {
            AVPacket copy = s->streams[i]->attached_pic;
            copy.buf      = av_buffer_ref(copy.buf);
            if (!copy.buf)
                return AVERROR(ENOMEM);

            add_to_pktbuf(&s->raw_packet_buffer, &copy, &s->raw_packet_buffer_end);
        }
    return 0;
}

int avformat_open_input(AVFormatContext **ps, const char *filename, AVInputFormat *fmt, AVDictionary **options)
{
    AVFormatContext *s = *ps;
    int ret = 0;
    AVDictionary *tmp = NULL;
    ID3v2ExtraMeta *id3v2_extra_meta = NULL;

    if (!s && !(s = avformat_alloc_context()))
        return AVERROR(ENOMEM);
    if (!s->av_class){
        av_log(NULL, AV_LOG_ERROR, "Input context has not been properly allocated by avformat_alloc_context() and is not NULL either\n");
        return AVERROR(EINVAL);
    }
    if (fmt)
        s->iformat = fmt;

    if (options)
        av_dict_copy(&tmp, *options, 0);

    if ((ret = av_opt_set_dict(s, &tmp)) < 0)
        goto fail;

    if ((ret = init_input(s, filename, &tmp)) < 0)
        goto fail;
    avio_skip(s->pb, s->skip_initial_bytes);

    /* check filename in case an image number is expected */
    if (s->iformat->flags & AVFMT_NEEDNUMBER) {
        if (!av_filename_number_test(filename)) {
            ret = AVERROR(EINVAL);
            goto fail;
        }
    }

    s->duration = s->start_time = AV_NOPTS_VALUE;
    av_strlcpy(s->filename, filename ? filename : "", sizeof(s->filename));

    /* allocate private data */
    if (s->iformat->priv_data_size > 0) {
        if (!(s->priv_data = av_mallocz(s->iformat->priv_data_size))) {
            ret = AVERROR(ENOMEM);
            goto fail;
        }
        if (s->iformat->priv_class) {
            *(const AVClass**)s->priv_data = s->iformat->priv_class;
            av_opt_set_defaults(s->priv_data);
            if ((ret = av_opt_set_dict(s->priv_data, &tmp)) < 0)
                goto fail;
        }
    }

    /* e.g. AVFMT_NOFILE formats will not have a AVIOContext */
    if (s->pb)
        ff_id3v2_read(s, ID3v2_DEFAULT_MAGIC, &id3v2_extra_meta);

    if (!(s->flags&AVFMT_FLAG_PRIV_OPT) && s->iformat->read_header)
        if ((ret = s->iformat->read_header(s)) < 0)
            goto fail;

    if (id3v2_extra_meta) {
        if (!strcmp(s->iformat->name, "mp3") || !strcmp(s->iformat->name, "aac")) {
            if((ret = ff_id3v2_parse_apic(s, &id3v2_extra_meta)) < 0)
                goto fail;
        } else
            av_log(s, AV_LOG_DEBUG, "demuxer does not support additional id3 data, skipping\n");
    }
    ff_id3v2_free_extra_meta(&id3v2_extra_meta);

    if ((ret = avformat_queue_attached_pictures(s)) < 0)
        goto fail;

    if (!(s->flags&AVFMT_FLAG_PRIV_OPT) && s->pb && !s->data_offset)
        s->data_offset = avio_tell(s->pb);

    s->raw_packet_buffer_remaining_size = RAW_PACKET_BUFFER_SIZE;

    if (options) {
        av_dict_free(options);
        *options = tmp;
    }
    *ps = s;
    return 0;

fail:
    ff_id3v2_free_extra_meta(&id3v2_extra_meta);
    av_dict_free(&tmp);
    if (s->pb && !(s->flags & AVFMT_FLAG_CUSTOM_IO))
        avio_close(s->pb);
    avformat_free_context(s);
    *ps = NULL;
    return ret;
}

/*******************************************************/

static void force_codec_ids(AVFormatContext *s, AVStream *st)
{
    switch(st->codec->codec_type){
    case AVMEDIA_TYPE_VIDEO:
        if(s->video_codec_id)   st->codec->codec_id= s->video_codec_id;
        break;
    case AVMEDIA_TYPE_AUDIO:
        if(s->audio_codec_id)   st->codec->codec_id= s->audio_codec_id;
        break;
    case AVMEDIA_TYPE_SUBTITLE:
        if(s->subtitle_codec_id)st->codec->codec_id= s->subtitle_codec_id;
        break;
    }
}

static void probe_codec(AVFormatContext *s, AVStream *st, const AVPacket *pkt)
{
    if(st->request_probe>0){
        AVProbeData *pd = &st->probe_data;
        int end;
        av_log(s, AV_LOG_DEBUG, "probing stream %d pp:%d\n", st->index, st->probe_packets);
        --st->probe_packets;

        if (pkt) {
            uint8_t *new_buf = av_realloc(pd->buf, pd->buf_size+pkt->size+AVPROBE_PADDING_SIZE);
            if(!new_buf)
                goto no_packet;
            pd->buf = new_buf;
            memcpy(pd->buf+pd->buf_size, pkt->data, pkt->size);
            pd->buf_size += pkt->size;
            memset(pd->buf+pd->buf_size, 0, AVPROBE_PADDING_SIZE);
        } else {
no_packet:
            st->probe_packets = 0;
            if (!pd->buf_size) {
                av_log(s, AV_LOG_WARNING, "nothing to probe for stream %d\n",
                       st->index);
            }
        }

        end=    s->raw_packet_buffer_remaining_size <= 0
                || st->probe_packets<=0;

        if(end || av_log2(pd->buf_size) != av_log2(pd->buf_size - pkt->size)){
            int score= set_codec_from_probe_data(s, st, pd);
            if(    (st->codec->codec_id != AV_CODEC_ID_NONE && score > AVPROBE_SCORE_RETRY)
                || end){
                pd->buf_size=0;
                av_freep(&pd->buf);
                st->request_probe= -1;
                if(st->codec->codec_id != AV_CODEC_ID_NONE){
                    av_log(s, AV_LOG_DEBUG, "probed stream %d\n", st->index);
                }else
                    av_log(s, AV_LOG_WARNING, "probed stream %d failed\n", st->index);
            }
            force_codec_ids(s, st);
        }
    }
}

int ff_read_packet(AVFormatContext *s, AVPacket *pkt)
{
    int ret, i;
    AVStream *st;

    for(;;){
        AVPacketList *pktl = s->raw_packet_buffer;

        if (pktl) {
            *pkt = pktl->pkt;
            st = s->streams[pkt->stream_index];
            if (s->raw_packet_buffer_remaining_size <= 0)
                probe_codec(s, st, NULL);
            if(st->request_probe <= 0){
                s->raw_packet_buffer = pktl->next;
                s->raw_packet_buffer_remaining_size += pkt->size;
                av_free(pktl);
                return 0;
            }
        }

        pkt->data = NULL;
        pkt->size = 0;
        av_init_packet(pkt);
        ret= s->iformat->read_packet(s, pkt);
        if (ret < 0) {
            if (!pktl || ret == AVERROR(EAGAIN))
                return ret;
            for (i = 0; i < s->nb_streams; i++) {
                st = s->streams[i];
                if (st->probe_packets) {
                    probe_codec(s, st, NULL);
                }
                av_assert0(st->request_probe <= 0);
            }
            continue;
        }

        if ((s->flags & AVFMT_FLAG_DISCARD_CORRUPT) &&
            (pkt->flags & AV_PKT_FLAG_CORRUPT)) {
            av_log(s, AV_LOG_WARNING,
                   "Dropped corrupted packet (stream = %d)\n",
                   pkt->stream_index);
            av_free_packet(pkt);
            continue;
        }

        if(!(s->flags & AVFMT_FLAG_KEEP_SIDE_DATA))
            av_packet_merge_side_data(pkt);

        if(pkt->stream_index >= (unsigned)s->nb_streams){
            av_log(s, AV_LOG_ERROR, "Invalid stream index %d\n", pkt->stream_index);
            continue;
        }

        st= s->streams[pkt->stream_index];
        pkt->dts = wrap_timestamp(st, pkt->dts);
        pkt->pts = wrap_timestamp(st, pkt->pts);

        force_codec_ids(s, st);

        /* TODO: audio: time filter; video: frame reordering (pts != dts) */
        if (s->use_wallclock_as_timestamps)
            pkt->dts = pkt->pts = av_rescale_q(av_gettime(), AV_TIME_BASE_Q, st->time_base);

        if(!pktl && st->request_probe <= 0)
            return ret;

        add_to_pktbuf(&s->raw_packet_buffer, pkt, &s->raw_packet_buffer_end);
        s->raw_packet_buffer_remaining_size -= pkt->size;

        probe_codec(s, st, pkt);
    }
}

#if FF_API_READ_PACKET
int av_read_packet(AVFormatContext *s, AVPacket *pkt)
{
    return ff_read_packet(s, pkt);
}
#endif


/**********************************************************/

static int determinable_frame_size(AVCodecContext *avctx)
{
    if (/*avctx->codec_id == AV_CODEC_ID_AAC ||*/
        avctx->codec_id == AV_CODEC_ID_MP1 ||
        avctx->codec_id == AV_CODEC_ID_MP2 ||
        avctx->codec_id == AV_CODEC_ID_MP3/* ||
        avctx->codec_id == AV_CODEC_ID_CELT*/)
        return 1;
    return 0;
}

/**
 * Get the number of samples of an audio frame. Return -1 on error.
 */
int ff_get_audio_frame_size(AVCodecContext *enc, int size, int mux)
{
    int frame_size;

    /* give frame_size priority if demuxing */
    if (!mux && enc->frame_size > 1)
        return enc->frame_size;

    if ((frame_size = av_get_audio_frame_duration(enc, size)) > 0)
        return frame_size;

    /* Fall back on using frame_size if muxing. */
    if (enc->frame_size > 1)
        return enc->frame_size;

    //For WMA we currently have no other means to calculate duration thus we
    //do it here by assuming CBR, which is true for all known cases.
    if(!mux && enc->bit_rate>0 && size>0 && enc->sample_rate>0 && enc->block_align>1) {
        if (enc->codec_id == AV_CODEC_ID_WMAV1 || enc->codec_id == AV_CODEC_ID_WMAV2)
            return  ((int64_t)size * 8 * enc->sample_rate) / enc->bit_rate;
    }

    return -1;
}


/**
 * Return the frame duration in seconds. Return 0 if not available.
 */
void ff_compute_frame_duration(int *pnum, int *pden, AVStream *st,
                               AVCodecParserContext *pc, AVPacket *pkt)
{
    int frame_size;

    *pnum = 0;
    *pden = 0;
    switch(st->codec->codec_type) {
    case AVMEDIA_TYPE_VIDEO:
        if (st->r_frame_rate.num && !pc) {
            *pnum = st->r_frame_rate.den;
            *pden = st->r_frame_rate.num;
        } else if(st->time_base.num*1000LL > st->time_base.den) {
            *pnum = st->time_base.num;
            *pden = st->time_base.den;
        }else if(st->codec->time_base.num*1000LL > st->codec->time_base.den){
            *pnum = st->codec->time_base.num;
            *pden = st->codec->time_base.den;
            if (pc && pc->repeat_pict) {
                if (*pnum > INT_MAX / (1 + pc->repeat_pict))
                    *pden /= 1 + pc->repeat_pict;
                else
                    *pnum *= 1 + pc->repeat_pict;
            }
            //If this codec can be interlaced or progressive then we need a parser to compute duration of a packet
            //Thus if we have no parser in such case leave duration undefined.
            if(st->codec->ticks_per_frame>1 && !pc){
                *pnum = *pden = 0;
            }
        }
        break;
    case AVMEDIA_TYPE_AUDIO:
        frame_size = ff_get_audio_frame_size(st->codec, pkt->size, 0);
        if (frame_size <= 0 || st->codec->sample_rate <= 0)
            break;
        *pnum = frame_size;
        *pden = st->codec->sample_rate;
        break;
    default:
        break;
    }
}

static int is_intra_only(AVCodecContext *enc){
    const AVCodecDescriptor *desc;

    if(enc->codec_type != AVMEDIA_TYPE_VIDEO)
        return 1;

    desc = av_codec_get_codec_descriptor(enc);
    if (!desc) {
        desc = avcodec_descriptor_get(enc->codec_id);
        av_codec_set_codec_descriptor(enc, desc);
    }
    if (desc)
        return !!(desc->props & AV_CODEC_PROP_INTRA_ONLY);
    return 0;
}

static int has_decode_delay_been_guessed(AVStream *st)
{
    if(st->codec->codec_id != AV_CODEC_ID_H264) return 1;
    if(!st->info) // if we have left find_stream_info then nb_decoded_frames wont increase anymore for stream copy
        return 1;
#if CONFIG_H264_DECODER
    if(st->codec->has_b_frames &&
       avpriv_h264_has_num_reorder_frames(st->codec) == st->codec->has_b_frames)
        return 1;
#endif
    if(st->codec->has_b_frames<3)
        return st->nb_decoded_frames >= 7;
    else if(st->codec->has_b_frames<4)
        return st->nb_decoded_frames >= 18;
    else
        return st->nb_decoded_frames >= 20;
}

static AVPacketList *get_next_pkt(AVFormatContext *s, AVStream *st, AVPacketList *pktl)
{
    if (pktl->next)
        return pktl->next;
    if (pktl == s->parse_queue_end)
        return s->packet_buffer;
    return NULL;
}

static int update_wrap_reference(AVFormatContext *s, AVStream *st, int stream_index)
{
    if (s->correct_ts_overflow && st->pts_wrap_bits < 63 &&
        st->pts_wrap_reference == AV_NOPTS_VALUE && st->first_dts != AV_NOPTS_VALUE) {
        int i;

        // reference time stamp should be 60 s before first time stamp
        int64_t pts_wrap_reference = st->first_dts - av_rescale(60, st->time_base.den, st->time_base.num);
        // if first time stamp is not more than 1/8 and 60s before the wrap point, subtract rather than add wrap offset
        int pts_wrap_behavior = (st->first_dts < (1LL<<st->pts_wrap_bits) - (1LL<<st->pts_wrap_bits-3)) ||
            (st->first_dts < (1LL<<st->pts_wrap_bits) - av_rescale(60, st->time_base.den, st->time_base.num)) ?
            AV_PTS_WRAP_ADD_OFFSET : AV_PTS_WRAP_SUB_OFFSET;

        AVProgram *first_program = av_find_program_from_stream(s, NULL, stream_index);

        if (!first_program) {
            int default_stream_index = av_find_default_stream_index(s);
            if (s->streams[default_stream_index]->pts_wrap_reference == AV_NOPTS_VALUE) {
                for (i=0; i<s->nb_streams; i++) {
                    s->streams[i]->pts_wrap_reference = pts_wrap_reference;
                    s->streams[i]->pts_wrap_behavior = pts_wrap_behavior;
                }
            }
            else {
                st->pts_wrap_reference = s->streams[default_stream_index]->pts_wrap_reference;
                st->pts_wrap_behavior = s->streams[default_stream_index]->pts_wrap_behavior;
            }
        }
        else {
            AVProgram *program = first_program;
            while (program) {
                if (program->pts_wrap_reference != AV_NOPTS_VALUE) {
                    pts_wrap_reference = program->pts_wrap_reference;
                    pts_wrap_behavior = program->pts_wrap_behavior;
                    break;
                }
                program = av_find_program_from_stream(s, program, stream_index);
            }

            // update every program with differing pts_wrap_reference
            program = first_program;
            while(program) {
                if (program->pts_wrap_reference != pts_wrap_reference) {
                    for (i=0; i<program->nb_stream_indexes; i++) {
                        s->streams[program->stream_index[i]]->pts_wrap_reference = pts_wrap_reference;
                        s->streams[program->stream_index[i]]->pts_wrap_behavior = pts_wrap_behavior;
                    }

                    program->pts_wrap_reference = pts_wrap_reference;
                    program->pts_wrap_behavior = pts_wrap_behavior;
                }
                program = av_find_program_from_stream(s, program, stream_index);
            }
        }
        return 1;
    }
    return 0;
}

static void update_initial_timestamps(AVFormatContext *s, int stream_index,
                                      int64_t dts, int64_t pts, AVPacket *pkt)
{
    AVStream *st= s->streams[stream_index];
    AVPacketList *pktl= s->parse_queue ? s->parse_queue : s->packet_buffer;
    int64_t pts_buffer[MAX_REORDER_DELAY+1];
    int64_t shift;
    int i, delay;

    if(st->first_dts != AV_NOPTS_VALUE || dts == AV_NOPTS_VALUE || st->cur_dts == AV_NOPTS_VALUE || is_relative(dts))
        return;

    delay = st->codec->has_b_frames;
    st->first_dts= dts - (st->cur_dts - RELATIVE_TS_BASE);
    st->cur_dts= dts;
    shift = st->first_dts - RELATIVE_TS_BASE;

    for (i=0; i<MAX_REORDER_DELAY+1; i++)
        pts_buffer[i] = AV_NOPTS_VALUE;

    if (is_relative(pts))
        pts += shift;

    for(; pktl; pktl= get_next_pkt(s, st, pktl)){
        if(pktl->pkt.stream_index != stream_index)
            continue;
        if(is_relative(pktl->pkt.pts))
            pktl->pkt.pts += shift;

        if(is_relative(pktl->pkt.dts))
            pktl->pkt.dts += shift;

        if(st->start_time == AV_NOPTS_VALUE && pktl->pkt.pts != AV_NOPTS_VALUE)
            st->start_time= pktl->pkt.pts;

        if(pktl->pkt.pts != AV_NOPTS_VALUE && delay <= MAX_REORDER_DELAY && has_decode_delay_been_guessed(st)){
            pts_buffer[0]= pktl->pkt.pts;
            for(i=0; i<delay && pts_buffer[i] > pts_buffer[i+1]; i++)
                FFSWAP(int64_t, pts_buffer[i], pts_buffer[i+1]);
            if(pktl->pkt.dts == AV_NOPTS_VALUE)
                pktl->pkt.dts= pts_buffer[0];
        }
    }

    if (update_wrap_reference(s, st, stream_index) && st->pts_wrap_behavior == AV_PTS_WRAP_SUB_OFFSET) {
        // correct first time stamps to negative values
        st->first_dts = wrap_timestamp(st, st->first_dts);
        st->cur_dts = wrap_timestamp(st, st->cur_dts);
        pkt->dts = wrap_timestamp(st, pkt->dts);
        pkt->pts = wrap_timestamp(st, pkt->pts);
        pts = wrap_timestamp(st, pts);
    }

    if (st->start_time == AV_NOPTS_VALUE)
        st->start_time = pts;
}

static void update_initial_durations(AVFormatContext *s, AVStream *st,
                                     int stream_index, int duration)
{
    AVPacketList *pktl= s->parse_queue ? s->parse_queue : s->packet_buffer;
    int64_t cur_dts= RELATIVE_TS_BASE;

    if(st->first_dts != AV_NOPTS_VALUE){
        cur_dts= st->first_dts;
        for(; pktl; pktl= get_next_pkt(s, st, pktl)){
            if(pktl->pkt.stream_index == stream_index){
                if(pktl->pkt.pts != pktl->pkt.dts || pktl->pkt.dts != AV_NOPTS_VALUE || pktl->pkt.duration)
                    break;
                cur_dts -= duration;
            }
        }
        if(pktl && pktl->pkt.dts != st->first_dts) {
            av_log(s, AV_LOG_DEBUG, "first_dts %s not matching first dts %s in the queue\n", av_ts2str(st->first_dts), av_ts2str(pktl->pkt.dts));
            return;
        }
        if(!pktl) {
            av_log(s, AV_LOG_DEBUG, "first_dts %s but no packet with dts in the queue\n", av_ts2str(st->first_dts));
            return;
        }
        pktl= s->parse_queue ? s->parse_queue : s->packet_buffer;
        st->first_dts = cur_dts;
    }else if(st->cur_dts != RELATIVE_TS_BASE)
        return;

    for(; pktl; pktl= get_next_pkt(s, st, pktl)){
        if(pktl->pkt.stream_index != stream_index)
            continue;
        if(pktl->pkt.pts == pktl->pkt.dts && (pktl->pkt.dts == AV_NOPTS_VALUE || pktl->pkt.dts == st->first_dts)
           && !pktl->pkt.duration){
            pktl->pkt.dts= cur_dts;
            if(!st->codec->has_b_frames)
                pktl->pkt.pts= cur_dts;
//            if (st->codec->codec_type != AVMEDIA_TYPE_AUDIO)
                pktl->pkt.duration = duration;
        }else
            break;
        cur_dts = pktl->pkt.dts + pktl->pkt.duration;
    }
    if(!pktl)
        st->cur_dts= cur_dts;
}

static void compute_pkt_fields(AVFormatContext *s, AVStream *st,
                               AVCodecParserContext *pc, AVPacket *pkt)
{
    int num, den, presentation_delayed, delay, i;
    int64_t offset;

    if (s->flags & AVFMT_FLAG_NOFILLIN)
        return;

    if((s->flags & AVFMT_FLAG_IGNDTS) && pkt->pts != AV_NOPTS_VALUE)
        pkt->dts= AV_NOPTS_VALUE;

    if (st->codec->codec_id != AV_CODEC_ID_H264 && pc && pc->pict_type == AV_PICTURE_TYPE_B)
        //FIXME Set low_delay = 0 when has_b_frames = 1
        st->codec->has_b_frames = 1;

    /* do we have a video B-frame ? */
    delay= st->codec->has_b_frames;
    presentation_delayed = 0;

    /* XXX: need has_b_frame, but cannot get it if the codec is
        not initialized */
    if (delay &&
        pc && pc->pict_type != AV_PICTURE_TYPE_B)
        presentation_delayed = 1;

    if(pkt->pts != AV_NOPTS_VALUE && pkt->dts != AV_NOPTS_VALUE && st->pts_wrap_bits<63 && pkt->dts - (1LL<<(st->pts_wrap_bits-1)) > pkt->pts){
        if(is_relative(st->cur_dts) || pkt->dts - (1LL<<(st->pts_wrap_bits-1)) > st->cur_dts) {
            pkt->dts -= 1LL<<st->pts_wrap_bits;
        } else
            pkt->pts += 1LL<<st->pts_wrap_bits;
    }

    // some mpeg2 in mpeg-ps lack dts (issue171 / input_file.mpg)
    // we take the conservative approach and discard both
    // Note, if this is misbehaving for a H.264 file then possibly presentation_delayed is not set correctly.
    if(delay==1 && pkt->dts == pkt->pts && pkt->dts != AV_NOPTS_VALUE && presentation_delayed){
        av_log(s, AV_LOG_DEBUG, "invalid dts/pts combination %"PRIi64"\n", pkt->dts);
        if(strcmp(s->iformat->name, "mov,mp4,m4a,3gp,3g2,mj2")) // otherwise we discard correct timestamps for vc1-wmapro.ism
            pkt->dts= AV_NOPTS_VALUE;
    }

    if (pkt->duration == 0) {
        ff_compute_frame_duration(&num, &den, st, pc, pkt);
        if (den && num) {
            pkt->duration = av_rescale_rnd(1, num * (int64_t)st->time_base.den, den * (int64_t)st->time_base.num, AV_ROUND_DOWN);
        }
    }
    if(pkt->duration != 0 && (s->packet_buffer || s->parse_queue))
        update_initial_durations(s, st, pkt->stream_index, pkt->duration);

    /* correct timestamps with byte offset if demuxers only have timestamps
       on packet boundaries */
    if(pc && st->need_parsing == AVSTREAM_PARSE_TIMESTAMPS && pkt->size){
        /* this will estimate bitrate based on this frame's duration and size */
        offset = av_rescale(pc->offset, pkt->duration, pkt->size);
        if(pkt->pts != AV_NOPTS_VALUE)
            pkt->pts += offset;
        if(pkt->dts != AV_NOPTS_VALUE)
            pkt->dts += offset;
    }

    if (pc && pc->dts_sync_point >= 0) {
        // we have synchronization info from the parser
        int64_t den = st->codec->time_base.den * (int64_t) st->time_base.num;
        if (den > 0) {
            int64_t num = st->codec->time_base.num * (int64_t) st->time_base.den;
            if (pkt->dts != AV_NOPTS_VALUE) {
                // got DTS from the stream, update reference timestamp
                st->reference_dts = pkt->dts - pc->dts_ref_dts_delta * num / den;
                pkt->pts = pkt->dts + pc->pts_dts_delta * num / den;
            } else if (st->reference_dts != AV_NOPTS_VALUE) {
                // compute DTS based on reference timestamp
                pkt->dts = st->reference_dts + pc->dts_ref_dts_delta * num / den;
                pkt->pts = pkt->dts + pc->pts_dts_delta * num / den;
            }
            if (pc->dts_sync_point > 0)
                st->reference_dts = pkt->dts; // new reference
        }
    }

    /* This may be redundant, but it should not hurt. */
    if(pkt->dts != AV_NOPTS_VALUE && pkt->pts != AV_NOPTS_VALUE && pkt->pts > pkt->dts)
        presentation_delayed = 1;

    av_dlog(NULL, "IN delayed:%d pts:%s, dts:%s cur_dts:%s st:%d pc:%p duration:%d\n",
           presentation_delayed, av_ts2str(pkt->pts), av_ts2str(pkt->dts), av_ts2str(st->cur_dts), pkt->stream_index, pc, pkt->duration);
    /* interpolate PTS and DTS if they are not present */
    //We skip H264 currently because delay and has_b_frames are not reliably set
    if((delay==0 || (delay==1 && pc)) && st->codec->codec_id != AV_CODEC_ID_H264){
        if (presentation_delayed) {
            /* DTS = decompression timestamp */
            /* PTS = presentation timestamp */
            if (pkt->dts == AV_NOPTS_VALUE)
                pkt->dts = st->last_IP_pts;
            update_initial_timestamps(s, pkt->stream_index, pkt->dts, pkt->pts, pkt);
            if (pkt->dts == AV_NOPTS_VALUE)
                pkt->dts = st->cur_dts;

            /* this is tricky: the dts must be incremented by the duration
            of the frame we are displaying, i.e. the last I- or P-frame */
            if (st->last_IP_duration == 0)
                st->last_IP_duration = pkt->duration;
            if(pkt->dts != AV_NOPTS_VALUE)
                st->cur_dts = pkt->dts + st->last_IP_duration;
            st->last_IP_duration  = pkt->duration;
            st->last_IP_pts= pkt->pts;
            /* cannot compute PTS if not present (we can compute it only
            by knowing the future */
        } else if (pkt->pts != AV_NOPTS_VALUE ||
                   pkt->dts != AV_NOPTS_VALUE ||
                   pkt->duration                ) {
            int duration = pkt->duration;

            /* presentation is not delayed : PTS and DTS are the same */
            if (pkt->pts == AV_NOPTS_VALUE)
                pkt->pts = pkt->dts;
            update_initial_timestamps(s, pkt->stream_index, pkt->pts,
                                      pkt->pts, pkt);
            if (pkt->pts == AV_NOPTS_VALUE)
                pkt->pts = st->cur_dts;
            pkt->dts = pkt->pts;
            if (pkt->pts != AV_NOPTS_VALUE)
                st->cur_dts = pkt->pts + duration;
        }
    }

    if(pkt->pts != AV_NOPTS_VALUE && delay <= MAX_REORDER_DELAY && has_decode_delay_been_guessed(st)){
        st->pts_buffer[0]= pkt->pts;
        for(i=0; i<delay && st->pts_buffer[i] > st->pts_buffer[i+1]; i++)
            FFSWAP(int64_t, st->pts_buffer[i], st->pts_buffer[i+1]);
        if(pkt->dts == AV_NOPTS_VALUE)
            pkt->dts= st->pts_buffer[0];
    }
    if(st->codec->codec_id == AV_CODEC_ID_H264){ // we skipped it above so we try here
        update_initial_timestamps(s, pkt->stream_index, pkt->dts, pkt->pts, pkt); // this should happen on the first packet
    }
    if(pkt->dts > st->cur_dts)
        st->cur_dts = pkt->dts;

    av_dlog(NULL, "OUTdelayed:%d/%d pts:%s, dts:%s cur_dts:%s\n",
            presentation_delayed, delay, av_ts2str(pkt->pts), av_ts2str(pkt->dts), av_ts2str(st->cur_dts));

    /* update flags */
    if (is_intra_only(st->codec))
        pkt->flags |= AV_PKT_FLAG_KEY;
    if (pc)
        pkt->convergence_duration = pc->convergence_duration;
}

static void free_packet_buffer(AVPacketList **pkt_buf, AVPacketList **pkt_buf_end)
{
    while (*pkt_buf) {
        AVPacketList *pktl = *pkt_buf;
        *pkt_buf = pktl->next;
        av_free_packet(&pktl->pkt);
        av_freep(&pktl);
    }
    *pkt_buf_end = NULL;
}

/**
 * Parse a packet, add all split parts to parse_queue
 *
 * @param pkt packet to parse, NULL when flushing the parser at end of stream
 */
static int parse_packet(AVFormatContext *s, AVPacket *pkt, int stream_index)
{
    AVPacket out_pkt = { 0 }, flush_pkt = { 0 };
    AVStream     *st = s->streams[stream_index];
    uint8_t    *data = pkt ? pkt->data : NULL;
    int         size = pkt ? pkt->size : 0;
    int ret = 0, got_output = 0;

    if (!pkt) {
        av_init_packet(&flush_pkt);
        pkt = &flush_pkt;
        got_output = 1;
    } else if (!size && st->parser->flags & PARSER_FLAG_COMPLETE_FRAMES) {
        // preserve 0-size sync packets
        compute_pkt_fields(s, st, st->parser, pkt);
    }

    while (size > 0 || (pkt == &flush_pkt && got_output)) {
        int len;

        av_init_packet(&out_pkt);
        len = av_parser_parse2(st->parser,  st->codec,
                               &out_pkt.data, &out_pkt.size, data, size,
                               pkt->pts, pkt->dts, pkt->pos);

        pkt->pts = pkt->dts = AV_NOPTS_VALUE;
        pkt->pos = -1;
        /* increment read pointer */
        data += len;
        size -= len;

        got_output = !!out_pkt.size;

        if (!out_pkt.size)
            continue;

        /* set the duration */
        out_pkt.duration = 0;
        if (st->codec->codec_type == AVMEDIA_TYPE_AUDIO) {
            if (st->codec->sample_rate > 0) {
                out_pkt.duration = av_rescale_q_rnd(st->parser->duration,
                                                    (AVRational){ 1, st->codec->sample_rate },
                                                    st->time_base,
                                                    AV_ROUND_DOWN);
            }
        } else if (st->codec->time_base.num != 0 &&
                   st->codec->time_base.den != 0) {
            out_pkt.duration = av_rescale_q_rnd(st->parser->duration,
                                                st->codec->time_base,
                                                st->time_base,
                                                AV_ROUND_DOWN);
        }

        out_pkt.stream_index = st->index;
        out_pkt.pts = st->parser->pts;
        out_pkt.dts = st->parser->dts;
        out_pkt.pos = st->parser->pos;

        if(st->need_parsing == AVSTREAM_PARSE_FULL_RAW)
            out_pkt.pos = st->parser->frame_offset;

        if (st->parser->key_frame == 1 ||
            (st->parser->key_frame == -1 &&
             st->parser->pict_type == AV_PICTURE_TYPE_I))
            out_pkt.flags |= AV_PKT_FLAG_KEY;

        if(st->parser->key_frame == -1 && st->parser->pict_type==AV_PICTURE_TYPE_NONE && (pkt->flags&AV_PKT_FLAG_KEY))
            out_pkt.flags |= AV_PKT_FLAG_KEY;

        compute_pkt_fields(s, st, st->parser, &out_pkt);

        if (out_pkt.data == pkt->data && out_pkt.size == pkt->size) {
            out_pkt.buf   = pkt->buf;
            pkt->buf      = NULL;
#if FF_API_DESTRUCT_PACKET
            out_pkt.destruct = pkt->destruct;
            pkt->destruct = NULL;
#endif
        }
        if ((ret = av_dup_packet(&out_pkt)) < 0)
            goto fail;

        if (!add_to_pktbuf(&s->parse_queue, &out_pkt, &s->parse_queue_end)) {
            av_free_packet(&out_pkt);
            ret = AVERROR(ENOMEM);
            goto fail;
        }
    }


    /* end of the stream => close and free the parser */
    if (pkt == &flush_pkt) {
        av_parser_close(st->parser);
        st->parser = NULL;
    }

fail:
    av_free_packet(pkt);
    return ret;
}

static int read_from_packet_buffer(AVPacketList **pkt_buffer,
                                   AVPacketList **pkt_buffer_end,
                                   AVPacket      *pkt)
{
    AVPacketList *pktl;
    av_assert0(*pkt_buffer);
    pktl = *pkt_buffer;
    *pkt = pktl->pkt;
    *pkt_buffer = pktl->next;
    if (!pktl->next)
        *pkt_buffer_end = NULL;
    av_freep(&pktl);
    return 0;
}

static int read_frame_internal(AVFormatContext *s, AVPacket *pkt)
{
    int ret = 0, i, got_packet = 0;

    av_init_packet(pkt);

    while (!got_packet && !s->parse_queue) {
        AVStream *st;
        AVPacket cur_pkt;

        /* read next packet */
        ret = ff_read_packet(s, &cur_pkt);
        if (ret < 0) {
            if (ret == AVERROR(EAGAIN))
                return ret;
            /* flush the parsers */
            for(i = 0; i < s->nb_streams; i++) {
                st = s->streams[i];
                if (st->parser && st->need_parsing)
                    parse_packet(s, NULL, st->index);
            }
            /* all remaining packets are now in parse_queue =>
             * really terminate parsing */
            break;
        }
        ret = 0;
        st  = s->streams[cur_pkt.stream_index];

        if (cur_pkt.pts != AV_NOPTS_VALUE &&
            cur_pkt.dts != AV_NOPTS_VALUE &&
            cur_pkt.pts < cur_pkt.dts) {
            av_log(s, AV_LOG_WARNING, "Invalid timestamps stream=%d, pts=%s, dts=%s, size=%d\n",
                   cur_pkt.stream_index,
                   av_ts2str(cur_pkt.pts),
                   av_ts2str(cur_pkt.dts),
                   cur_pkt.size);
        }
        if (s->debug & FF_FDEBUG_TS)
            av_log(s, AV_LOG_DEBUG, "ff_read_packet stream=%d, pts=%s, dts=%s, size=%d, duration=%d, flags=%d\n",
                   cur_pkt.stream_index,
                   av_ts2str(cur_pkt.pts),
                   av_ts2str(cur_pkt.dts),
                   cur_pkt.size,
                   cur_pkt.duration,
                   cur_pkt.flags);

        if (st->need_parsing && !st->parser && !(s->flags & AVFMT_FLAG_NOPARSE)) {
            st->parser = av_parser_init(st->codec->codec_id);
            if (!st->parser) {
                av_log(s, AV_LOG_VERBOSE, "parser not found for codec "
                       "%s, packets or times may be invalid.\n",
                       avcodec_get_name(st->codec->codec_id));
                /* no parser available: just output the raw packets */
                st->need_parsing = AVSTREAM_PARSE_NONE;
            } else if(st->need_parsing == AVSTREAM_PARSE_HEADERS) {
                st->parser->flags |= PARSER_FLAG_COMPLETE_FRAMES;
            } else if(st->need_parsing == AVSTREAM_PARSE_FULL_ONCE) {
                st->parser->flags |= PARSER_FLAG_ONCE;
            } else if(st->need_parsing == AVSTREAM_PARSE_FULL_RAW) {
                st->parser->flags |= PARSER_FLAG_USE_CODEC_TS;
            }
        }

        if (!st->need_parsing || !st->parser) {
            /* no parsing needed: we just output the packet as is */
            *pkt = cur_pkt;
            compute_pkt_fields(s, st, NULL, pkt);
            if ((s->iformat->flags & AVFMT_GENERIC_INDEX) &&
                (pkt->flags & AV_PKT_FLAG_KEY) && pkt->dts != AV_NOPTS_VALUE) {
                ff_reduce_index(s, st->index);
                av_add_index_entry(st, pkt->pos, pkt->dts, 0, 0, AVINDEX_KEYFRAME);
            }
            got_packet = 1;
        } else if (st->discard < AVDISCARD_ALL) {
            if ((ret = parse_packet(s, &cur_pkt, cur_pkt.stream_index)) < 0)
                return ret;
        } else {
            /* free packet */
            av_free_packet(&cur_pkt);
        }
        if (pkt->flags & AV_PKT_FLAG_KEY)
            st->skip_to_keyframe = 0;
        if (st->skip_to_keyframe) {
            av_free_packet(&cur_pkt);
            got_packet = 0;
        }
    }

    if (!got_packet && s->parse_queue)
        ret = read_from_packet_buffer(&s->parse_queue, &s->parse_queue_end, pkt);

    if(s->debug & FF_FDEBUG_TS)
        av_log(s, AV_LOG_DEBUG, "read_frame_internal stream=%d, pts=%s, dts=%s, size=%d, duration=%d, flags=%d\n",
            pkt->stream_index,
            av_ts2str(pkt->pts),
            av_ts2str(pkt->dts),
            pkt->size,
            pkt->duration,
            pkt->flags);

    return ret;
}

int av_read_frame(AVFormatContext *s, AVPacket *pkt)
{
    const int genpts = s->flags & AVFMT_FLAG_GENPTS;
    int          eof = 0;
    int ret;
    AVStream *st;

    if (!genpts) {
        ret = s->packet_buffer ?
            read_from_packet_buffer(&s->packet_buffer, &s->packet_buffer_end, pkt) :
            read_frame_internal(s, pkt);
        if (ret < 0)
            return ret;
        goto return_packet;
    }

    for (;;) {
        AVPacketList *pktl = s->packet_buffer;

        if (pktl) {
            AVPacket *next_pkt = &pktl->pkt;

            if (next_pkt->dts != AV_NOPTS_VALUE) {
                int wrap_bits = s->streams[next_pkt->stream_index]->pts_wrap_bits;
                // last dts seen for this stream. if any of packets following
                // current one had no dts, we will set this to AV_NOPTS_VALUE.
                int64_t last_dts = next_pkt->dts;
                while (pktl && next_pkt->pts == AV_NOPTS_VALUE) {
                    if (pktl->pkt.stream_index == next_pkt->stream_index &&
                        (av_compare_mod(next_pkt->dts, pktl->pkt.dts, 2LL << (wrap_bits - 1)) < 0)) {
                        if (av_compare_mod(pktl->pkt.pts, pktl->pkt.dts, 2LL << (wrap_bits - 1))) { //not b frame
                            next_pkt->pts = pktl->pkt.dts;
                        }
                        if (last_dts != AV_NOPTS_VALUE) {
                            // Once last dts was set to AV_NOPTS_VALUE, we don't change it.
                            last_dts = pktl->pkt.dts;
                        }
                    }
                    pktl = pktl->next;
                }
                if (eof && next_pkt->pts == AV_NOPTS_VALUE && last_dts != AV_NOPTS_VALUE) {
                    // Fixing the last reference frame had none pts issue (For MXF etc).
                    // We only do this when
                    // 1. eof.
                    // 2. we are not able to resolve a pts value for current packet.
                    // 3. the packets for this stream at the end of the files had valid dts.
                    next_pkt->pts = last_dts + next_pkt->duration;
                }
                pktl = s->packet_buffer;
            }

            /* read packet from packet buffer, if there is data */
            if (!(next_pkt->pts == AV_NOPTS_VALUE &&
                  next_pkt->dts != AV_NOPTS_VALUE && !eof)) {
                ret = read_from_packet_buffer(&s->packet_buffer,
                                               &s->packet_buffer_end, pkt);
                goto return_packet;
            }
        }

        ret = read_frame_internal(s, pkt);
        if (ret < 0) {
            if (pktl && ret != AVERROR(EAGAIN)) {
                eof = 1;
                continue;
            } else
                return ret;
        }

        if (av_dup_packet(add_to_pktbuf(&s->packet_buffer, pkt,
                          &s->packet_buffer_end)) < 0)
            return AVERROR(ENOMEM);
    }

return_packet:

    st = s->streams[pkt->stream_index];
    if (st->skip_samples) {
        uint8_t *p = av_packet_new_side_data(pkt, AV_PKT_DATA_SKIP_SAMPLES, 10);
        AV_WL32(p, st->skip_samples);
        av_log(s, AV_LOG_DEBUG, "demuxer injecting skip %d\n", st->skip_samples);
        st->skip_samples = 0;
    }

    if ((s->iformat->flags & AVFMT_GENERIC_INDEX) && pkt->flags & AV_PKT_FLAG_KEY) {
        ff_reduce_index(s, st->index);
        av_add_index_entry(st, pkt->pos, pkt->dts, 0, 0, AVINDEX_KEYFRAME);
    }

    if (is_relative(pkt->dts))
        pkt->dts -= RELATIVE_TS_BASE;
    if (is_relative(pkt->pts))
        pkt->pts -= RELATIVE_TS_BASE;

    return ret;
}

/* XXX: suppress the packet queue */
static void flush_packet_queue(AVFormatContext *s)
{
    free_packet_buffer(&s->parse_queue,       &s->parse_queue_end);
    free_packet_buffer(&s->packet_buffer,     &s->packet_buffer_end);
    free_packet_buffer(&s->raw_packet_buffer, &s->raw_packet_buffer_end);

    s->raw_packet_buffer_remaining_size = RAW_PACKET_BUFFER_SIZE;
}

/*******************************************************/
/* seek support */

int av_find_default_stream_index(AVFormatContext *s)
{
    int first_audio_index = -1;
    int i;
    AVStream *st;

    if (s->nb_streams <= 0)
        return -1;
    for(i = 0; i < s->nb_streams; i++) {
        st = s->streams[i];
        if (st->codec->codec_type == AVMEDIA_TYPE_VIDEO &&
            !(st->disposition & AV_DISPOSITION_ATTACHED_PIC)) {
            return i;
        }
        if (first_audio_index < 0 && st->codec->codec_type == AVMEDIA_TYPE_AUDIO)
            first_audio_index = i;
    }
    return first_audio_index >= 0 ? first_audio_index : 0;
}

/**
 * Flush the frame reader.
 */
void ff_read_frame_flush(AVFormatContext *s)
{
    AVStream *st;
    int i, j;

    flush_packet_queue(s);

    /* for each stream, reset read state */
    for(i = 0; i < s->nb_streams; i++) {
        st = s->streams[i];

        if (st->parser) {
            av_parser_close(st->parser);
            st->parser = NULL;
        }
        st->last_IP_pts = AV_NOPTS_VALUE;
        if(st->first_dts == AV_NOPTS_VALUE) st->cur_dts = RELATIVE_TS_BASE;
        else                                st->cur_dts = AV_NOPTS_VALUE; /* we set the current DTS to an unspecified origin */
        st->reference_dts = AV_NOPTS_VALUE;

        st->probe_packets = MAX_PROBE_PACKETS;

        for(j=0; j<MAX_REORDER_DELAY+1; j++)
            st->pts_buffer[j]= AV_NOPTS_VALUE;
    }
}

void ff_update_cur_dts(AVFormatContext *s, AVStream *ref_st, int64_t timestamp)
{
    int i;

    for(i = 0; i < s->nb_streams; i++) {
        AVStream *st = s->streams[i];

        st->cur_dts = av_rescale(timestamp,
                                 st->time_base.den * (int64_t)ref_st->time_base.num,
                                 st->time_base.num * (int64_t)ref_st->time_base.den);
    }
}

void ff_reduce_index(AVFormatContext *s, int stream_index)
{
    AVStream *st= s->streams[stream_index];
    unsigned int max_entries= s->max_index_size / sizeof(AVIndexEntry);

    if((unsigned)st->nb_index_entries >= max_entries){
        int i;
        for(i=0; 2*i<st->nb_index_entries; i++)
            st->index_entries[i]= st->index_entries[2*i];
        st->nb_index_entries= i;
    }
}

int ff_add_index_entry(AVIndexEntry **index_entries,
                       int *nb_index_entries,
                       unsigned int *index_entries_allocated_size,
                       int64_t pos, int64_t timestamp, int size, int distance, int flags)
{
    AVIndexEntry *entries, *ie;
    int index;

    if((unsigned)*nb_index_entries + 1 >= UINT_MAX / sizeof(AVIndexEntry))
        return -1;

    if(timestamp == AV_NOPTS_VALUE)
        return AVERROR(EINVAL);

    if (is_relative(timestamp)) //FIXME this maintains previous behavior but we should shift by the correct offset once known
        timestamp -= RELATIVE_TS_BASE;

    entries = av_fast_realloc(*index_entries,
                              index_entries_allocated_size,
                              (*nb_index_entries + 1) *
                              sizeof(AVIndexEntry));
    if(!entries)
        return -1;

    *index_entries= entries;

    index= ff_index_search_timestamp(*index_entries, *nb_index_entries, timestamp, AVSEEK_FLAG_ANY);

    if(index<0){
        index= (*nb_index_entries)++;
        ie= &entries[index];
        av_assert0(index==0 || ie[-1].timestamp < timestamp);
    }else{
        ie= &entries[index];
        if(ie->timestamp != timestamp){
            if(ie->timestamp <= timestamp)
                return -1;
            memmove(entries + index + 1, entries + index, sizeof(AVIndexEntry)*(*nb_index_entries - index));
            (*nb_index_entries)++;
        }else if(ie->pos == pos && distance < ie->min_distance) //do not reduce the distance
            distance= ie->min_distance;
    }

    ie->pos = pos;
    ie->timestamp = timestamp;
    ie->min_distance= distance;
    ie->size= size;
    ie->flags = flags;

    return index;
}

int av_add_index_entry(AVStream *st,
                       int64_t pos, int64_t timestamp, int size, int distance, int flags)
{
    timestamp = wrap_timestamp(st, timestamp);
    return ff_add_index_entry(&st->index_entries, &st->nb_index_entries,
                              &st->index_entries_allocated_size, pos,
                              timestamp, size, distance, flags);
}

int ff_index_search_timestamp(const AVIndexEntry *entries, int nb_entries,
                              int64_t wanted_timestamp, int flags)
{
    int a, b, m;
    int64_t timestamp;

    a = - 1;
    b = nb_entries;

    //optimize appending index entries at the end
    if(b && entries[b-1].timestamp < wanted_timestamp)
        a= b-1;

    while (b - a > 1) {
        m = (a + b) >> 1;
        timestamp = entries[m].timestamp;
        if(timestamp >= wanted_timestamp)
            b = m;
        if(timestamp <= wanted_timestamp)
            a = m;
    }
    m= (flags & AVSEEK_FLAG_BACKWARD) ? a : b;

    if(!(flags & AVSEEK_FLAG_ANY)){
        while(m>=0 && m<nb_entries && !(entries[m].flags & AVINDEX_KEYFRAME)){
            m += (flags & AVSEEK_FLAG_BACKWARD) ? -1 : 1;
        }
    }

    if(m == nb_entries)
        return -1;
    return  m;
}

int av_index_search_timestamp(AVStream *st, int64_t wanted_timestamp,
                              int flags)
{
    return ff_index_search_timestamp(st->index_entries, st->nb_index_entries,
                                     wanted_timestamp, flags);
}

static int64_t ff_read_timestamp(AVFormatContext *s, int stream_index, int64_t *ppos, int64_t pos_limit,
                                 int64_t (*read_timestamp)(struct AVFormatContext *, int , int64_t *, int64_t ))
{
    int64_t ts = read_timestamp(s, stream_index, ppos, pos_limit);
    if (stream_index >= 0)
        ts = wrap_timestamp(s->streams[stream_index], ts);
    return ts;
}

int ff_seek_frame_binary(AVFormatContext *s, int stream_index, int64_t target_ts, int flags)
{
    AVInputFormat *avif= s->iformat;
    int64_t av_uninit(pos_min), av_uninit(pos_max), pos, pos_limit;
    int64_t ts_min, ts_max, ts;
    int index;
    int64_t ret;
    AVStream *st;

    if (stream_index < 0)
        return -1;

    av_dlog(s, "read_seek: %d %s\n", stream_index, av_ts2str(target_ts));

    ts_max=
    ts_min= AV_NOPTS_VALUE;
    pos_limit= -1; //gcc falsely says it may be uninitialized

    st= s->streams[stream_index];
    if(st->index_entries){
        AVIndexEntry *e;

        index= av_index_search_timestamp(st, target_ts, flags | AVSEEK_FLAG_BACKWARD); //FIXME whole func must be checked for non-keyframe entries in index case, especially read_timestamp()
        index= FFMAX(index, 0);
        e= &st->index_entries[index];

        if(e->timestamp <= target_ts || e->pos == e->min_distance){
            pos_min= e->pos;
            ts_min= e->timestamp;
            av_dlog(s, "using cached pos_min=0x%"PRIx64" dts_min=%s\n",
                    pos_min, av_ts2str(ts_min));
        }else{
            av_assert1(index==0);
        }

        index= av_index_search_timestamp(st, target_ts, flags & ~AVSEEK_FLAG_BACKWARD);
        av_assert0(index < st->nb_index_entries);
        if(index >= 0){
            e= &st->index_entries[index];
            av_assert1(e->timestamp >= target_ts);
            pos_max= e->pos;
            ts_max= e->timestamp;
            pos_limit= pos_max - e->min_distance;
            av_dlog(s, "using cached pos_max=0x%"PRIx64" pos_limit=0x%"PRIx64" dts_max=%s\n",
                    pos_max, pos_limit, av_ts2str(ts_max));
        }
    }

    pos= ff_gen_search(s, stream_index, target_ts, pos_min, pos_max, pos_limit, ts_min, ts_max, flags, &ts, avif->read_timestamp);
    if(pos<0)
        return -1;

    /* do the seek */
    if ((ret = avio_seek(s->pb, pos, SEEK_SET)) < 0)
        return ret;

    ff_read_frame_flush(s);
    ff_update_cur_dts(s, st, ts);

    return 0;
}

int64_t ff_gen_search(AVFormatContext *s, int stream_index, int64_t target_ts,
                      int64_t pos_min, int64_t pos_max, int64_t pos_limit,
                      int64_t ts_min, int64_t ts_max, int flags, int64_t *ts_ret,
                      int64_t (*read_timestamp)(struct AVFormatContext *, int , int64_t *, int64_t ))
{
    int64_t pos, ts;
    int64_t start_pos, filesize;
    int no_change;

    av_dlog(s, "gen_seek: %d %s\n", stream_index, av_ts2str(target_ts));

    if(ts_min == AV_NOPTS_VALUE){
        pos_min = s->data_offset;
        ts_min = ff_read_timestamp(s, stream_index, &pos_min, INT64_MAX, read_timestamp);
        if (ts_min == AV_NOPTS_VALUE)
            return -1;
    }

    if(ts_min >= target_ts){
        *ts_ret= ts_min;
        return pos_min;
    }

    if(ts_max == AV_NOPTS_VALUE){
        int step= 1024;
        filesize = avio_size(s->pb);
        pos_max = filesize - 1;
        do{
            pos_max = FFMAX(0, pos_max - step);
            ts_max = ff_read_timestamp(s, stream_index, &pos_max, pos_max + step, read_timestamp);
            step += step;
        }while(ts_max == AV_NOPTS_VALUE && pos_max > 0);
        if (ts_max == AV_NOPTS_VALUE)
            return -1;

        for(;;){
            int64_t tmp_pos= pos_max + 1;
            int64_t tmp_ts= ff_read_timestamp(s, stream_index, &tmp_pos, INT64_MAX, read_timestamp);
            if(tmp_ts == AV_NOPTS_VALUE)
                break;
            ts_max= tmp_ts;
            pos_max= tmp_pos;
            if(tmp_pos >= filesize)
                break;
        }
        pos_limit= pos_max;
    }

    if(ts_max <= target_ts){
        *ts_ret= ts_max;
        return pos_max;
    }

    if(ts_min > ts_max){
        return -1;
    }else if(ts_min == ts_max){
        pos_limit= pos_min;
    }

    no_change=0;
    while (pos_min < pos_limit) {
        av_dlog(s, "pos_min=0x%"PRIx64" pos_max=0x%"PRIx64" dts_min=%s dts_max=%s\n",
                pos_min, pos_max, av_ts2str(ts_min), av_ts2str(ts_max));
        assert(pos_limit <= pos_max);

        if(no_change==0){
            int64_t approximate_keyframe_distance= pos_max - pos_limit;
            // interpolate position (better than dichotomy)
            pos = av_rescale(target_ts - ts_min, pos_max - pos_min, ts_max - ts_min)
                + pos_min - approximate_keyframe_distance;
        }else if(no_change==1){
            // bisection, if interpolation failed to change min or max pos last time
            pos = (pos_min + pos_limit)>>1;
        }else{
            /* linear search if bisection failed, can only happen if there
               are very few or no keyframes between min/max */
            pos=pos_min;
        }
        if(pos <= pos_min)
            pos= pos_min + 1;
        else if(pos > pos_limit)
            pos= pos_limit;
        start_pos= pos;

        ts = ff_read_timestamp(s, stream_index, &pos, INT64_MAX, read_timestamp); //may pass pos_limit instead of -1
        if(pos == pos_max)
            no_change++;
        else
            no_change=0;
        av_dlog(s, "%"PRId64" %"PRId64" %"PRId64" / %s %s %s target:%s limit:%"PRId64" start:%"PRId64" noc:%d\n",
                pos_min, pos, pos_max,
                av_ts2str(ts_min), av_ts2str(ts), av_ts2str(ts_max), av_ts2str(target_ts),
                pos_limit, start_pos, no_change);
        if(ts == AV_NOPTS_VALUE){
            av_log(s, AV_LOG_ERROR, "read_timestamp() failed in the middle\n");
            return -1;
        }
        assert(ts != AV_NOPTS_VALUE);
        if (target_ts <= ts) {
            pos_limit = start_pos - 1;
            pos_max = pos;
            ts_max = ts;
        }
        if (target_ts >= ts) {
            pos_min = pos;
            ts_min = ts;
        }
    }

    pos = (flags & AVSEEK_FLAG_BACKWARD) ? pos_min : pos_max;
    ts  = (flags & AVSEEK_FLAG_BACKWARD) ?  ts_min :  ts_max;
#if 0
    pos_min = pos;
    ts_min = ff_read_timestamp(s, stream_index, &pos_min, INT64_MAX, read_timestamp);
    pos_min++;
    ts_max = ff_read_timestamp(s, stream_index, &pos_min, INT64_MAX, read_timestamp);
    av_dlog(s, "pos=0x%"PRIx64" %s<=%s<=%s\n",
            pos, av_ts2str(ts_min), av_ts2str(target_ts), av_ts2str(ts_max));
#endif
    *ts_ret= ts;
    return pos;
}

static int seek_frame_byte(AVFormatContext *s, int stream_index, int64_t pos, int flags){
    int64_t pos_min, pos_max;

    pos_min = s->data_offset;
    pos_max = avio_size(s->pb) - 1;

    if     (pos < pos_min) pos= pos_min;
    else if(pos > pos_max) pos= pos_max;

    avio_seek(s->pb, pos, SEEK_SET);

    s->io_repositioned = 1;

    return 0;
}

static int seek_frame_generic(AVFormatContext *s,
                                 int stream_index, int64_t timestamp, int flags)
{
    int index;
    int64_t ret;
    AVStream *st;
    AVIndexEntry *ie;

    st = s->streams[stream_index];

    index = av_index_search_timestamp(st, timestamp, flags);

    if(index < 0 && st->nb_index_entries && timestamp < st->index_entries[0].timestamp)
        return -1;

    if(index < 0 || index==st->nb_index_entries-1){
        AVPacket pkt;
        int nonkey=0;

        if(st->nb_index_entries){
            av_assert0(st->index_entries);
            ie= &st->index_entries[st->nb_index_entries-1];
            if ((ret = avio_seek(s->pb, ie->pos, SEEK_SET)) < 0)
                return ret;
            ff_update_cur_dts(s, st, ie->timestamp);
        }else{
            if ((ret = avio_seek(s->pb, s->data_offset, SEEK_SET)) < 0)
                return ret;
        }
        for (;;) {
            int read_status;
            do{
                read_status = av_read_frame(s, &pkt);
            } while (read_status == AVERROR(EAGAIN));
            if (read_status < 0)
                break;
            av_free_packet(&pkt);
            if(stream_index == pkt.stream_index && pkt.dts > timestamp){
                if(pkt.flags & AV_PKT_FLAG_KEY)
                    break;
                if(nonkey++ > 1000 && st->codec->codec_id != AV_CODEC_ID_CDGRAPHICS){
                    av_log(s, AV_LOG_ERROR,"seek_frame_generic failed as this stream seems to contain no keyframes after the target timestamp, %d non keyframes found\n", nonkey);
                    break;
                }
            }
        }
        index = av_index_search_timestamp(st, timestamp, flags);
    }
    if (index < 0)
        return -1;

    ff_read_frame_flush(s);
    if (s->iformat->read_seek){
        if(s->iformat->read_seek(s, stream_index, timestamp, flags) >= 0)
            return 0;
    }
    ie = &st->index_entries[index];
    if ((ret = avio_seek(s->pb, ie->pos, SEEK_SET)) < 0)
        return ret;
    ff_update_cur_dts(s, st, ie->timestamp);

    return 0;
}

static int seek_frame_internal(AVFormatContext *s, int stream_index,
                               int64_t timestamp, int flags)
{
    int ret;
    AVStream *st;

    if (flags & AVSEEK_FLAG_BYTE) {
        if (s->iformat->flags & AVFMT_NO_BYTE_SEEK)
            return -1;
        ff_read_frame_flush(s);
        return seek_frame_byte(s, stream_index, timestamp, flags);
    }

    if(stream_index < 0){
        stream_index= av_find_default_stream_index(s);
        if(stream_index < 0)
            return -1;

        st= s->streams[stream_index];
        /* timestamp for default must be expressed in AV_TIME_BASE units */
        timestamp = av_rescale(timestamp, st->time_base.den, AV_TIME_BASE * (int64_t)st->time_base.num);
    }

    /* first, we try the format specific seek */
    if (s->iformat->read_seek) {
        ff_read_frame_flush(s);
        ret = s->iformat->read_seek(s, stream_index, timestamp, flags);
    } else
        ret = -1;
    if (ret >= 0) {
        return 0;
    }

    if (s->iformat->read_timestamp && !(s->iformat->flags & AVFMT_NOBINSEARCH)) {
        ff_read_frame_flush(s);
        return ff_seek_frame_binary(s, stream_index, timestamp, flags);
    } else if (!(s->iformat->flags & AVFMT_NOGENSEARCH)) {
        ff_read_frame_flush(s);
        return seek_frame_generic(s, stream_index, timestamp, flags);
    }
    else
        return -1;
}

int av_seek_frame(AVFormatContext *s, int stream_index, int64_t timestamp, int flags)
{
    int ret = seek_frame_internal(s, stream_index, timestamp, flags);

    if (ret >= 0)
        ret = avformat_queue_attached_pictures(s);

    return ret;
}

int avformat_seek_file(AVFormatContext *s, int stream_index, int64_t min_ts, int64_t ts, int64_t max_ts, int flags)
{
    if(min_ts > ts || max_ts < ts)
        return -1;
    if (stream_index < -1 || stream_index >= (int)s->nb_streams)
        return AVERROR(EINVAL);

    if(s->seek2any>0)
        flags |= AVSEEK_FLAG_ANY;

    if (s->iformat->read_seek2) {
        int ret;
        ff_read_frame_flush(s);

        if (stream_index == -1 && s->nb_streams == 1) {
            AVRational time_base = s->streams[0]->time_base;
            ts = av_rescale_q(ts, AV_TIME_BASE_Q, time_base);
            min_ts = av_rescale_rnd(min_ts, time_base.den,
                                    time_base.num * (int64_t)AV_TIME_BASE,
                                    AV_ROUND_UP   | AV_ROUND_PASS_MINMAX);
            max_ts = av_rescale_rnd(max_ts, time_base.den,
                                    time_base.num * (int64_t)AV_TIME_BASE,
                                    AV_ROUND_DOWN | AV_ROUND_PASS_MINMAX);
        }

        ret = s->iformat->read_seek2(s, stream_index, min_ts, ts, max_ts, flags);

        if (ret >= 0)
            ret = avformat_queue_attached_pictures(s);
        return ret;
    }

    if(s->iformat->read_timestamp){
        //try to seek via read_timestamp()
    }

<<<<<<< HEAD
    //Fallback to old API if new is not implemented but old is
    //Note the old has somewhat different semantics
    if (s->iformat->read_seek || 1) {
        int dir = (ts - (uint64_t)min_ts > (uint64_t)max_ts - ts ? AVSEEK_FLAG_BACKWARD : 0);
        int ret = av_seek_frame(s, stream_index, ts, flags | dir);
        if (ret<0 && ts != min_ts && max_ts != ts) {
            ret = av_seek_frame(s, stream_index, dir ? max_ts : min_ts, flags | dir);
            if (ret >= 0)
                ret = av_seek_frame(s, stream_index, ts, flags | (dir^AVSEEK_FLAG_BACKWARD));
        }
        return ret;
    }
=======
    // Fall back on old API if new is not implemented but old is.
    // Note the old API has somewhat different semantics.
    if(s->iformat->read_seek || 1)
        return av_seek_frame(s, stream_index, ts, flags | ((uint64_t)ts - min_ts > (uint64_t)max_ts - ts ? AVSEEK_FLAG_BACKWARD : 0));
>>>>>>> a5f88736

    // try some generic seek like seek_frame_generic() but with new ts semantics
    return -1; //unreachable
}

/*******************************************************/

/**
 * Return TRUE if the stream has accurate duration in any stream.
 *
 * @return TRUE if the stream has accurate duration for at least one component.
 */
static int has_duration(AVFormatContext *ic)
{
    int i;
    AVStream *st;

    for(i = 0;i < ic->nb_streams; i++) {
        st = ic->streams[i];
        if (st->duration != AV_NOPTS_VALUE)
            return 1;
    }
    if (ic->duration != AV_NOPTS_VALUE)
        return 1;
    return 0;
}

/**
 * Estimate the stream timings from the one of each components.
 *
 * Also computes the global bitrate if possible.
 */
static void update_stream_timings(AVFormatContext *ic)
{
    int64_t start_time, start_time1, start_time_text, end_time, end_time1;
    int64_t duration, duration1, filesize;
    int i;
    AVStream *st;
    AVProgram *p;

    start_time = INT64_MAX;
    start_time_text = INT64_MAX;
    end_time = INT64_MIN;
    duration = INT64_MIN;
    for(i = 0;i < ic->nb_streams; i++) {
        st = ic->streams[i];
        if (st->start_time != AV_NOPTS_VALUE && st->time_base.den) {
            start_time1= av_rescale_q(st->start_time, st->time_base, AV_TIME_BASE_Q);
            if (st->codec->codec_type == AVMEDIA_TYPE_SUBTITLE || st->codec->codec_type == AVMEDIA_TYPE_DATA) {
                if (start_time1 < start_time_text)
                    start_time_text = start_time1;
            } else
                start_time = FFMIN(start_time, start_time1);
            end_time1 = AV_NOPTS_VALUE;
            if (st->duration != AV_NOPTS_VALUE) {
                end_time1 = start_time1
                          + av_rescale_q(st->duration, st->time_base, AV_TIME_BASE_Q);
                end_time = FFMAX(end_time, end_time1);
            }
            for(p = NULL; (p = av_find_program_from_stream(ic, p, i)); ){
                if(p->start_time == AV_NOPTS_VALUE || p->start_time > start_time1)
                    p->start_time = start_time1;
                if(p->end_time < end_time1)
                    p->end_time = end_time1;
            }
        }
        if (st->duration != AV_NOPTS_VALUE) {
            duration1 = av_rescale_q(st->duration, st->time_base, AV_TIME_BASE_Q);
            duration = FFMAX(duration, duration1);
        }
    }
    if (start_time == INT64_MAX || (start_time > start_time_text && start_time - start_time_text < AV_TIME_BASE))
        start_time = start_time_text;
    else if(start_time > start_time_text)
        av_log(ic, AV_LOG_VERBOSE, "Ignoring outlier non primary stream starttime %f\n", start_time_text / (float)AV_TIME_BASE);

    if (start_time != INT64_MAX) {
        ic->start_time = start_time;
        if (end_time != INT64_MIN) {
            if (ic->nb_programs) {
                for (i=0; i<ic->nb_programs; i++) {
                    p = ic->programs[i];
                    if(p->start_time != AV_NOPTS_VALUE && p->end_time > p->start_time)
                        duration = FFMAX(duration, p->end_time - p->start_time);
                }
            } else
                duration = FFMAX(duration, end_time - start_time);
        }
    }
    if (duration != INT64_MIN && duration > 0 && ic->duration == AV_NOPTS_VALUE) {
        ic->duration = duration;
    }
        if (ic->pb && (filesize = avio_size(ic->pb)) > 0 && ic->duration != AV_NOPTS_VALUE) {
            /* compute the bitrate */
            double bitrate = (double)filesize * 8.0 * AV_TIME_BASE /
                (double)ic->duration;
            if (bitrate >= 0 && bitrate <= INT_MAX)
                ic->bit_rate = bitrate;
        }
}

static void fill_all_stream_timings(AVFormatContext *ic)
{
    int i;
    AVStream *st;

    update_stream_timings(ic);
    for(i = 0;i < ic->nb_streams; i++) {
        st = ic->streams[i];
        if (st->start_time == AV_NOPTS_VALUE) {
            if(ic->start_time != AV_NOPTS_VALUE)
                st->start_time = av_rescale_q(ic->start_time, AV_TIME_BASE_Q, st->time_base);
            if(ic->duration != AV_NOPTS_VALUE)
                st->duration = av_rescale_q(ic->duration, AV_TIME_BASE_Q, st->time_base);
        }
    }
}

static void estimate_timings_from_bit_rate(AVFormatContext *ic)
{
    int64_t filesize, duration;
    int bit_rate, i, show_warning = 0;
    AVStream *st;

    /* if bit_rate is already set, we believe it */
    if (ic->bit_rate <= 0) {
        bit_rate = 0;
        for(i=0;i<ic->nb_streams;i++) {
            st = ic->streams[i];
            if (st->codec->bit_rate > 0)
            bit_rate += st->codec->bit_rate;
        }
        ic->bit_rate = bit_rate;
    }

    /* if duration is already set, we believe it */
    if (ic->duration == AV_NOPTS_VALUE &&
        ic->bit_rate != 0) {
        filesize = ic->pb ? avio_size(ic->pb) : 0;
        if (filesize > 0) {
            for(i = 0; i < ic->nb_streams; i++) {
                st = ic->streams[i];
                if (   st->time_base.num <= INT64_MAX / ic->bit_rate
                    && st->duration == AV_NOPTS_VALUE) {
                    duration= av_rescale(8*filesize, st->time_base.den, ic->bit_rate*(int64_t)st->time_base.num);
                    st->duration = duration;
                    show_warning = 1;
                }
            }
        }
    }
    if (show_warning)
        av_log(ic, AV_LOG_WARNING, "Estimating duration from bitrate, this may be inaccurate\n");
}

#define DURATION_MAX_READ_SIZE 250000LL
#define DURATION_MAX_RETRY 4

/* only usable for MPEG-PS streams */
static void estimate_timings_from_pts(AVFormatContext *ic, int64_t old_offset)
{
    AVPacket pkt1, *pkt = &pkt1;
    AVStream *st;
    int read_size, i, ret;
    int64_t end_time;
    int64_t filesize, offset, duration;
    int retry=0;

    /* flush packet queue */
    flush_packet_queue(ic);

    for (i=0; i<ic->nb_streams; i++) {
        st = ic->streams[i];
        if (st->start_time == AV_NOPTS_VALUE && st->first_dts == AV_NOPTS_VALUE)
            av_log(st->codec, AV_LOG_WARNING, "start time is not set in estimate_timings_from_pts\n");

        if (st->parser) {
            av_parser_close(st->parser);
            st->parser= NULL;
        }
    }

    /* estimate the end time (duration) */
    /* XXX: may need to support wrapping */
    filesize = ic->pb ? avio_size(ic->pb) : 0;
    end_time = AV_NOPTS_VALUE;
    do{
        offset = filesize - (DURATION_MAX_READ_SIZE<<retry);
        if (offset < 0)
            offset = 0;

        avio_seek(ic->pb, offset, SEEK_SET);
        read_size = 0;
        for(;;) {
            if (read_size >= DURATION_MAX_READ_SIZE<<(FFMAX(retry-1,0)))
                break;

            do {
                ret = ff_read_packet(ic, pkt);
            } while(ret == AVERROR(EAGAIN));
            if (ret != 0)
                break;
            read_size += pkt->size;
            st = ic->streams[pkt->stream_index];
            if (pkt->pts != AV_NOPTS_VALUE &&
                (st->start_time != AV_NOPTS_VALUE ||
                 st->first_dts  != AV_NOPTS_VALUE)) {
                duration = end_time = pkt->pts;
                if (st->start_time != AV_NOPTS_VALUE)
                    duration -= st->start_time;
                else
                    duration -= st->first_dts;
                if (duration > 0) {
                    if (st->duration == AV_NOPTS_VALUE || st->info->last_duration<=0 ||
                        (st->duration < duration && FFABS(duration - st->info->last_duration) < 60LL*st->time_base.den / st->time_base.num))
                        st->duration = duration;
                    st->info->last_duration = duration;
                }
            }
            av_free_packet(pkt);
        }
    }while(   end_time==AV_NOPTS_VALUE
           && filesize > (DURATION_MAX_READ_SIZE<<retry)
           && ++retry <= DURATION_MAX_RETRY);

    fill_all_stream_timings(ic);

    avio_seek(ic->pb, old_offset, SEEK_SET);
    for (i=0; i<ic->nb_streams; i++) {
        st= ic->streams[i];
        st->cur_dts= st->first_dts;
        st->last_IP_pts = AV_NOPTS_VALUE;
        st->reference_dts = AV_NOPTS_VALUE;
    }
}

static void estimate_timings(AVFormatContext *ic, int64_t old_offset)
{
    int64_t file_size;

    /* get the file size, if possible */
    if (ic->iformat->flags & AVFMT_NOFILE) {
        file_size = 0;
    } else {
        file_size = avio_size(ic->pb);
        file_size = FFMAX(0, file_size);
    }

    if ((!strcmp(ic->iformat->name, "mpeg") ||
         !strcmp(ic->iformat->name, "mpegts")) &&
        file_size && ic->pb->seekable) {
        /* get accurate estimate from the PTSes */
        estimate_timings_from_pts(ic, old_offset);
        ic->duration_estimation_method = AVFMT_DURATION_FROM_PTS;
    } else if (has_duration(ic)) {
        /* at least one component has timings - we use them for all
           the components */
        fill_all_stream_timings(ic);
        ic->duration_estimation_method = AVFMT_DURATION_FROM_STREAM;
    } else {
        /* less precise: use bitrate info */
        estimate_timings_from_bit_rate(ic);
        ic->duration_estimation_method = AVFMT_DURATION_FROM_BITRATE;
    }
    update_stream_timings(ic);

    {
        int i;
        AVStream av_unused *st;
        for(i = 0;i < ic->nb_streams; i++) {
            st = ic->streams[i];
            av_dlog(ic, "%d: start_time: %0.3f duration: %0.3f\n", i,
                    (double) st->start_time / AV_TIME_BASE,
                    (double) st->duration   / AV_TIME_BASE);
        }
        av_dlog(ic, "stream: start_time: %0.3f duration: %0.3f bitrate=%d kb/s\n",
                (double) ic->start_time / AV_TIME_BASE,
                (double) ic->duration   / AV_TIME_BASE,
                ic->bit_rate / 1000);
    }
}

static int has_codec_parameters(AVStream *st, const char **errmsg_ptr)
{
    AVCodecContext *avctx = st->codec;

#define FAIL(errmsg) do {                                         \
        if (errmsg_ptr)                                           \
            *errmsg_ptr = errmsg;                                 \
        return 0;                                                 \
    } while (0)

    switch (avctx->codec_type) {
    case AVMEDIA_TYPE_AUDIO:
        if (!avctx->frame_size && determinable_frame_size(avctx))
            FAIL("unspecified frame size");
        if (st->info->found_decoder >= 0 && avctx->sample_fmt == AV_SAMPLE_FMT_NONE)
            FAIL("unspecified sample format");
        if (!avctx->sample_rate)
            FAIL("unspecified sample rate");
        if (!avctx->channels)
            FAIL("unspecified number of channels");
        if (st->info->found_decoder >= 0 && !st->nb_decoded_frames && avctx->codec_id == AV_CODEC_ID_DTS)
            FAIL("no decodable DTS frames");
        break;
    case AVMEDIA_TYPE_VIDEO:
        if (!avctx->width)
            FAIL("unspecified size");
        if (st->info->found_decoder >= 0 && avctx->pix_fmt == AV_PIX_FMT_NONE)
            FAIL("unspecified pixel format");
        if (st->codec->codec_id == AV_CODEC_ID_RV30 || st->codec->codec_id == AV_CODEC_ID_RV40)
            if (!st->sample_aspect_ratio.num && !st->codec->sample_aspect_ratio.num && !st->codec_info_nb_frames)
                FAIL("no frame in rv30/40 and no sar");
        break;
    case AVMEDIA_TYPE_SUBTITLE:
        if (avctx->codec_id == AV_CODEC_ID_HDMV_PGS_SUBTITLE && !avctx->width)
            FAIL("unspecified size");
        break;
    case AVMEDIA_TYPE_DATA:
        if(avctx->codec_id == AV_CODEC_ID_NONE) return 1;
    }

    if (avctx->codec_id == AV_CODEC_ID_NONE)
        FAIL("unknown codec");
    return 1;
}

/* returns 1 or 0 if or if not decoded data was returned, or a negative error */
static int try_decode_frame(AVStream *st, AVPacket *avpkt, AVDictionary **options)
{
    const AVCodec *codec;
    int got_picture = 1, ret = 0;
    AVFrame *frame = avcodec_alloc_frame();
    AVSubtitle subtitle;
    AVPacket pkt = *avpkt;

    if (!frame)
        return AVERROR(ENOMEM);

    if (!avcodec_is_open(st->codec) && !st->info->found_decoder) {
        AVDictionary *thread_opt = NULL;

        codec = st->codec->codec ? st->codec->codec :
                                   avcodec_find_decoder(st->codec->codec_id);

        if (!codec) {
            st->info->found_decoder = -1;
            ret = -1;
            goto fail;
        }

        /* force thread count to 1 since the h264 decoder will not extract SPS
         *  and PPS to extradata during multi-threaded decoding */
        av_dict_set(options ? options : &thread_opt, "threads", "1", 0);
        ret = avcodec_open2(st->codec, codec, options ? options : &thread_opt);
        if (!options)
            av_dict_free(&thread_opt);
        if (ret < 0) {
            st->info->found_decoder = -1;
            goto fail;
        }
        st->info->found_decoder = 1;
    } else if (!st->info->found_decoder)
        st->info->found_decoder = 1;

    if (st->info->found_decoder < 0) {
        ret = -1;
        goto fail;
    }

    while ((pkt.size > 0 || (!pkt.data && got_picture)) &&
           ret >= 0 &&
           (!has_codec_parameters(st, NULL)   ||
           !has_decode_delay_been_guessed(st) ||
           (!st->codec_info_nb_frames && st->codec->codec->capabilities & CODEC_CAP_CHANNEL_CONF))) {
        got_picture = 0;
        avcodec_get_frame_defaults(frame);
        switch(st->codec->codec_type) {
        case AVMEDIA_TYPE_VIDEO:
            ret = avcodec_decode_video2(st->codec, frame,
                                        &got_picture, &pkt);
            break;
        case AVMEDIA_TYPE_AUDIO:
            ret = avcodec_decode_audio4(st->codec, frame, &got_picture, &pkt);
            break;
        case AVMEDIA_TYPE_SUBTITLE:
            ret = avcodec_decode_subtitle2(st->codec, &subtitle,
                                           &got_picture, &pkt);
            ret = pkt.size;
            break;
        default:
            break;
        }
        if (ret >= 0) {
            if (got_picture)
                st->nb_decoded_frames++;
            pkt.data += ret;
            pkt.size -= ret;
            ret       = got_picture;
        }
    }

    if(!pkt.data && !got_picture)
        ret = -1;

fail:
    avcodec_free_frame(&frame);
    return ret;
}

unsigned int ff_codec_get_tag(const AVCodecTag *tags, enum AVCodecID id)
{
    while (tags->id != AV_CODEC_ID_NONE) {
        if (tags->id == id)
            return tags->tag;
        tags++;
    }
    return 0;
}

enum AVCodecID ff_codec_get_id(const AVCodecTag *tags, unsigned int tag)
{
    int i;
    for(i=0; tags[i].id != AV_CODEC_ID_NONE;i++) {
        if(tag == tags[i].tag)
            return tags[i].id;
    }
    for(i=0; tags[i].id != AV_CODEC_ID_NONE; i++) {
        if (avpriv_toupper4(tag) == avpriv_toupper4(tags[i].tag))
            return tags[i].id;
    }
    return AV_CODEC_ID_NONE;
}

enum AVCodecID ff_get_pcm_codec_id(int bps, int flt, int be, int sflags)
{
    if (flt) {
        switch (bps) {
        case 32: return be ? AV_CODEC_ID_PCM_F32BE : AV_CODEC_ID_PCM_F32LE;
        case 64: return be ? AV_CODEC_ID_PCM_F64BE : AV_CODEC_ID_PCM_F64LE;
        default: return AV_CODEC_ID_NONE;
        }
    } else {
        bps  += 7;
        bps >>= 3;
        if (sflags & (1 << (bps - 1))) {
            switch (bps) {
            case 1:  return AV_CODEC_ID_PCM_S8;
            case 2:  return be ? AV_CODEC_ID_PCM_S16BE : AV_CODEC_ID_PCM_S16LE;
            case 3:  return be ? AV_CODEC_ID_PCM_S24BE : AV_CODEC_ID_PCM_S24LE;
            case 4:  return be ? AV_CODEC_ID_PCM_S32BE : AV_CODEC_ID_PCM_S32LE;
            default: return AV_CODEC_ID_NONE;
            }
        } else {
            switch (bps) {
            case 1:  return AV_CODEC_ID_PCM_U8;
            case 2:  return be ? AV_CODEC_ID_PCM_U16BE : AV_CODEC_ID_PCM_U16LE;
            case 3:  return be ? AV_CODEC_ID_PCM_U24BE : AV_CODEC_ID_PCM_U24LE;
            case 4:  return be ? AV_CODEC_ID_PCM_U32BE : AV_CODEC_ID_PCM_U32LE;
            default: return AV_CODEC_ID_NONE;
            }
        }
    }
}

unsigned int av_codec_get_tag(const AVCodecTag * const *tags, enum AVCodecID id)
{
    unsigned int tag;
    if (!av_codec_get_tag2(tags, id, &tag))
        return 0;
    return tag;
}

int av_codec_get_tag2(const AVCodecTag * const *tags, enum AVCodecID id,
                      unsigned int *tag)
{
    int i;
    for(i=0; tags && tags[i]; i++){
        const AVCodecTag *codec_tags = tags[i];
        while (codec_tags->id != AV_CODEC_ID_NONE) {
            if (codec_tags->id == id) {
                *tag = codec_tags->tag;
                return 1;
            }
            codec_tags++;
        }
    }
    return 0;
}

enum AVCodecID av_codec_get_id(const AVCodecTag * const *tags, unsigned int tag)
{
    int i;
    for(i=0; tags && tags[i]; i++){
        enum AVCodecID id= ff_codec_get_id(tags[i], tag);
        if(id!=AV_CODEC_ID_NONE) return id;
    }
    return AV_CODEC_ID_NONE;
}

static void compute_chapters_end(AVFormatContext *s)
{
    unsigned int i, j;
    int64_t max_time = s->duration + ((s->start_time == AV_NOPTS_VALUE) ? 0 : s->start_time);

    for (i = 0; i < s->nb_chapters; i++)
        if (s->chapters[i]->end == AV_NOPTS_VALUE) {
            AVChapter *ch = s->chapters[i];
            int64_t   end = max_time ? av_rescale_q(max_time, AV_TIME_BASE_Q, ch->time_base)
                                     : INT64_MAX;

            for (j = 0; j < s->nb_chapters; j++) {
                AVChapter *ch1 = s->chapters[j];
                int64_t next_start = av_rescale_q(ch1->start, ch1->time_base, ch->time_base);
                if (j != i && next_start > ch->start && next_start < end)
                    end = next_start;
            }
            ch->end = (end == INT64_MAX) ? ch->start : end;
        }
}

static int get_std_framerate(int i){
    if(i<60*12) return (i+1)*1001;
    else        return ((const int[]){24,30,60,12,15,48})[i-60*12]*1000*12;
}

/*
 * Is the time base unreliable.
 * This is a heuristic to balance between quick acceptance of the values in
 * the headers vs. some extra checks.
 * Old DivX and Xvid often have nonsense timebases like 1fps or 2fps.
 * MPEG-2 commonly misuses field repeat flags to store different framerates.
 * And there are "variable" fps files this needs to detect as well.
 */
static int tb_unreliable(AVCodecContext *c){
    if(   c->time_base.den >= 101L*c->time_base.num
       || c->time_base.den <    5L*c->time_base.num
/*       || c->codec_tag == AV_RL32("DIVX")
       || c->codec_tag == AV_RL32("XVID")*/
       || c->codec_tag == AV_RL32("mp4v")
       || c->codec_id == AV_CODEC_ID_MPEG2VIDEO
       || c->codec_id == AV_CODEC_ID_H264
       )
        return 1;
    return 0;
}

#if FF_API_FORMAT_PARAMETERS
int av_find_stream_info(AVFormatContext *ic)
{
    return avformat_find_stream_info(ic, NULL);
}
#endif

int avformat_find_stream_info(AVFormatContext *ic, AVDictionary **options)
{
    int i, count, ret, j;
    int64_t read_size;
    AVStream *st;
    AVPacket pkt1, *pkt;
    int64_t old_offset = avio_tell(ic->pb);
    int orig_nb_streams = ic->nb_streams;        // new streams might appear, no options for those
    int flush_codecs = ic->probesize > 0;

    if(ic->pb)
        av_log(ic, AV_LOG_DEBUG, "File position before avformat_find_stream_info() is %"PRId64"\n", avio_tell(ic->pb));

    for(i=0;i<ic->nb_streams;i++) {
        const AVCodec *codec;
        AVDictionary *thread_opt = NULL;
        st = ic->streams[i];

        if (st->codec->codec_type == AVMEDIA_TYPE_VIDEO ||
            st->codec->codec_type == AVMEDIA_TYPE_SUBTITLE) {
/*            if(!st->time_base.num)
                st->time_base= */
            if(!st->codec->time_base.num)
                st->codec->time_base= st->time_base;
        }
        //only for the split stuff
        if (!st->parser && !(ic->flags & AVFMT_FLAG_NOPARSE)) {
            st->parser = av_parser_init(st->codec->codec_id);
            if(st->parser){
                if(st->need_parsing == AVSTREAM_PARSE_HEADERS){
                    st->parser->flags |= PARSER_FLAG_COMPLETE_FRAMES;
                } else if(st->need_parsing == AVSTREAM_PARSE_FULL_RAW) {
                    st->parser->flags |= PARSER_FLAG_USE_CODEC_TS;
                }
            } else if (st->need_parsing) {
                av_log(ic, AV_LOG_VERBOSE, "parser not found for codec "
                       "%s, packets or times may be invalid.\n",
                       avcodec_get_name(st->codec->codec_id));
            }
        }
        codec = st->codec->codec ? st->codec->codec :
                                   avcodec_find_decoder(st->codec->codec_id);

        /* force thread count to 1 since the h264 decoder will not extract SPS
         *  and PPS to extradata during multi-threaded decoding */
        av_dict_set(options ? &options[i] : &thread_opt, "threads", "1", 0);

        /* Ensure that subtitle_header is properly set. */
        if (st->codec->codec_type == AVMEDIA_TYPE_SUBTITLE
            && codec && !st->codec->codec)
            avcodec_open2(st->codec, codec, options ? &options[i]
                              : &thread_opt);

        //try to just open decoders, in case this is enough to get parameters
        if (!has_codec_parameters(st, NULL) && st->request_probe <= 0) {
            if (codec && !st->codec->codec)
                avcodec_open2(st->codec, codec, options ? &options[i]
                              : &thread_opt);
        }
        if (!options)
            av_dict_free(&thread_opt);
    }

    for (i=0; i<ic->nb_streams; i++) {
#if FF_API_R_FRAME_RATE
        ic->streams[i]->info->last_dts = AV_NOPTS_VALUE;
#endif
        ic->streams[i]->info->fps_first_dts = AV_NOPTS_VALUE;
        ic->streams[i]->info->fps_last_dts  = AV_NOPTS_VALUE;
    }

    count = 0;
    read_size = 0;
    for(;;) {
        if (ff_check_interrupt(&ic->interrupt_callback)){
            ret= AVERROR_EXIT;
            av_log(ic, AV_LOG_DEBUG, "interrupted\n");
            break;
        }

        /* check if one codec still needs to be handled */
        for(i=0;i<ic->nb_streams;i++) {
            int fps_analyze_framecount = 20;

            st = ic->streams[i];
            if (!has_codec_parameters(st, NULL))
                break;
            /* if the timebase is coarse (like the usual millisecond precision
               of mkv), we need to analyze more frames to reliably arrive at
               the correct fps */
            if (av_q2d(st->time_base) > 0.0005)
                fps_analyze_framecount *= 2;
            if (ic->fps_probe_size >= 0)
                fps_analyze_framecount = ic->fps_probe_size;
            if (st->disposition & AV_DISPOSITION_ATTACHED_PIC)
                fps_analyze_framecount = 0;
            /* variable fps and no guess at the real fps */
            if(   tb_unreliable(st->codec) && !(st->r_frame_rate.num && st->avg_frame_rate.num)
               && st->info->duration_count < fps_analyze_framecount
               && st->codec->codec_type == AVMEDIA_TYPE_VIDEO)
                break;
            if(st->parser && st->parser->parser->split && !st->codec->extradata)
                break;
            if (st->first_dts == AV_NOPTS_VALUE &&
                (st->codec->codec_type == AVMEDIA_TYPE_VIDEO ||
                 st->codec->codec_type == AVMEDIA_TYPE_AUDIO))
                break;
        }
        if (i == ic->nb_streams) {
            /* NOTE: if the format has no header, then we need to read
               some packets to get most of the streams, so we cannot
               stop here */
            if (!(ic->ctx_flags & AVFMTCTX_NOHEADER)) {
                /* if we found the info for all the codecs, we can stop */
                ret = count;
                av_log(ic, AV_LOG_DEBUG, "All info found\n");
                flush_codecs = 0;
                break;
            }
        }
        /* we did not get all the codec info, but we read too much data */
        if (read_size >= ic->probesize) {
            ret = count;
            av_log(ic, AV_LOG_DEBUG, "Probe buffer size limit of %d bytes reached\n", ic->probesize);
            for (i = 0; i < ic->nb_streams; i++)
                if (!ic->streams[i]->r_frame_rate.num &&
                    ic->streams[i]->info->duration_count <= 1)
                    av_log(ic, AV_LOG_WARNING,
                           "Stream #%d: not enough frames to estimate rate; "
                           "consider increasing probesize\n", i);
            break;
        }

        /* NOTE: a new stream can be added there if no header in file
           (AVFMTCTX_NOHEADER) */
        ret = read_frame_internal(ic, &pkt1);
        if (ret == AVERROR(EAGAIN))
            continue;

        if (ret < 0) {
            /* EOF or error*/
            break;
        }

        if (ic->flags & AVFMT_FLAG_NOBUFFER) {
            pkt = &pkt1;
        } else {
            pkt = add_to_pktbuf(&ic->packet_buffer, &pkt1,
                                &ic->packet_buffer_end);
            if ((ret = av_dup_packet(pkt)) < 0)
                goto find_stream_info_err;
        }

        read_size += pkt->size;

        st = ic->streams[pkt->stream_index];
        if (pkt->dts != AV_NOPTS_VALUE && st->codec_info_nb_frames > 1) {
            /* check for non-increasing dts */
            if (st->info->fps_last_dts != AV_NOPTS_VALUE &&
                st->info->fps_last_dts >= pkt->dts) {
                av_log(ic, AV_LOG_DEBUG, "Non-increasing DTS in stream %d: "
                       "packet %d with DTS %"PRId64", packet %d with DTS "
                       "%"PRId64"\n", st->index, st->info->fps_last_dts_idx,
                       st->info->fps_last_dts, st->codec_info_nb_frames, pkt->dts);
                st->info->fps_first_dts = st->info->fps_last_dts = AV_NOPTS_VALUE;
            }
            /* check for a discontinuity in dts - if the difference in dts
             * is more than 1000 times the average packet duration in the sequence,
             * we treat it as a discontinuity */
            if (st->info->fps_last_dts != AV_NOPTS_VALUE &&
                st->info->fps_last_dts_idx > st->info->fps_first_dts_idx &&
                (pkt->dts - st->info->fps_last_dts) / 1000 >
                (st->info->fps_last_dts - st->info->fps_first_dts) / (st->info->fps_last_dts_idx - st->info->fps_first_dts_idx)) {
                av_log(ic, AV_LOG_WARNING, "DTS discontinuity in stream %d: "
                       "packet %d with DTS %"PRId64", packet %d with DTS "
                       "%"PRId64"\n", st->index, st->info->fps_last_dts_idx,
                       st->info->fps_last_dts, st->codec_info_nb_frames, pkt->dts);
                st->info->fps_first_dts = st->info->fps_last_dts = AV_NOPTS_VALUE;
            }

            /* update stored dts values */
            if (st->info->fps_first_dts == AV_NOPTS_VALUE) {
                st->info->fps_first_dts     = pkt->dts;
                st->info->fps_first_dts_idx = st->codec_info_nb_frames;
            }
            st->info->fps_last_dts = pkt->dts;
            st->info->fps_last_dts_idx = st->codec_info_nb_frames;
        }
        if (st->codec_info_nb_frames>1) {
            int64_t t=0;
            if (st->time_base.den > 0)
                t = av_rescale_q(st->info->codec_info_duration, st->time_base, AV_TIME_BASE_Q);
            if (st->avg_frame_rate.num > 0)
                t = FFMAX(t, av_rescale_q(st->codec_info_nb_frames, av_inv_q(st->avg_frame_rate), AV_TIME_BASE_Q));

            if (t >= ic->max_analyze_duration) {
                av_log(ic, AV_LOG_WARNING, "max_analyze_duration %d reached at %"PRId64" microseconds\n", ic->max_analyze_duration, t);
                break;
            }
            if (pkt->duration) {
                st->info->codec_info_duration        += pkt->duration;
                st->info->codec_info_duration_fields += st->parser && st->codec->ticks_per_frame==2 ? st->parser->repeat_pict + 1 : 2;
            }
        }
#if FF_API_R_FRAME_RATE
        {
            int64_t last = st->info->last_dts;

            if(   pkt->dts != AV_NOPTS_VALUE && last != AV_NOPTS_VALUE && pkt->dts > last
               && pkt->dts - (uint64_t)last < INT64_MAX){
                double dts= (is_relative(pkt->dts) ?  pkt->dts - RELATIVE_TS_BASE : pkt->dts) * av_q2d(st->time_base);
                int64_t duration= pkt->dts - last;

                if (!st->info->duration_error)
                    st->info->duration_error = av_mallocz(sizeof(st->info->duration_error[0])*2);

//                 if(st->codec->codec_type == AVMEDIA_TYPE_VIDEO)
//                     av_log(NULL, AV_LOG_ERROR, "%f\n", dts);
                for (i=0; i<MAX_STD_TIMEBASES; i++) {
                    int framerate= get_std_framerate(i);
                    double sdts= dts*framerate/(1001*12);
                    for(j=0; j<2; j++){
                        int64_t ticks= llrint(sdts+j*0.5);
                        double error= sdts - ticks + j*0.5;
                        st->info->duration_error[j][0][i] += error;
                        st->info->duration_error[j][1][i] += error*error;
                    }
                }
                st->info->duration_count++;
                // ignore the first 4 values, they might have some random jitter
                if (st->info->duration_count > 3 && is_relative(pkt->dts) == is_relative(last))
                    st->info->duration_gcd = av_gcd(st->info->duration_gcd, duration);
            }
            if (pkt->dts != AV_NOPTS_VALUE)
                st->info->last_dts = pkt->dts;
        }
#endif
        if(st->parser && st->parser->parser->split && !st->codec->extradata){
            int i= st->parser->parser->split(st->codec, pkt->data, pkt->size);
            if (i > 0 && i < FF_MAX_EXTRADATA_SIZE) {
                st->codec->extradata_size= i;
                st->codec->extradata= av_malloc(st->codec->extradata_size + FF_INPUT_BUFFER_PADDING_SIZE);
                if (!st->codec->extradata)
                    return AVERROR(ENOMEM);
                memcpy(st->codec->extradata, pkt->data, st->codec->extradata_size);
                memset(st->codec->extradata + i, 0, FF_INPUT_BUFFER_PADDING_SIZE);
            }
        }

        /* if still no information, we try to open the codec and to
           decompress the frame. We try to avoid that in most cases as
           it takes longer and uses more memory. For MPEG-4, we need to
           decompress for QuickTime.

           If CODEC_CAP_CHANNEL_CONF is set this will force decoding of at
           least one frame of codec data, this makes sure the codec initializes
           the channel configuration and does not only trust the values from the container.
        */
        try_decode_frame(st, pkt, (options && i < orig_nb_streams ) ? &options[i] : NULL);

        st->codec_info_nb_frames++;
        count++;
    }

    if (flush_codecs) {
        AVPacket empty_pkt = { 0 };
        int err = 0;
        av_init_packet(&empty_pkt);

        ret = -1; /* we could not have all the codec parameters before EOF */
        for(i=0;i<ic->nb_streams;i++) {
            const char *errmsg;

            st = ic->streams[i];

            /* flush the decoders */
            if (st->info->found_decoder == 1) {
                do {
                    err = try_decode_frame(st, &empty_pkt,
                                            (options && i < orig_nb_streams) ?
                                            &options[i] : NULL);
                } while (err > 0 && !has_codec_parameters(st, NULL));

                if (err < 0) {
                    av_log(ic, AV_LOG_INFO,
                        "decoding for stream %d failed\n", st->index);
                }
            }

            if (!has_codec_parameters(st, &errmsg)) {
                char buf[256];
                avcodec_string(buf, sizeof(buf), st->codec, 0);
                av_log(ic, AV_LOG_WARNING,
                       "Could not find codec parameters for stream %d (%s): %s\n"
                       "Consider increasing the value for the 'analyzeduration' and 'probesize' options\n",
                       i, buf, errmsg);
            } else {
                ret = 0;
            }
        }
    }

    // close codecs which were opened in try_decode_frame()
    for(i=0;i<ic->nb_streams;i++) {
        st = ic->streams[i];
        avcodec_close(st->codec);
    }
    for(i=0;i<ic->nb_streams;i++) {
        st = ic->streams[i];
        if (st->codec->codec_type == AVMEDIA_TYPE_VIDEO) {
            if(st->codec->codec_id == AV_CODEC_ID_RAWVIDEO && !st->codec->codec_tag && !st->codec->bits_per_coded_sample){
                uint32_t tag= avcodec_pix_fmt_to_codec_tag(st->codec->pix_fmt);
                if (avpriv_find_pix_fmt(ff_raw_pix_fmt_tags, tag) == st->codec->pix_fmt)
                    st->codec->codec_tag= tag;
            }

            /* estimate average framerate if not set by demuxer */
            if (st->info->codec_info_duration_fields && !st->avg_frame_rate.num && st->info->codec_info_duration) {
                int      best_fps = 0;
                double best_error = 0.01;

                av_reduce(&st->avg_frame_rate.num, &st->avg_frame_rate.den,
                          st->info->codec_info_duration_fields*(int64_t)st->time_base.den,
                          st->info->codec_info_duration*2*(int64_t)st->time_base.num, 60000);

                /* round guessed framerate to a "standard" framerate if it's
                 * within 1% of the original estimate*/
                for (j = 1; j < MAX_STD_TIMEBASES; j++) {
                    AVRational std_fps = { get_std_framerate(j), 12*1001 };
                    double error = fabs(av_q2d(st->avg_frame_rate) / av_q2d(std_fps) - 1);

                    if (error < best_error) {
                        best_error = error;
                        best_fps   = std_fps.num;
                    }
                }
                if (best_fps) {
                    av_reduce(&st->avg_frame_rate.num, &st->avg_frame_rate.den,
                              best_fps, 12*1001, INT_MAX);
                }
            }
            // the check for tb_unreliable() is not completely correct, since this is not about handling
            // a unreliable/inexact time base, but a time base that is finer than necessary, as e.g.
            // ipmovie.c produces.
            if (tb_unreliable(st->codec) && st->info->duration_count > 15 && st->info->duration_gcd > FFMAX(1, st->time_base.den/(500LL*st->time_base.num)) && !st->r_frame_rate.num)
                av_reduce(&st->r_frame_rate.num, &st->r_frame_rate.den, st->time_base.den, st->time_base.num * st->info->duration_gcd, INT_MAX);
            if (st->info->duration_count>1 && !st->r_frame_rate.num
                && tb_unreliable(st->codec)) {
                int num = 0;
                double best_error= 0.01;

                for (j=0; j<MAX_STD_TIMEBASES; j++) {
                    int k;

                    if(st->info->codec_info_duration && st->info->codec_info_duration*av_q2d(st->time_base) < (1001*12.0)/get_std_framerate(j))
                        continue;
                    if(!st->info->codec_info_duration && 1.0 < (1001*12.0)/get_std_framerate(j))
                        continue;
                    for(k=0; k<2; k++){
                        int n= st->info->duration_count;
                        double a= st->info->duration_error[k][0][j] / n;
                        double error= st->info->duration_error[k][1][j]/n - a*a;

                        if(error < best_error && best_error> 0.000000001){
                            best_error= error;
                            num = get_std_framerate(j);
                        }
                        if(error < 0.02)
                            av_log(NULL, AV_LOG_DEBUG, "rfps: %f %f\n", get_std_framerate(j) / 12.0/1001, error);
                    }
                }
                // do not increase frame rate by more than 1 % in order to match a standard rate.
                if (num && (!st->r_frame_rate.num || (double)num/(12*1001) < 1.01 * av_q2d(st->r_frame_rate)))
                    av_reduce(&st->r_frame_rate.num, &st->r_frame_rate.den, num, 12*1001, INT_MAX);
            }

            if (!st->r_frame_rate.num){
                if(    st->codec->time_base.den * (int64_t)st->time_base.num
                    <= st->codec->time_base.num * st->codec->ticks_per_frame * (int64_t)st->time_base.den){
                    st->r_frame_rate.num = st->codec->time_base.den;
                    st->r_frame_rate.den = st->codec->time_base.num * st->codec->ticks_per_frame;
                }else{
                    st->r_frame_rate.num = st->time_base.den;
                    st->r_frame_rate.den = st->time_base.num;
                }
            }
        }else if(st->codec->codec_type == AVMEDIA_TYPE_AUDIO) {
            if(!st->codec->bits_per_coded_sample)
                st->codec->bits_per_coded_sample= av_get_bits_per_sample(st->codec->codec_id);
            // set stream disposition based on audio service type
            switch (st->codec->audio_service_type) {
            case AV_AUDIO_SERVICE_TYPE_EFFECTS:
                st->disposition = AV_DISPOSITION_CLEAN_EFFECTS;    break;
            case AV_AUDIO_SERVICE_TYPE_VISUALLY_IMPAIRED:
                st->disposition = AV_DISPOSITION_VISUAL_IMPAIRED;  break;
            case AV_AUDIO_SERVICE_TYPE_HEARING_IMPAIRED:
                st->disposition = AV_DISPOSITION_HEARING_IMPAIRED; break;
            case AV_AUDIO_SERVICE_TYPE_COMMENTARY:
                st->disposition = AV_DISPOSITION_COMMENT;          break;
            case AV_AUDIO_SERVICE_TYPE_KARAOKE:
                st->disposition = AV_DISPOSITION_KARAOKE;          break;
            }
        }
    }

    if(ic->probesize)
    estimate_timings(ic, old_offset);

    compute_chapters_end(ic);

 find_stream_info_err:
    for (i=0; i < ic->nb_streams; i++) {
        st = ic->streams[i];
        if (ic->streams[i]->codec)
            ic->streams[i]->codec->thread_count = 0;
        if (st->info)
            av_freep(&st->info->duration_error);
        av_freep(&ic->streams[i]->info);
    }
    if(ic->pb)
        av_log(ic, AV_LOG_DEBUG, "File position after avformat_find_stream_info() is %"PRId64"\n", avio_tell(ic->pb));
    return ret;
}

AVProgram *av_find_program_from_stream(AVFormatContext *ic, AVProgram *last, int s)
{
    int i, j;

    for (i = 0; i < ic->nb_programs; i++) {
        if (ic->programs[i] == last) {
            last = NULL;
        } else {
            if (!last)
                for (j = 0; j < ic->programs[i]->nb_stream_indexes; j++)
                    if (ic->programs[i]->stream_index[j] == s)
                        return ic->programs[i];
        }
    }
    return NULL;
}

int av_find_best_stream(AVFormatContext *ic,
                        enum AVMediaType type,
                        int wanted_stream_nb,
                        int related_stream,
                        AVCodec **decoder_ret,
                        int flags)
{
    int i, nb_streams = ic->nb_streams;
    int ret = AVERROR_STREAM_NOT_FOUND, best_count = -1, best_bitrate = -1, best_multiframe = -1, count, bitrate, multiframe;
    unsigned *program = NULL;
    AVCodec *decoder = NULL, *best_decoder = NULL;

    if (related_stream >= 0 && wanted_stream_nb < 0) {
        AVProgram *p = av_find_program_from_stream(ic, NULL, related_stream);
        if (p) {
            program = p->stream_index;
            nb_streams = p->nb_stream_indexes;
        }
    }
    for (i = 0; i < nb_streams; i++) {
        int real_stream_index = program ? program[i] : i;
        AVStream *st = ic->streams[real_stream_index];
        AVCodecContext *avctx = st->codec;
        if (avctx->codec_type != type)
            continue;
        if (wanted_stream_nb >= 0 && real_stream_index != wanted_stream_nb)
            continue;
        if (st->disposition & (AV_DISPOSITION_HEARING_IMPAIRED|AV_DISPOSITION_VISUAL_IMPAIRED))
            continue;
        if (decoder_ret) {
            decoder = avcodec_find_decoder(st->codec->codec_id);
            if (!decoder) {
                if (ret < 0)
                    ret = AVERROR_DECODER_NOT_FOUND;
                continue;
            }
        }
        count = st->codec_info_nb_frames;
        bitrate = avctx->bit_rate;
        multiframe = FFMIN(5, count);
        if ((best_multiframe >  multiframe) ||
            (best_multiframe == multiframe && best_bitrate >  bitrate) ||
            (best_multiframe == multiframe && best_bitrate == bitrate && best_count >= count))
            continue;
        best_count = count;
        best_bitrate = bitrate;
        best_multiframe = multiframe;
        ret = real_stream_index;
        best_decoder = decoder;
        if (program && i == nb_streams - 1 && ret < 0) {
            program = NULL;
            nb_streams = ic->nb_streams;
            i = 0; /* no related stream found, try again with everything */
        }
    }
    if (decoder_ret)
        *decoder_ret = best_decoder;
    return ret;
}

/*******************************************************/

int av_read_play(AVFormatContext *s)
{
    if (s->iformat->read_play)
        return s->iformat->read_play(s);
    if (s->pb)
        return avio_pause(s->pb, 0);
    return AVERROR(ENOSYS);
}

int av_read_pause(AVFormatContext *s)
{
    if (s->iformat->read_pause)
        return s->iformat->read_pause(s);
    if (s->pb)
        return avio_pause(s->pb, 1);
    return AVERROR(ENOSYS);
}

void ff_free_stream(AVFormatContext *s, AVStream *st){
    av_assert0(s->nb_streams>0);
    av_assert0(s->streams[ s->nb_streams-1 ] == st);

    if (st->parser) {
        av_parser_close(st->parser);
    }
    if (st->attached_pic.data)
        av_free_packet(&st->attached_pic);
    av_dict_free(&st->metadata);
    av_freep(&st->probe_data.buf);
    av_freep(&st->index_entries);
    av_freep(&st->codec->extradata);
    av_freep(&st->codec->subtitle_header);
    av_freep(&st->codec);
    av_freep(&st->priv_data);
    if (st->info)
        av_freep(&st->info->duration_error);
    av_freep(&st->info);
    av_freep(&s->streams[ --s->nb_streams ]);
}

void avformat_free_context(AVFormatContext *s)
{
    int i;

    if (!s)
        return;

    av_opt_free(s);
    if (s->iformat && s->iformat->priv_class && s->priv_data)
        av_opt_free(s->priv_data);

    for(i=s->nb_streams-1; i>=0; i--) {
        ff_free_stream(s, s->streams[i]);
    }
    for(i=s->nb_programs-1; i>=0; i--) {
        av_dict_free(&s->programs[i]->metadata);
        av_freep(&s->programs[i]->stream_index);
        av_freep(&s->programs[i]);
    }
    av_freep(&s->programs);
    av_freep(&s->priv_data);
    while(s->nb_chapters--) {
        av_dict_free(&s->chapters[s->nb_chapters]->metadata);
        av_freep(&s->chapters[s->nb_chapters]);
    }
    av_freep(&s->chapters);
    av_dict_free(&s->metadata);
    av_freep(&s->streams);
    av_free(s);
}

#if FF_API_CLOSE_INPUT_FILE
void av_close_input_file(AVFormatContext *s)
{
    avformat_close_input(&s);
}
#endif

void avformat_close_input(AVFormatContext **ps)
{
    AVFormatContext *s = *ps;
    AVIOContext *pb = s->pb;

    if ((s->iformat && s->iformat->flags & AVFMT_NOFILE) ||
        (s->flags & AVFMT_FLAG_CUSTOM_IO))
        pb = NULL;

    flush_packet_queue(s);

    if (s->iformat) {
        if (s->iformat->read_close)
            s->iformat->read_close(s);
    }

    avformat_free_context(s);

    *ps = NULL;

    avio_close(pb);
}

#if FF_API_NEW_STREAM
AVStream *av_new_stream(AVFormatContext *s, int id)
{
    AVStream *st = avformat_new_stream(s, NULL);
    if (st)
        st->id = id;
    return st;
}
#endif

AVStream *avformat_new_stream(AVFormatContext *s, const AVCodec *c)
{
    AVStream *st;
    int i;
    AVStream **streams;

    if (s->nb_streams >= INT_MAX/sizeof(*streams))
        return NULL;
    streams = av_realloc(s->streams, (s->nb_streams + 1) * sizeof(*streams));
    if (!streams)
        return NULL;
    s->streams = streams;

    st = av_mallocz(sizeof(AVStream));
    if (!st)
        return NULL;
    if (!(st->info = av_mallocz(sizeof(*st->info)))) {
        av_free(st);
        return NULL;
    }
    st->info->last_dts = AV_NOPTS_VALUE;

    st->codec = avcodec_alloc_context3(c);
    if (s->iformat) {
        /* no default bitrate if decoding */
        st->codec->bit_rate = 0;
    }
    st->index = s->nb_streams;
    st->start_time = AV_NOPTS_VALUE;
    st->duration = AV_NOPTS_VALUE;
        /* we set the current DTS to 0 so that formats without any timestamps
           but durations get some timestamps, formats with some unknown
           timestamps have their first few packets buffered and the
           timestamps corrected before they are returned to the user */
    st->cur_dts = s->iformat ? RELATIVE_TS_BASE : 0;
    st->first_dts = AV_NOPTS_VALUE;
    st->probe_packets = MAX_PROBE_PACKETS;
    st->pts_wrap_reference = AV_NOPTS_VALUE;
    st->pts_wrap_behavior = AV_PTS_WRAP_IGNORE;

    /* default pts setting is MPEG-like */
    avpriv_set_pts_info(st, 33, 1, 90000);
    st->last_IP_pts = AV_NOPTS_VALUE;
    for(i=0; i<MAX_REORDER_DELAY+1; i++)
        st->pts_buffer[i]= AV_NOPTS_VALUE;
    st->reference_dts = AV_NOPTS_VALUE;

    st->sample_aspect_ratio = (AVRational){0,1};

#if FF_API_R_FRAME_RATE
    st->info->last_dts      = AV_NOPTS_VALUE;
#endif
    st->info->fps_first_dts = AV_NOPTS_VALUE;
    st->info->fps_last_dts  = AV_NOPTS_VALUE;

    s->streams[s->nb_streams++] = st;
    return st;
}

AVProgram *av_new_program(AVFormatContext *ac, int id)
{
    AVProgram *program=NULL;
    int i;

    av_dlog(ac, "new_program: id=0x%04x\n", id);

    for(i=0; i<ac->nb_programs; i++)
        if(ac->programs[i]->id == id)
            program = ac->programs[i];

    if(!program){
        program = av_mallocz(sizeof(AVProgram));
        if (!program)
            return NULL;
        dynarray_add(&ac->programs, &ac->nb_programs, program);
        program->discard = AVDISCARD_NONE;
    }
    program->id = id;
    program->pts_wrap_reference = AV_NOPTS_VALUE;
    program->pts_wrap_behavior = AV_PTS_WRAP_IGNORE;

    program->start_time =
    program->end_time   = AV_NOPTS_VALUE;

    return program;
}

AVChapter *avpriv_new_chapter(AVFormatContext *s, int id, AVRational time_base, int64_t start, int64_t end, const char *title)
{
    AVChapter *chapter = NULL;
    int i;

    for(i=0; i<s->nb_chapters; i++)
        if(s->chapters[i]->id == id)
            chapter = s->chapters[i];

    if(!chapter){
        chapter= av_mallocz(sizeof(AVChapter));
        if(!chapter)
            return NULL;
        dynarray_add(&s->chapters, &s->nb_chapters, chapter);
    }
    av_dict_set(&chapter->metadata, "title", title, 0);
    chapter->id    = id;
    chapter->time_base= time_base;
    chapter->start = start;
    chapter->end   = end;

    return chapter;
}

void ff_program_add_stream_index(AVFormatContext *ac, int progid, unsigned int idx)
{
    int i, j;
    AVProgram *program=NULL;
    void *tmp;

    if (idx >= ac->nb_streams) {
        av_log(ac, AV_LOG_ERROR, "stream index %d is not valid\n", idx);
        return;
    }

    for(i=0; i<ac->nb_programs; i++){
        if(ac->programs[i]->id != progid)
            continue;
        program = ac->programs[i];
        for(j=0; j<program->nb_stream_indexes; j++)
            if(program->stream_index[j] == idx)
                return;

        tmp = av_realloc(program->stream_index, sizeof(unsigned int)*(program->nb_stream_indexes+1));
        if(!tmp)
            return;
        program->stream_index = tmp;
        program->stream_index[program->nb_stream_indexes++] = idx;
        return;
    }
}

static void print_fps(double d, const char *postfix){
    uint64_t v= lrintf(d*100);
    if     (v% 100      ) av_log(NULL, AV_LOG_INFO, ", %3.2f %s", d, postfix);
    else if(v%(100*1000)) av_log(NULL, AV_LOG_INFO, ", %1.0f %s", d, postfix);
    else                  av_log(NULL, AV_LOG_INFO, ", %1.0fk %s", d/1000, postfix);
}

static void dump_metadata(void *ctx, AVDictionary *m, const char *indent)
{
    if(m && !(av_dict_count(m) == 1 && av_dict_get(m, "language", NULL, 0))){
        AVDictionaryEntry *tag=NULL;

        av_log(ctx, AV_LOG_INFO, "%sMetadata:\n", indent);
        while((tag=av_dict_get(m, "", tag, AV_DICT_IGNORE_SUFFIX))) {
            if(strcmp("language", tag->key)){
                const char *p = tag->value;
                av_log(ctx, AV_LOG_INFO, "%s  %-16s: ", indent, tag->key);
                while(*p) {
                    char tmp[256];
                    size_t len = strcspn(p, "\x8\xa\xb\xc\xd");
                    av_strlcpy(tmp, p, FFMIN(sizeof(tmp), len+1));
                    av_log(ctx, AV_LOG_INFO, "%s", tmp);
                    p += len;
                    if (*p == 0xd) av_log(ctx, AV_LOG_INFO, " ");
                    if (*p == 0xa) av_log(ctx, AV_LOG_INFO, "\n%s  %-16s: ", indent, "");
                    if (*p) p++;
                }
                av_log(ctx, AV_LOG_INFO, "\n");
            }
        }
    }
}

/* "user interface" functions */
static void dump_stream_format(AVFormatContext *ic, int i, int index, int is_output)
{
    char buf[256];
    int flags = (is_output ? ic->oformat->flags : ic->iformat->flags);
    AVStream *st = ic->streams[i];
    int g = av_gcd(st->time_base.num, st->time_base.den);
    AVDictionaryEntry *lang = av_dict_get(st->metadata, "language", NULL, 0);
    avcodec_string(buf, sizeof(buf), st->codec, is_output);
    av_log(NULL, AV_LOG_INFO, "    Stream #%d:%d", index, i);
    /* the pid is an important information, so we display it */
    /* XXX: add a generic system */
    if (flags & AVFMT_SHOW_IDS)
        av_log(NULL, AV_LOG_INFO, "[0x%x]", st->id);
    if (lang)
        av_log(NULL, AV_LOG_INFO, "(%s)", lang->value);
    av_log(NULL, AV_LOG_DEBUG, ", %d, %d/%d", st->codec_info_nb_frames, st->time_base.num/g, st->time_base.den/g);
    av_log(NULL, AV_LOG_INFO, ": %s", buf);
    if (st->sample_aspect_ratio.num && // default
        av_cmp_q(st->sample_aspect_ratio, st->codec->sample_aspect_ratio)) {
        AVRational display_aspect_ratio;
        av_reduce(&display_aspect_ratio.num, &display_aspect_ratio.den,
                  st->codec->width*st->sample_aspect_ratio.num,
                  st->codec->height*st->sample_aspect_ratio.den,
                  1024*1024);
        av_log(NULL, AV_LOG_INFO, ", SAR %d:%d DAR %d:%d",
                 st->sample_aspect_ratio.num, st->sample_aspect_ratio.den,
                 display_aspect_ratio.num, display_aspect_ratio.den);
    }
    if(st->codec->codec_type == AVMEDIA_TYPE_VIDEO){
        if(st->avg_frame_rate.den && st->avg_frame_rate.num)
            print_fps(av_q2d(st->avg_frame_rate), "fps");
#if FF_API_R_FRAME_RATE
        if(st->r_frame_rate.den && st->r_frame_rate.num)
            print_fps(av_q2d(st->r_frame_rate), "tbr");
#endif
        if(st->time_base.den && st->time_base.num)
            print_fps(1/av_q2d(st->time_base), "tbn");
        if(st->codec->time_base.den && st->codec->time_base.num)
            print_fps(1/av_q2d(st->codec->time_base), "tbc");
    }
    if (st->disposition & AV_DISPOSITION_DEFAULT)
        av_log(NULL, AV_LOG_INFO, " (default)");
    if (st->disposition & AV_DISPOSITION_DUB)
        av_log(NULL, AV_LOG_INFO, " (dub)");
    if (st->disposition & AV_DISPOSITION_ORIGINAL)
        av_log(NULL, AV_LOG_INFO, " (original)");
    if (st->disposition & AV_DISPOSITION_COMMENT)
        av_log(NULL, AV_LOG_INFO, " (comment)");
    if (st->disposition & AV_DISPOSITION_LYRICS)
        av_log(NULL, AV_LOG_INFO, " (lyrics)");
    if (st->disposition & AV_DISPOSITION_KARAOKE)
        av_log(NULL, AV_LOG_INFO, " (karaoke)");
    if (st->disposition & AV_DISPOSITION_FORCED)
        av_log(NULL, AV_LOG_INFO, " (forced)");
    if (st->disposition & AV_DISPOSITION_HEARING_IMPAIRED)
        av_log(NULL, AV_LOG_INFO, " (hearing impaired)");
    if (st->disposition & AV_DISPOSITION_VISUAL_IMPAIRED)
        av_log(NULL, AV_LOG_INFO, " (visual impaired)");
    if (st->disposition & AV_DISPOSITION_CLEAN_EFFECTS)
        av_log(NULL, AV_LOG_INFO, " (clean effects)");
    av_log(NULL, AV_LOG_INFO, "\n");
    dump_metadata(NULL, st->metadata, "    ");
}

void av_dump_format(AVFormatContext *ic,
                    int index,
                    const char *url,
                    int is_output)
{
    int i;
    uint8_t *printed = ic->nb_streams ? av_mallocz(ic->nb_streams) : NULL;
    if (ic->nb_streams && !printed)
        return;

    av_log(NULL, AV_LOG_INFO, "%s #%d, %s, %s '%s':\n",
            is_output ? "Output" : "Input",
            index,
            is_output ? ic->oformat->name : ic->iformat->name,
            is_output ? "to" : "from", url);
    dump_metadata(NULL, ic->metadata, "  ");
    if (!is_output) {
        av_log(NULL, AV_LOG_INFO, "  Duration: ");
        if (ic->duration != AV_NOPTS_VALUE) {
            int hours, mins, secs, us;
            int64_t duration = ic->duration + 5000;
            secs = duration / AV_TIME_BASE;
            us = duration % AV_TIME_BASE;
            mins = secs / 60;
            secs %= 60;
            hours = mins / 60;
            mins %= 60;
            av_log(NULL, AV_LOG_INFO, "%02d:%02d:%02d.%02d", hours, mins, secs,
                   (100 * us) / AV_TIME_BASE);
        } else {
            av_log(NULL, AV_LOG_INFO, "N/A");
        }
        if (ic->start_time != AV_NOPTS_VALUE) {
            int secs, us;
            av_log(NULL, AV_LOG_INFO, ", start: ");
            secs = ic->start_time / AV_TIME_BASE;
            us = abs(ic->start_time % AV_TIME_BASE);
            av_log(NULL, AV_LOG_INFO, "%d.%06d",
                   secs, (int)av_rescale(us, 1000000, AV_TIME_BASE));
        }
        av_log(NULL, AV_LOG_INFO, ", bitrate: ");
        if (ic->bit_rate) {
            av_log(NULL, AV_LOG_INFO,"%d kb/s", ic->bit_rate / 1000);
        } else {
            av_log(NULL, AV_LOG_INFO, "N/A");
        }
        av_log(NULL, AV_LOG_INFO, "\n");
    }
    for (i = 0; i < ic->nb_chapters; i++) {
        AVChapter *ch = ic->chapters[i];
        av_log(NULL, AV_LOG_INFO, "    Chapter #%d.%d: ", index, i);
        av_log(NULL, AV_LOG_INFO, "start %f, ", ch->start * av_q2d(ch->time_base));
        av_log(NULL, AV_LOG_INFO, "end %f\n",   ch->end   * av_q2d(ch->time_base));

        dump_metadata(NULL, ch->metadata, "    ");
    }
    if(ic->nb_programs) {
        int j, k, total = 0;
        for(j=0; j<ic->nb_programs; j++) {
            AVDictionaryEntry *name = av_dict_get(ic->programs[j]->metadata,
                                                  "name", NULL, 0);
            av_log(NULL, AV_LOG_INFO, "  Program %d %s\n", ic->programs[j]->id,
                   name ? name->value : "");
            dump_metadata(NULL, ic->programs[j]->metadata, "    ");
            for(k=0; k<ic->programs[j]->nb_stream_indexes; k++) {
                dump_stream_format(ic, ic->programs[j]->stream_index[k], index, is_output);
                printed[ic->programs[j]->stream_index[k]] = 1;
            }
            total += ic->programs[j]->nb_stream_indexes;
        }
        if (total < ic->nb_streams)
            av_log(NULL, AV_LOG_INFO, "  No Program\n");
    }
    for(i=0;i<ic->nb_streams;i++)
        if (!printed[i])
            dump_stream_format(ic, i, index, is_output);

    av_free(printed);
}

uint64_t ff_ntp_time(void)
{
  return (av_gettime() / 1000) * 1000 + NTP_OFFSET_US;
}

int av_get_frame_filename(char *buf, int buf_size,
                          const char *path, int number)
{
    const char *p;
    char *q, buf1[20], c;
    int nd, len, percentd_found;

    q = buf;
    p = path;
    percentd_found = 0;
    for(;;) {
        c = *p++;
        if (c == '\0')
            break;
        if (c == '%') {
            do {
                nd = 0;
                while (av_isdigit(*p)) {
                    nd = nd * 10 + *p++ - '0';
                }
                c = *p++;
            } while (av_isdigit(c));

            switch(c) {
            case '%':
                goto addchar;
            case 'd':
                if (percentd_found)
                    goto fail;
                percentd_found = 1;
                snprintf(buf1, sizeof(buf1), "%0*d", nd, number);
                len = strlen(buf1);
                if ((q - buf + len) > buf_size - 1)
                    goto fail;
                memcpy(q, buf1, len);
                q += len;
                break;
            default:
                goto fail;
            }
        } else {
        addchar:
            if ((q - buf) < buf_size - 1)
                *q++ = c;
        }
    }
    if (!percentd_found)
        goto fail;
    *q = '\0';
    return 0;
 fail:
    *q = '\0';
    return -1;
}

static void hex_dump_internal(void *avcl, FILE *f, int level,
                              const uint8_t *buf, int size)
{
    int len, i, j, c;
#define PRINT(...) do { if (!f) av_log(avcl, level, __VA_ARGS__); else fprintf(f, __VA_ARGS__); } while(0)

    for(i=0;i<size;i+=16) {
        len = size - i;
        if (len > 16)
            len = 16;
        PRINT("%08x ", i);
        for(j=0;j<16;j++) {
            if (j < len)
                PRINT(" %02x", buf[i+j]);
            else
                PRINT("   ");
        }
        PRINT(" ");
        for(j=0;j<len;j++) {
            c = buf[i+j];
            if (c < ' ' || c > '~')
                c = '.';
            PRINT("%c", c);
        }
        PRINT("\n");
    }
#undef PRINT
}

void av_hex_dump(FILE *f, const uint8_t *buf, int size)
{
    hex_dump_internal(NULL, f, 0, buf, size);
}

void av_hex_dump_log(void *avcl, int level, const uint8_t *buf, int size)
{
    hex_dump_internal(avcl, NULL, level, buf, size);
}

static void pkt_dump_internal(void *avcl, FILE *f, int level, AVPacket *pkt, int dump_payload, AVRational time_base)
{
#define PRINT(...) do { if (!f) av_log(avcl, level, __VA_ARGS__); else fprintf(f, __VA_ARGS__); } while(0)
    PRINT("stream #%d:\n", pkt->stream_index);
    PRINT("  keyframe=%d\n", ((pkt->flags & AV_PKT_FLAG_KEY) != 0));
    PRINT("  duration=%0.3f\n", pkt->duration * av_q2d(time_base));
    /* DTS is _always_ valid after av_read_frame() */
    PRINT("  dts=");
    if (pkt->dts == AV_NOPTS_VALUE)
        PRINT("N/A");
    else
        PRINT("%0.3f", pkt->dts * av_q2d(time_base));
    /* PTS may not be known if B-frames are present. */
    PRINT("  pts=");
    if (pkt->pts == AV_NOPTS_VALUE)
        PRINT("N/A");
    else
        PRINT("%0.3f", pkt->pts * av_q2d(time_base));
    PRINT("\n");
    PRINT("  size=%d\n", pkt->size);
#undef PRINT
    if (dump_payload)
        av_hex_dump(f, pkt->data, pkt->size);
}

#if FF_API_PKT_DUMP
void av_pkt_dump(FILE *f, AVPacket *pkt, int dump_payload)
{
    AVRational tb = { 1, AV_TIME_BASE };
    pkt_dump_internal(NULL, f, 0, pkt, dump_payload, tb);
}
#endif

void av_pkt_dump2(FILE *f, AVPacket *pkt, int dump_payload, AVStream *st)
{
    pkt_dump_internal(NULL, f, 0, pkt, dump_payload, st->time_base);
}

#if FF_API_PKT_DUMP
void av_pkt_dump_log(void *avcl, int level, AVPacket *pkt, int dump_payload)
{
    AVRational tb = { 1, AV_TIME_BASE };
    pkt_dump_internal(avcl, NULL, level, pkt, dump_payload, tb);
}
#endif

void av_pkt_dump_log2(void *avcl, int level, AVPacket *pkt, int dump_payload,
                      AVStream *st)
{
    pkt_dump_internal(avcl, NULL, level, pkt, dump_payload, st->time_base);
}

void av_url_split(char *proto, int proto_size,
                  char *authorization, int authorization_size,
                  char *hostname, int hostname_size,
                  int *port_ptr,
                  char *path, int path_size,
                  const char *url)
{
    const char *p, *ls, *ls2, *at, *at2, *col, *brk;

    if (port_ptr)               *port_ptr = -1;
    if (proto_size > 0)         proto[0] = 0;
    if (authorization_size > 0) authorization[0] = 0;
    if (hostname_size > 0)      hostname[0] = 0;
    if (path_size > 0)          path[0] = 0;

    /* parse protocol */
    if ((p = strchr(url, ':'))) {
        av_strlcpy(proto, url, FFMIN(proto_size, p + 1 - url));
        p++; /* skip ':' */
        if (*p == '/') p++;
        if (*p == '/') p++;
    } else {
        /* no protocol means plain filename */
        av_strlcpy(path, url, path_size);
        return;
    }

    /* separate path from hostname */
    ls = strchr(p, '/');
    ls2 = strchr(p, '?');
    if(!ls)
        ls = ls2;
    else if (ls && ls2)
        ls = FFMIN(ls, ls2);
    if(ls)
        av_strlcpy(path, ls, path_size);
    else
        ls = &p[strlen(p)]; // XXX

    /* the rest is hostname, use that to parse auth/port */
    if (ls != p) {
        /* authorization (user[:pass]@hostname) */
        at2 = p;
        while ((at = strchr(p, '@')) && at < ls) {
            av_strlcpy(authorization, at2,
                       FFMIN(authorization_size, at + 1 - at2));
            p = at + 1; /* skip '@' */
        }

        if (*p == '[' && (brk = strchr(p, ']')) && brk < ls) {
            /* [host]:port */
            av_strlcpy(hostname, p + 1,
                       FFMIN(hostname_size, brk - p));
            if (brk[1] == ':' && port_ptr)
                *port_ptr = atoi(brk + 2);
        } else if ((col = strchr(p, ':')) && col < ls) {
            av_strlcpy(hostname, p,
                       FFMIN(col + 1 - p, hostname_size));
            if (port_ptr) *port_ptr = atoi(col + 1);
        } else
            av_strlcpy(hostname, p,
                       FFMIN(ls + 1 - p, hostname_size));
    }
}

char *ff_data_to_hex(char *buff, const uint8_t *src, int s, int lowercase)
{
    int i;
    static const char hex_table_uc[16] = { '0', '1', '2', '3',
                                           '4', '5', '6', '7',
                                           '8', '9', 'A', 'B',
                                           'C', 'D', 'E', 'F' };
    static const char hex_table_lc[16] = { '0', '1', '2', '3',
                                           '4', '5', '6', '7',
                                           '8', '9', 'a', 'b',
                                           'c', 'd', 'e', 'f' };
    const char *hex_table = lowercase ? hex_table_lc : hex_table_uc;

    for(i = 0; i < s; i++) {
        buff[i * 2]     = hex_table[src[i] >> 4];
        buff[i * 2 + 1] = hex_table[src[i] & 0xF];
    }

    return buff;
}

int ff_hex_to_data(uint8_t *data, const char *p)
{
    int c, len, v;

    len = 0;
    v = 1;
    for (;;) {
        p += strspn(p, SPACE_CHARS);
        if (*p == '\0')
            break;
        c = av_toupper((unsigned char) *p++);
        if (c >= '0' && c <= '9')
            c = c - '0';
        else if (c >= 'A' && c <= 'F')
            c = c - 'A' + 10;
        else
            break;
        v = (v << 4) | c;
        if (v & 0x100) {
            if (data)
                data[len] = v;
            len++;
            v = 1;
        }
    }
    return len;
}

#if FF_API_SET_PTS_INFO
void av_set_pts_info(AVStream *s, int pts_wrap_bits,
                     unsigned int pts_num, unsigned int pts_den)
{
    avpriv_set_pts_info(s, pts_wrap_bits, pts_num, pts_den);
}
#endif

void avpriv_set_pts_info(AVStream *s, int pts_wrap_bits,
                         unsigned int pts_num, unsigned int pts_den)
{
    AVRational new_tb;
    if(av_reduce(&new_tb.num, &new_tb.den, pts_num, pts_den, INT_MAX)){
        if(new_tb.num != pts_num)
            av_log(NULL, AV_LOG_DEBUG, "st:%d removing common factor %d from timebase\n", s->index, pts_num/new_tb.num);
    }else
        av_log(NULL, AV_LOG_WARNING, "st:%d has too large timebase, reducing\n", s->index);

    if(new_tb.num <= 0 || new_tb.den <= 0) {
        av_log(NULL, AV_LOG_ERROR, "Ignoring attempt to set invalid timebase %d/%d for st:%d\n", new_tb.num, new_tb.den, s->index);
        return;
    }
    s->time_base = new_tb;
    av_codec_set_pkt_timebase(s->codec, new_tb);
    s->pts_wrap_bits = pts_wrap_bits;
}

int ff_url_join(char *str, int size, const char *proto,
                const char *authorization, const char *hostname,
                int port, const char *fmt, ...)
{
#if CONFIG_NETWORK
    struct addrinfo hints = { 0 }, *ai;
#endif

    str[0] = '\0';
    if (proto)
        av_strlcatf(str, size, "%s://", proto);
    if (authorization && authorization[0])
        av_strlcatf(str, size, "%s@", authorization);
#if CONFIG_NETWORK && defined(AF_INET6)
    /* Determine if hostname is a numerical IPv6 address,
     * properly escape it within [] in that case. */
    hints.ai_flags = AI_NUMERICHOST;
    if (!getaddrinfo(hostname, NULL, &hints, &ai)) {
        if (ai->ai_family == AF_INET6) {
            av_strlcat(str, "[", size);
            av_strlcat(str, hostname, size);
            av_strlcat(str, "]", size);
        } else {
            av_strlcat(str, hostname, size);
        }
        freeaddrinfo(ai);
    } else
#endif
        /* Not an IPv6 address, just output the plain string. */
        av_strlcat(str, hostname, size);

    if (port >= 0)
        av_strlcatf(str, size, ":%d", port);
    if (fmt) {
        va_list vl;
        int len = strlen(str);

        va_start(vl, fmt);
        vsnprintf(str + len, size > len ? size - len : 0, fmt, vl);
        va_end(vl);
    }
    return strlen(str);
}

int ff_write_chained(AVFormatContext *dst, int dst_stream, AVPacket *pkt,
                     AVFormatContext *src)
{
    AVPacket local_pkt;

    local_pkt = *pkt;
    local_pkt.stream_index = dst_stream;
    if (pkt->pts != AV_NOPTS_VALUE)
        local_pkt.pts = av_rescale_q(pkt->pts,
                                     src->streams[pkt->stream_index]->time_base,
                                     dst->streams[dst_stream]->time_base);
    if (pkt->dts != AV_NOPTS_VALUE)
        local_pkt.dts = av_rescale_q(pkt->dts,
                                     src->streams[pkt->stream_index]->time_base,
                                     dst->streams[dst_stream]->time_base);
    if (pkt->duration)
        local_pkt.duration = av_rescale_q(pkt->duration,
                                          src->streams[pkt->stream_index]->time_base,
                                          dst->streams[dst_stream]->time_base);
    return av_write_frame(dst, &local_pkt);
}

void ff_parse_key_value(const char *str, ff_parse_key_val_cb callback_get_buf,
                        void *context)
{
    const char *ptr = str;

    /* Parse key=value pairs. */
    for (;;) {
        const char *key;
        char *dest = NULL, *dest_end;
        int key_len, dest_len = 0;

        /* Skip whitespace and potential commas. */
        while (*ptr && (av_isspace(*ptr) || *ptr == ','))
            ptr++;
        if (!*ptr)
            break;

        key = ptr;

        if (!(ptr = strchr(key, '=')))
            break;
        ptr++;
        key_len = ptr - key;

        callback_get_buf(context, key, key_len, &dest, &dest_len);
        dest_end = dest + dest_len - 1;

        if (*ptr == '\"') {
            ptr++;
            while (*ptr && *ptr != '\"') {
                if (*ptr == '\\') {
                    if (!ptr[1])
                        break;
                    if (dest && dest < dest_end)
                        *dest++ = ptr[1];
                    ptr += 2;
                } else {
                    if (dest && dest < dest_end)
                        *dest++ = *ptr;
                    ptr++;
                }
            }
            if (*ptr == '\"')
                ptr++;
        } else {
            for (; *ptr && !(av_isspace(*ptr) || *ptr == ','); ptr++)
                if (dest && dest < dest_end)
                    *dest++ = *ptr;
        }
        if (dest)
            *dest = 0;
    }
}

int ff_find_stream_index(AVFormatContext *s, int id)
{
    int i;
    for (i = 0; i < s->nb_streams; i++) {
        if (s->streams[i]->id == id)
            return i;
    }
    return -1;
}

void ff_make_absolute_url(char *buf, int size, const char *base,
                          const char *rel)
{
    char *sep, *path_query;
    /* Absolute path, relative to the current server */
    if (base && strstr(base, "://") && rel[0] == '/') {
        if (base != buf)
            av_strlcpy(buf, base, size);
        sep = strstr(buf, "://");
        if (sep) {
            /* Take scheme from base url */
            if (rel[1] == '/') {
                sep[1] = '\0';
            } else {
                /* Take scheme and host from base url */
                sep += 3;
                sep = strchr(sep, '/');
                if (sep)
                    *sep = '\0';
            }
        }
        av_strlcat(buf, rel, size);
        return;
    }
    /* If rel actually is an absolute url, just copy it */
    if (!base || strstr(rel, "://") || rel[0] == '/') {
        av_strlcpy(buf, rel, size);
        return;
    }
    if (base != buf)
        av_strlcpy(buf, base, size);

    /* Strip off any query string from base */
    path_query = strchr(buf, '?');
    if (path_query != NULL)
        *path_query = '\0';

    /* Is relative path just a new query part? */
    if (rel[0] == '?') {
        av_strlcat(buf, rel, size);
        return;
    }

    /* Remove the file name from the base url */
    sep = strrchr(buf, '/');
    if (sep)
        sep[1] = '\0';
    else
        buf[0] = '\0';
    while (av_strstart(rel, "../", NULL) && sep) {
        /* Remove the path delimiter at the end */
        sep[0] = '\0';
        sep = strrchr(buf, '/');
        /* If the next directory name to pop off is "..", break here */
        if (!strcmp(sep ? &sep[1] : buf, "..")) {
            /* Readd the slash we just removed */
            av_strlcat(buf, "/", size);
            break;
        }
        /* Cut off the directory name */
        if (sep)
            sep[1] = '\0';
        else
            buf[0] = '\0';
        rel += 3;
    }
    av_strlcat(buf, rel, size);
}

int64_t ff_iso8601_to_unix_time(const char *datestr)
{
    struct tm time1 = {0}, time2 = {0};
    char *ret1, *ret2;
    ret1 = av_small_strptime(datestr, "%Y - %m - %d %H:%M:%S", &time1);
    ret2 = av_small_strptime(datestr, "%Y - %m - %dT%H:%M:%S", &time2);
    if (ret2 && !ret1)
        return av_timegm(&time2);
    else
        return av_timegm(&time1);
}

int avformat_query_codec(AVOutputFormat *ofmt, enum AVCodecID codec_id, int std_compliance)
{
    if (ofmt) {
        if (ofmt->query_codec)
            return ofmt->query_codec(codec_id, std_compliance);
        else if (ofmt->codec_tag)
            return !!av_codec_get_tag(ofmt->codec_tag, codec_id);
        else if (codec_id == ofmt->video_codec || codec_id == ofmt->audio_codec ||
                 codec_id == ofmt->subtitle_codec)
            return 1;
    }
    return AVERROR_PATCHWELCOME;
}

int avformat_network_init(void)
{
#if CONFIG_NETWORK
    int ret;
    ff_network_inited_globally = 1;
    if ((ret = ff_network_init()) < 0)
        return ret;
    ff_tls_init();
#endif
    return 0;
}

int avformat_network_deinit(void)
{
#if CONFIG_NETWORK
    ff_network_close();
    ff_tls_deinit();
#endif
    return 0;
}

int ff_add_param_change(AVPacket *pkt, int32_t channels,
                        uint64_t channel_layout, int32_t sample_rate,
                        int32_t width, int32_t height)
{
    uint32_t flags = 0;
    int size = 4;
    uint8_t *data;
    if (!pkt)
        return AVERROR(EINVAL);
    if (channels) {
        size += 4;
        flags |= AV_SIDE_DATA_PARAM_CHANGE_CHANNEL_COUNT;
    }
    if (channel_layout) {
        size += 8;
        flags |= AV_SIDE_DATA_PARAM_CHANGE_CHANNEL_LAYOUT;
    }
    if (sample_rate) {
        size += 4;
        flags |= AV_SIDE_DATA_PARAM_CHANGE_SAMPLE_RATE;
    }
    if (width || height) {
        size += 8;
        flags |= AV_SIDE_DATA_PARAM_CHANGE_DIMENSIONS;
    }
    data = av_packet_new_side_data(pkt, AV_PKT_DATA_PARAM_CHANGE, size);
    if (!data)
        return AVERROR(ENOMEM);
    bytestream_put_le32(&data, flags);
    if (channels)
        bytestream_put_le32(&data, channels);
    if (channel_layout)
        bytestream_put_le64(&data, channel_layout);
    if (sample_rate)
        bytestream_put_le32(&data, sample_rate);
    if (width || height) {
        bytestream_put_le32(&data, width);
        bytestream_put_le32(&data, height);
    }
    return 0;
}

const struct AVCodecTag *avformat_get_riff_video_tags(void)
{
    return ff_codec_bmp_tags;
}
const struct AVCodecTag *avformat_get_riff_audio_tags(void)
{
    return ff_codec_wav_tags;
}

AVRational av_guess_sample_aspect_ratio(AVFormatContext *format, AVStream *stream, AVFrame *frame)
{
    AVRational undef = {0, 1};
    AVRational stream_sample_aspect_ratio = stream ? stream->sample_aspect_ratio : undef;
    AVRational codec_sample_aspect_ratio  = stream && stream->codec ? stream->codec->sample_aspect_ratio : undef;
    AVRational frame_sample_aspect_ratio  = frame  ? frame->sample_aspect_ratio  : codec_sample_aspect_ratio;

    av_reduce(&stream_sample_aspect_ratio.num, &stream_sample_aspect_ratio.den,
               stream_sample_aspect_ratio.num,  stream_sample_aspect_ratio.den, INT_MAX);
    if (stream_sample_aspect_ratio.num <= 0 || stream_sample_aspect_ratio.den <= 0)
        stream_sample_aspect_ratio = undef;

    av_reduce(&frame_sample_aspect_ratio.num, &frame_sample_aspect_ratio.den,
               frame_sample_aspect_ratio.num,  frame_sample_aspect_ratio.den, INT_MAX);
    if (frame_sample_aspect_ratio.num <= 0 || frame_sample_aspect_ratio.den <= 0)
        frame_sample_aspect_ratio = undef;

    if (stream_sample_aspect_ratio.num)
        return stream_sample_aspect_ratio;
    else
        return frame_sample_aspect_ratio;
}

AVRational av_guess_frame_rate(AVFormatContext *format, AVStream *st, AVFrame *frame)
{
    AVRational fr = st->r_frame_rate;

    if (st->codec->ticks_per_frame > 1) {
        AVRational codec_fr = av_inv_q(st->codec->time_base);
        AVRational   avg_fr = st->avg_frame_rate;
        codec_fr.den *= st->codec->ticks_per_frame;
        if (   codec_fr.num > 0 && codec_fr.den > 0 && av_q2d(codec_fr) < av_q2d(fr)*0.7
            && fabs(1.0 - av_q2d(av_div_q(avg_fr, fr))) > 0.1)
            fr = codec_fr;
    }

    return fr;
}

int avformat_match_stream_specifier(AVFormatContext *s, AVStream *st,
                                    const char *spec)
{
    if (*spec <= '9' && *spec >= '0') /* opt:index */
        return strtol(spec, NULL, 0) == st->index;
    else if (*spec == 'v' || *spec == 'a' || *spec == 's' || *spec == 'd' ||
             *spec == 't') { /* opt:[vasdt] */
        enum AVMediaType type;

        switch (*spec++) {
        case 'v': type = AVMEDIA_TYPE_VIDEO;      break;
        case 'a': type = AVMEDIA_TYPE_AUDIO;      break;
        case 's': type = AVMEDIA_TYPE_SUBTITLE;   break;
        case 'd': type = AVMEDIA_TYPE_DATA;       break;
        case 't': type = AVMEDIA_TYPE_ATTACHMENT; break;
        default:  av_assert0(0);
        }
        if (type != st->codec->codec_type)
            return 0;
        if (*spec++ == ':') { /* possibly followed by :index */
            int i, index = strtol(spec, NULL, 0);
            for (i = 0; i < s->nb_streams; i++)
                if (s->streams[i]->codec->codec_type == type && index-- == 0)
                   return i == st->index;
            return 0;
        }
        return 1;
    } else if (*spec == 'p' && *(spec + 1) == ':') {
        int prog_id, i, j;
        char *endptr;
        spec += 2;
        prog_id = strtol(spec, &endptr, 0);
        for (i = 0; i < s->nb_programs; i++) {
            if (s->programs[i]->id != prog_id)
                continue;

            if (*endptr++ == ':') {
                int stream_idx = strtol(endptr, NULL, 0);
                return stream_idx >= 0 &&
                    stream_idx < s->programs[i]->nb_stream_indexes &&
                    st->index == s->programs[i]->stream_index[stream_idx];
            }

            for (j = 0; j < s->programs[i]->nb_stream_indexes; j++)
                if (st->index == s->programs[i]->stream_index[j])
                    return 1;
        }
        return 0;
    } else if (*spec == '#') {
        int sid;
        char *endptr;
        sid = strtol(spec + 1, &endptr, 0);
        if (!*endptr)
            return st->id == sid;
    } else if (!*spec) /* empty specifier, matches everything */
        return 1;

    av_log(s, AV_LOG_ERROR, "Invalid stream specifier: %s.\n", spec);
    return AVERROR(EINVAL);
}

void ff_generate_avci_extradata(AVStream *st)
{
    static const uint8_t avci100_1080p_extradata[] = {
        // SPS
        0x00, 0x00, 0x00, 0x01, 0x67, 0x7a, 0x10, 0x29,
        0xb6, 0xd4, 0x20, 0x22, 0x33, 0x19, 0xc6, 0x63,
        0x23, 0x21, 0x01, 0x11, 0x98, 0xce, 0x33, 0x19,
        0x18, 0x21, 0x02, 0x56, 0xb9, 0x3d, 0x7d, 0x7e,
        0x4f, 0xe3, 0x3f, 0x11, 0xf1, 0x9e, 0x08, 0xb8,
        0x8c, 0x54, 0x43, 0xc0, 0x78, 0x02, 0x27, 0xe2,
        0x70, 0x1e, 0x30, 0x10, 0x10, 0x14, 0x00, 0x00,
        0x03, 0x00, 0x04, 0x00, 0x00, 0x03, 0x00, 0xca,
        0x10, 0x00, 0x00, 0x00, 0x00, 0x00, 0x00, 0x00,
        // PPS
        0x00, 0x00, 0x00, 0x01, 0x68, 0xce, 0x33, 0x48,
        0xd0
    };
    static const uint8_t avci100_1080i_extradata[] = {
        // SPS
        0x00, 0x00, 0x00, 0x01, 0x67, 0x7a, 0x10, 0x29,
        0xb6, 0xd4, 0x20, 0x22, 0x33, 0x19, 0xc6, 0x63,
        0x23, 0x21, 0x01, 0x11, 0x98, 0xce, 0x33, 0x19,
        0x18, 0x21, 0x03, 0x3a, 0x46, 0x65, 0x6a, 0x65,
        0x24, 0xad, 0xe9, 0x12, 0x32, 0x14, 0x1a, 0x26,
        0x34, 0xad, 0xa4, 0x41, 0x82, 0x23, 0x01, 0x50,
        0x2b, 0x1a, 0x24, 0x69, 0x48, 0x30, 0x40, 0x2e,
        0x11, 0x12, 0x08, 0xc6, 0x8c, 0x04, 0x41, 0x28,
        0x4c, 0x34, 0xf0, 0x1e, 0x01, 0x13, 0xf2, 0xe0,
        0x3c, 0x60, 0x20, 0x20, 0x28, 0x00, 0x00, 0x03,
        0x00, 0x08, 0x00, 0x00, 0x03, 0x01, 0x94, 0x00,
        // PPS
        0x00, 0x00, 0x00, 0x01, 0x68, 0xce, 0x33, 0x48,
        0xd0
    };
    static const uint8_t avci50_1080i_extradata[] = {
        // SPS
        0x00, 0x00, 0x00, 0x01, 0x67, 0x6e, 0x10, 0x28,
        0xa6, 0xd4, 0x20, 0x32, 0x33, 0x0c, 0x71, 0x18,
        0x88, 0x62, 0x10, 0x19, 0x19, 0x86, 0x38, 0x8c,
        0x44, 0x30, 0x21, 0x02, 0x56, 0x4e, 0x6e, 0x61,
        0x87, 0x3e, 0x73, 0x4d, 0x98, 0x0c, 0x03, 0x06,
        0x9c, 0x0b, 0x73, 0xe6, 0xc0, 0xb5, 0x18, 0x63,
        0x0d, 0x39, 0xe0, 0x5b, 0x02, 0xd4, 0xc6, 0x19,
        0x1a, 0x79, 0x8c, 0x32, 0x34, 0x24, 0xf0, 0x16,
        0x81, 0x13, 0xf7, 0xff, 0x80, 0x02, 0x00, 0x01,
        0xf1, 0x80, 0x80, 0x80, 0xa0, 0x00, 0x00, 0x03,
        0x00, 0x20, 0x00, 0x00, 0x06, 0x50, 0x80, 0x00,
        // PPS
        0x00, 0x00, 0x00, 0x01, 0x68, 0xee, 0x31, 0x12,
        0x11
    };
    static const uint8_t avci100_720p_extradata[] = {
        // SPS
        0x00, 0x00, 0x00, 0x01, 0x67, 0x7a, 0x10, 0x29,
        0xb6, 0xd4, 0x20, 0x2a, 0x33, 0x1d, 0xc7, 0x62,
        0xa1, 0x08, 0x40, 0x54, 0x66, 0x3b, 0x8e, 0xc5,
        0x42, 0x02, 0x10, 0x25, 0x64, 0x2c, 0x89, 0xe8,
        0x85, 0xe4, 0x21, 0x4b, 0x90, 0x83, 0x06, 0x95,
        0xd1, 0x06, 0x46, 0x97, 0x20, 0xc8, 0xd7, 0x43,
        0x08, 0x11, 0xc2, 0x1e, 0x4c, 0x91, 0x0f, 0x01,
        0x40, 0x16, 0xec, 0x07, 0x8c, 0x04, 0x04, 0x05,
        0x00, 0x00, 0x03, 0x00, 0x01, 0x00, 0x00, 0x03,
        0x00, 0x64, 0x84, 0x00, 0x00, 0x00, 0x00, 0x00,
        // PPS
        0x00, 0x00, 0x00, 0x01, 0x68, 0xce, 0x31, 0x12,
        0x11
    };
    int size = 0;
    const uint8_t *data = 0;
    if (st->codec->width == 1920) {
        if (st->codec->field_order == AV_FIELD_PROGRESSIVE) {
            data = avci100_1080p_extradata;
            size = sizeof(avci100_1080p_extradata);
        } else {
            data = avci100_1080i_extradata;
            size = sizeof(avci100_1080i_extradata);
        }
    } else if (st->codec->width == 1440) {
        data = avci50_1080i_extradata;
        size = sizeof(avci50_1080i_extradata);
    } else if (st->codec->width == 1280) {
        data = avci100_720p_extradata;
        size = sizeof(avci100_720p_extradata);
    }
    if (!size)
        return;
    av_freep(&st->codec->extradata);
    st->codec->extradata_size = 0;
    st->codec->extradata = av_mallocz(size + FF_INPUT_BUFFER_PADDING_SIZE);
    if (!st->codec->extradata)
        return;
    memcpy(st->codec->extradata, data, size);
    st->codec->extradata_size = size;
}

static int match_host_pattern(const char *pattern, const char *hostname)
{
    int len_p, len_h;
    if (!strcmp(pattern, "*"))
        return 1;
    // Skip a possible *. at the start of the pattern
    if (pattern[0] == '*')
        pattern++;
    if (pattern[0] == '.')
        pattern++;
    len_p = strlen(pattern);
    len_h = strlen(hostname);
    if (len_p > len_h)
        return 0;
    // Simply check if the end of hostname is equal to 'pattern'
    if (!strcmp(pattern, &hostname[len_h - len_p])) {
        if (len_h == len_p)
            return 1; // Exact match
        if (hostname[len_h - len_p - 1] == '.')
            return 1; // The matched substring is a domain and not just a substring of a domain
    }
    return 0;
}

int ff_http_match_no_proxy(const char *no_proxy, const char *hostname)
{
    char *buf, *start;
    int ret = 0;
    if (!no_proxy)
        return 0;
    if (!hostname)
        return 0;
    buf = av_strdup(no_proxy);
    if (!buf)
        return 0;
    start = buf;
    while (start) {
        char *sep, *next = NULL;
        start += strspn(start, " ,");
        sep = start + strcspn(start, " ,");
        if (*sep) {
            next = sep + 1;
            *sep = '\0';
        }
        if (match_host_pattern(start, hostname)) {
            ret = 1;
            break;
        }
        start = next;
    }
    av_free(buf);
    return ret;
}<|MERGE_RESOLUTION|>--- conflicted
+++ resolved
@@ -2179,9 +2179,8 @@
         //try to seek via read_timestamp()
     }
 
-<<<<<<< HEAD
-    //Fallback to old API if new is not implemented but old is
-    //Note the old has somewhat different semantics
+    // Fall back on old API if new is not implemented but old is.
+    // Note the old API has somewhat different semantics.
     if (s->iformat->read_seek || 1) {
         int dir = (ts - (uint64_t)min_ts > (uint64_t)max_ts - ts ? AVSEEK_FLAG_BACKWARD : 0);
         int ret = av_seek_frame(s, stream_index, ts, flags | dir);
@@ -2192,12 +2191,6 @@
         }
         return ret;
     }
-=======
-    // Fall back on old API if new is not implemented but old is.
-    // Note the old API has somewhat different semantics.
-    if(s->iformat->read_seek || 1)
-        return av_seek_frame(s, stream_index, ts, flags | ((uint64_t)ts - min_ts > (uint64_t)max_ts - ts ? AVSEEK_FLAG_BACKWARD : 0));
->>>>>>> a5f88736
 
     // try some generic seek like seek_frame_generic() but with new ts semantics
     return -1; //unreachable
