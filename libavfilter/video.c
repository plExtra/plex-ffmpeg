--- conflicted
+++ resolved
@@ -171,17 +171,13 @@
             return AVERROR(ENOMEM);
 
         avfilter_copy_buffer_ref_props(outlink->out_buf, picref);
-<<<<<<< HEAD
         outlink->out_buf->video->w = outlink->w;
         outlink->out_buf->video->h = outlink->h;
-        ff_start_frame(outlink, avfilter_ref_buffer(outlink->out_buf, ~0));
-=======
         buf_out = avfilter_ref_buffer(outlink->out_buf, ~0);
         if (!buf_out)
             return AVERROR(ENOMEM);
 
         return ff_start_frame(outlink, buf_out);
->>>>>>> df53a4a7
     }
     return 0;
 }
@@ -199,13 +195,9 @@
 {
     int (*start_frame)(AVFilterLink *, AVFilterBufferRef *);
     AVFilterPad *dst = link->dstpad;
-<<<<<<< HEAD
-    int perms = picref->perms;
+    int ret, perms = picref->perms;
     AVFilterCommand *cmd= link->dst->command_queue;
     int64_t pts;
-=======
-    int ret, perms = picref->perms;
->>>>>>> df53a4a7
 
     FF_TPRINTF_START(NULL, start_frame); ff_tlog_link(NULL, link, 0); ff_tlog(NULL, " "); ff_tlog_ref(NULL, picref, 1);
 
@@ -237,7 +229,6 @@
     else
         link->cur_buf = picref;
 
-<<<<<<< HEAD
     while(cmd && cmd->time <= picref->pts * av_q2d(link->time_base)){
         av_log(link->dst, AV_LOG_DEBUG,
                "Processing command time:%f command:%s arg:%s\n",
@@ -247,21 +238,18 @@
         cmd= link->dst->command_queue;
     }
     pts = link->cur_buf->pts;
-    start_frame(link, link->cur_buf);
+    ret = start_frame(link, link->cur_buf);
     ff_update_link_current_pts(link,link->cur_buf ?  link->cur_buf->pts : pts);
-}
-
-void ff_null_start_frame_keep_ref(AVFilterLink *inlink,
-                                                AVFilterBufferRef *picref)
-{
-    ff_start_frame(inlink->dst->outputs[0], avfilter_ref_buffer(picref, ~0));
-=======
-    ret = start_frame(link, link->cur_buf);
     if (ret < 0)
         clear_link(link);
 
     return ret;
->>>>>>> df53a4a7
+}
+
+int ff_null_start_frame_keep_ref(AVFilterLink *inlink,
+                                                AVFilterBufferRef *picref)
+{
+    return ff_start_frame(inlink->dst->outputs[0], avfilter_ref_buffer(picref, ~0));
 }
 
 int ff_null_end_frame(AVFilterLink *link)
@@ -292,22 +280,9 @@
 
     ret = end_frame(link);
 
-<<<<<<< HEAD
-    /* unreference the source picture if we're feeding the destination filter
-     * a copied version dues to permission issues */
-    if (link->src_buf) {
-        avfilter_unref_buffer(link->src_buf);
-        link->src_buf = NULL;
-    }
-    if(link->cur_buf != link->out_buf)
-        avfilter_unref_bufferp(&link->cur_buf);
-    link->cur_buf = NULL;
-    avfilter_unref_bufferp(&link->out_buf);
-=======
     clear_link(link);
 
     return ret;
->>>>>>> df53a4a7
 }
 
 int ff_null_draw_slice(AVFilterLink *link, int y, int h, int slice_dir)
@@ -365,18 +340,13 @@
 
     if (!(draw_slice = link->dstpad->draw_slice))
         draw_slice = default_draw_slice;
-<<<<<<< HEAD
-    draw_slice(link, y, h, slice_dir);
-}
-
-void avfilter_default_end_frame(AVFilterLink *inlink)
-{
-    default_end_frame(inlink);
-}
-=======
     ret = draw_slice(link, y, h, slice_dir);
     if (ret < 0)
         clear_link(link);
     return ret;
 }
->>>>>>> df53a4a7
+
+int avfilter_default_end_frame(AVFilterLink *inlink)
+{
+    return default_end_frame(inlink);
+}
