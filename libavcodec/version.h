--- conflicted
+++ resolved
@@ -51,15 +51,9 @@
  * at once through the bump. This improves the git bisect-ability of the change.
  */
 
-<<<<<<< HEAD
 #ifndef FF_API_LOWRES
 #define FF_API_LOWRES            (LIBAVCODEC_VERSION_MAJOR < 59)
 #endif
-#ifndef FF_API_VOXWARE
-#define FF_API_VOXWARE           (LIBAVCODEC_VERSION_MAJOR < 58)
-#endif
-=======
->>>>>>> 1146bb3b
 #ifndef FF_API_SET_DIMENSIONS
 #define FF_API_SET_DIMENSIONS    (LIBAVCODEC_VERSION_MAJOR < 58)
 #endif
