/*
 * This file is part of FFmpeg.
 *
 * FFmpeg is free software; you can redistribute it and/or
 * modify it under the terms of the GNU Lesser General Public
 * License as published by the Free Software Foundation; either
 * version 2.1 of the License, or (at your option) any later version.
 *
 * FFmpeg is distributed in the hope that it will be useful,
 * but WITHOUT ANY WARRANTY; without even the implied warranty of
 * MERCHANTABILITY or FITNESS FOR A PARTICULAR PURPOSE.  See the GNU
 * Lesser General Public License for more details.
 *
 * You should have received a copy of the GNU Lesser General Public
 * License along with FFmpeg; if not, write to the Free Software
 * Foundation, Inc., 51 Franklin Street, Fifth Floor, Boston, MA 02110-1301 USA
 */

/**
 * @file
 * @brief IntraX8 (J-Frame) subdecoder, used by WMV2 and VC-1
 */

#include "libavutil/avassert.h"
#include "avcodec.h"
#include "error_resilience.h"
#include "get_bits.h"
#include "mpegvideo.h"
#include "msmpeg4data.h"
#include "intrax8huf.h"
#include "intrax8.h"
#include "intrax8dsp.h"

#define MAX_TABLE_DEPTH(table_bits, max_bits) ((max_bits+table_bits-1)/table_bits)

#define DC_VLC_BITS 9
#define AC_VLC_BITS 9
#define OR_VLC_BITS 7

#define DC_VLC_MTD MAX_TABLE_DEPTH(DC_VLC_BITS, MAX_DC_VLC_BITS)
#define AC_VLC_MTD MAX_TABLE_DEPTH(AC_VLC_BITS, MAX_AC_VLC_BITS)
#define OR_VLC_MTD MAX_TABLE_DEPTH(OR_VLC_BITS, MAX_OR_VLC_BITS)

static VLC j_ac_vlc[2][2][8];  //[quant<13],[intra/inter],[select]
static VLC j_dc_vlc[2][8];     //[quant], [select]
static VLC j_orient_vlc[2][4]; //[quant], [select]

static av_cold void x8_vlc_init(void){
    int i;
    int offset = 0;
    int sizeidx = 0;
    static const uint16_t sizes[8*4 + 8*2 + 2 + 4] = {
        576, 548, 582, 618, 546, 616, 560, 642,
        584, 582, 704, 664, 512, 544, 656, 640,
        512, 648, 582, 566, 532, 614, 596, 648,
        586, 552, 584, 590, 544, 578, 584, 624,

        528, 528, 526, 528, 536, 528, 526, 544,
        544, 512, 512, 528, 528, 544, 512, 544,

        128, 128, 128, 128, 128, 128};

    static VLC_TYPE table[28150][2];

#define  init_ac_vlc(dst,src) \
    dst.table = &table[offset]; \
    dst.table_allocated = sizes[sizeidx]; \
    offset += sizes[sizeidx++]; \
       init_vlc(&dst, \
              AC_VLC_BITS,77, \
              &src[1],4,2, \
              &src[0],4,2, \
              INIT_VLC_USE_NEW_STATIC)
//set ac tables
    for(i=0;i<8;i++){
        init_ac_vlc( j_ac_vlc[0][0][i], x8_ac0_highquant_table[i][0] );
        init_ac_vlc( j_ac_vlc[0][1][i], x8_ac1_highquant_table[i][0] );
        init_ac_vlc( j_ac_vlc[1][0][i], x8_ac0_lowquant_table [i][0] );
        init_ac_vlc( j_ac_vlc[1][1][i], x8_ac1_lowquant_table [i][0] );
    }
#undef init_ac_vlc

//set dc tables
#define init_dc_vlc(dst,src) \
    dst.table = &table[offset]; \
    dst.table_allocated = sizes[sizeidx]; \
    offset += sizes[sizeidx++]; \
        init_vlc(&dst, \
        DC_VLC_BITS,34, \
        &src[1],4,2, \
        &src[0],4,2, \
        INIT_VLC_USE_NEW_STATIC);
    for(i=0;i<8;i++){
        init_dc_vlc( j_dc_vlc[0][i], x8_dc_highquant_table[i][0]);
        init_dc_vlc( j_dc_vlc[1][i], x8_dc_lowquant_table [i][0]);
    }
#undef init_dc_vlc

//set orient tables
#define init_or_vlc(dst,src) \
    dst.table = &table[offset]; \
    dst.table_allocated = sizes[sizeidx]; \
    offset += sizes[sizeidx++]; \
    init_vlc(&dst, \
    OR_VLC_BITS,12, \
    &src[1],4,2, \
    &src[0],4,2, \
    INIT_VLC_USE_NEW_STATIC);
    for(i=0;i<2;i++){
        init_or_vlc( j_orient_vlc[0][i], x8_orient_highquant_table[i][0]);
    }
    for(i=0;i<4;i++){
        init_or_vlc( j_orient_vlc[1][i], x8_orient_lowquant_table [i][0])
    }
    if (offset != sizeof(table)/sizeof(VLC_TYPE)/2)
        av_log(NULL, AV_LOG_ERROR, "table size %i does not match needed %i\n", (int)(sizeof(table)/sizeof(VLC_TYPE)/2), offset);
}
#undef init_or_vlc

static void x8_reset_vlc_tables(IntraX8Context * w){
    memset(w->j_dc_vlc,0,sizeof(w->j_dc_vlc));
    memset(w->j_ac_vlc,0,sizeof(w->j_ac_vlc));
    w->j_orient_vlc=NULL;
}

static inline void x8_select_ac_table(IntraX8Context * const w , int mode){
    MpegEncContext * const s= w->s;
    int table_index;

    av_assert2(mode<4);

    if( w->j_ac_vlc[mode] ) return;

    table_index = get_bits(&s->gb, 3);
    w->j_ac_vlc[mode] = &j_ac_vlc[w->quant<13][mode>>1][table_index];//2 modes use same tables
    av_assert2(w->j_ac_vlc[mode]);
}

static inline int x8_get_orient_vlc(IntraX8Context * w){
    MpegEncContext * const s= w->s;
    int table_index;

    if(!w->j_orient_vlc ){
        table_index = get_bits(&s->gb, 1+(w->quant<13) );
        w->j_orient_vlc = &j_orient_vlc[w->quant<13][table_index];
    }

    return get_vlc2(&s->gb, w->j_orient_vlc->table, OR_VLC_BITS, OR_VLC_MTD);
}

#define extra_bits(eb) (eb)
#define extra_run   (0xFF<<8)
#define extra_level (0x00<<8)
#define   run_offset(r)    ((r)<<16)
#define level_offset(l)    ((l)<<24)
static const uint32_t ac_decode_table[]={
    /*46*/ extra_bits(3) |  extra_run  | run_offset(16) | level_offset( 0),
    /*47*/ extra_bits(3) |  extra_run  | run_offset(24) | level_offset( 0),
    /*48*/ extra_bits(2) |  extra_run  | run_offset( 4) | level_offset( 1),
    /*49*/ extra_bits(3) |  extra_run  | run_offset( 8) | level_offset( 1),

    /*50*/ extra_bits(5) |  extra_run  | run_offset(32) | level_offset( 0),
    /*51*/ extra_bits(4) |  extra_run  | run_offset(16) | level_offset( 1),

    /*52*/ extra_bits(2) | extra_level | run_offset( 0) | level_offset( 4),
    /*53*/ extra_bits(2) | extra_level | run_offset( 0) | level_offset( 8),
    /*54*/ extra_bits(2) | extra_level | run_offset( 0) | level_offset(12),
    /*55*/ extra_bits(3) | extra_level | run_offset( 0) | level_offset(16),
    /*56*/ extra_bits(3) | extra_level | run_offset( 0) | level_offset(24),

    /*57*/ extra_bits(2) | extra_level | run_offset( 1) | level_offset( 3),
    /*58*/ extra_bits(3) | extra_level | run_offset( 1) | level_offset( 7),

    /*59*/ extra_bits(2) |  extra_run  | run_offset(16) | level_offset( 0),
    /*60*/ extra_bits(2) |  extra_run  | run_offset(20) | level_offset( 0),
    /*61*/ extra_bits(2) |  extra_run  | run_offset(24) | level_offset( 0),
    /*62*/ extra_bits(2) |  extra_run  | run_offset(28) | level_offset( 0),
    /*63*/ extra_bits(4) |  extra_run  | run_offset(32) | level_offset( 0),
    /*64*/ extra_bits(4) |  extra_run  | run_offset(48) | level_offset( 0),

    /*65*/ extra_bits(2) |  extra_run  | run_offset( 4) | level_offset( 1),
    /*66*/ extra_bits(3) |  extra_run  | run_offset( 8) | level_offset( 1),
    /*67*/ extra_bits(4) |  extra_run  | run_offset(16) | level_offset( 1),

    /*68*/ extra_bits(2) | extra_level | run_offset( 0) | level_offset( 4),
    /*69*/ extra_bits(3) | extra_level | run_offset( 0) | level_offset( 8),
    /*70*/ extra_bits(4) | extra_level | run_offset( 0) | level_offset(16),

    /*71*/ extra_bits(2) | extra_level | run_offset( 1) | level_offset( 3),
    /*72*/ extra_bits(3) | extra_level | run_offset( 1) | level_offset( 7),
};
//extra_bits = 3bits; extra_run/level = 1 bit; run_offset = 6bits; level_offset = 5 bits;
#undef extra_bits
#undef extra_run
#undef extra_level
#undef run_offset
#undef level_offset

static void x8_get_ac_rlf(IntraX8Context * const w, const int mode,
                     int * const run, int * const level, int * const final){
    MpegEncContext *  const s= w->s;
    int i,e;

//    x8_select_ac_table(w,mode);
    i = get_vlc2(&s->gb, w->j_ac_vlc[mode]->table, AC_VLC_BITS, AC_VLC_MTD);

    if(i<46){ //[0-45]
        int t,l;
        if(i<0){
            (*level)=(*final)=//prevent 'may be used unilitialized'
            (*run)=64;//this would cause error exit in the ac loop
            return;
        }

        (*final) = t = (i>22);
        i-=23*t;
/*
  i== 0-15 r=0-15 l=0 ;r=i& %01111
  i==16-19 r=0-3  l=1 ;r=i& %00011
  i==20-21 r=0-1  l=2 ;r=i& %00001
  i==22    r=0    l=3 ;r=i& %00000
l=lut_l[i/2]={0,0,0,0,0,0,0,0,1,1,2,3}[i>>1];// 11 10'01 01'00 00'00 00'00 00'00 00 => 0xE50000
t=lut_mask[l]={0x0f,0x03,0x01,0x00}[l]; as i<256 the higher bits do not matter */
        l=(0xE50000>>(i&(0x1E)))&3;/*0x1E or (~1) or ((i>>1)<<1)*/
        t=(0x01030F>>(l<<3));

        (*run)   = i&t;
        (*level) = l;
    }else if(i<73){//[46-72]
        uint32_t sm;
        uint32_t mask;

        i-=46;
        sm=ac_decode_table[i];

        e=get_bits(&s->gb,sm&0xF);sm>>=8;//3bits
        mask=sm&0xff;sm>>=8;             //1bit

        (*run)  =(sm&0xff) + (e&( mask));//6bits
        (*level)=(sm>>8)   + (e&(~mask));//5bits
        (*final)=i>(58-46);
    }else if(i<75){//[73-74]
        static const uint8_t crazy_mix_runlevel[32]={
        0x22,0x32,0x33,0x53,0x23,0x42,0x43,0x63,
        0x24,0x52,0x34,0x73,0x25,0x62,0x44,0x83,
        0x26,0x72,0x35,0x54,0x27,0x82,0x45,0x64,
        0x28,0x92,0x36,0x74,0x29,0xa2,0x46,0x84};

        (*final)=!(i&1);
        e=get_bits(&s->gb,5);//get the extra bits
        (*run)  =crazy_mix_runlevel[e]>>4;
        (*level)=crazy_mix_runlevel[e]&0x0F;
    }else{
        (*level)=get_bits( &s->gb, 7-3*(i&1));
        (*run)  =get_bits( &s->gb, 6);
        (*final)=get_bits1(&s->gb);
    }
    return;
}

//static const uint8_t dc_extra_sbits[]   ={0, 1,1, 1,1, 2,2, 3,3,   4,4,   5,5,   6,6,    7,7    };
static const uint8_t dc_index_offset[]  ={ 0, 1,2, 3,4, 5,7, 9,13, 17,25, 33,49, 65,97, 129,193};

static int x8_get_dc_rlf(IntraX8Context * const w,int const mode, int * const level, int * const final){
    MpegEncContext * const s= w->s;
    int i,e,c;

    av_assert2(mode<3);
    if( !w->j_dc_vlc[mode] ) {
        int table_index;
        table_index = get_bits(&s->gb, 3);
        //4 modes, same table
        w->j_dc_vlc[mode]= &j_dc_vlc[w->quant<13][table_index];
    }

    i=get_vlc2(&s->gb, w->j_dc_vlc[mode]->table, DC_VLC_BITS, DC_VLC_MTD);

    /*(i>=17) {i-=17;final=1;}*/
    c= i>16;
    (*final)=c;
    i-=17*c;

    if(i<=0){
        (*level)=0;
        return -i;
    }
    c=(i+1)>>1;//hackish way to calculate dc_extra_sbits[]
    c-=c>1;

    e=get_bits(&s->gb,c);//get the extra bits
    i=dc_index_offset[i]+(e>>1);

    e= -(e & 1);//0,0xffffff
    (*level)= (i ^ e) - e;// (i^0)-0 , (i^0xff)-(-1)
    return 0;
}
//end of huffman

static int x8_setup_spatial_predictor(IntraX8Context * const w, const int chroma){
    MpegEncContext * const s= w->s;
    int range;
    int sum;
    int quant;

    w->dsp.setup_spatial_compensation(s->dest[chroma], s->edge_emu_buffer,
                                      s->current_picture.f->linesize[chroma>0],
                                      &range, &sum, w->edges);
    if(chroma){
        w->orient=w->chroma_orient;
        quant=w->quant_dc_chroma;
    }else{
        quant=w->quant;
    }

    w->flat_dc=0;
    if(range < quant || range < 3){
        w->orient=0;
        if(range < 3){//yep you read right, a +-1 idct error may break decoding!
            w->flat_dc=1;
            sum+=9;
            w->predicted_dc = (sum*6899)>>17;//((1<<17)+9)/(8+8+1+2)=6899
        }
    }
    if(chroma)
        return 0;

    av_assert2(w->orient < 3);
    if(range < 2*w->quant){
        if( (w->edges&3) == 0){
            if(w->orient==1) w->orient=11;
            if(w->orient==2) w->orient=10;
        }else{
            w->orient=0;
        }
        w->raw_orient=0;
    }else{
        static const uint8_t prediction_table[3][12]={
            {0,8,4, 10,11, 2,6,9,1,3,5,7},
            {4,0,8, 11,10, 3,5,2,6,9,1,7},
            {8,0,4, 10,11, 1,7,2,6,9,3,5}
        };
        w->raw_orient=x8_get_orient_vlc(w);
        if(w->raw_orient<0) return -1;
        av_assert2(w->raw_orient < 12 );
        av_assert2(w->orient<3);
        w->orient=prediction_table[w->orient][w->raw_orient];
    }
    return 0;
}

static void x8_update_predictions(IntraX8Context * const w, const int orient, const int est_run ){
    MpegEncContext * const s= w->s;

    w->prediction_table[s->mb_x*2+(s->mb_y&1)] = (est_run<<2) + 1*(orient==4) + 2*(orient==8);
/*
  y=2n+0 ->//0 2 4
  y=2n+1 ->//1 3 5
*/
}
static void x8_get_prediction_chroma(IntraX8Context * const w){
    MpegEncContext * const s= w->s;

    w->edges = 1*( !(s->mb_x>>1) );
    w->edges|= 2*( !(s->mb_y>>1) );
    w->edges|= 4*( s->mb_x >= (2*s->mb_width-1) );//mb_x for chroma would always be odd

    w->raw_orient=0;
    if(w->edges&3){//lut_co[8]={inv,4,8,8, inv,4,8,8}<- =>{1,1,0,0;1,1,0,0} => 0xCC
        w->chroma_orient=4<<((0xCC>>w->edges)&1);
        return;
    }
    w->chroma_orient = (w->prediction_table[2*s->mb_x-2] & 0x03)<<2;//block[x-1][y|1-1)]
}

static void x8_get_prediction(IntraX8Context * const w){
    MpegEncContext * const s= w->s;
    int a,b,c,i;

    w->edges = 1*( !s->mb_x );
    w->edges|= 2*( !s->mb_y );
    w->edges|= 4*( s->mb_x >= (2*s->mb_width-1) );

    switch(w->edges&3){
        case 0:
            break;
        case 1:
            //take the one from the above block[0][y-1]
            w->est_run = w->prediction_table[!(s->mb_y&1)]>>2;
            w->orient  = 1;
            return;
        case 2:
            //take the one from the previous block[x-1][0]
            w->est_run = w->prediction_table[2*s->mb_x-2]>>2;
            w->orient  = 2;
            return;
        case 3:
            w->est_run = 16;
            w->orient  = 0;
            return;
    }
    //no edge cases
    b= w->prediction_table[2*s->mb_x   + !(s->mb_y&1) ];//block[x  ][y-1]
    a= w->prediction_table[2*s->mb_x-2 +  (s->mb_y&1) ];//block[x-1][y  ]
    c= w->prediction_table[2*s->mb_x-2 + !(s->mb_y&1) ];//block[x-1][y-1]

    w->est_run = FFMIN(b,a);
    /* This condition has nothing to do with w->edges, even if it looks
       similar it would trigger if e.g. x=3;y=2;
       I guess somebody wrote something wrong and it became standard. */
    if( (s->mb_x & s->mb_y) != 0 ) w->est_run=FFMIN(c,w->est_run);
    w->est_run>>=2;

    a&=3;
    b&=3;
    c&=3;

    i=( 0xFFEAF4C4>>(2*b+8*a) )&3;
    if(i!=3) w->orient=i;
    else     w->orient=( 0xFFEAD8>>(2*c+8*(w->quant>12)) )&3;
/*
lut1[b][a]={
->{0, 1, 0, pad},
  {0, 1, X, pad},
  {2, 2, 2, pad}}
   pad 2   2  2; pad X  1  0; pad 0  1  0 <-
-> 11 10 '10 10 '11 11'01 00 '11 00'01 00=>0xEAF4C4

lut2[q>12][c]={
  ->{0,2,1,pad},
    {2,2,2,pad}}
   pad 2  2  2; pad 1  2  0 <-
-> 11 10'10 10 '11 01'10 00=>0xEAD8
*/
}


static void x8_ac_compensation(IntraX8Context * const w, int const direction, int const dc_level){
    MpegEncContext * const s= w->s;
    int t;
#define B(x,y)  s->block[0][w->idct_permutation[(x)+(y)*8]]
#define T(x)  ((x) * dc_level + 0x8000) >> 16;
    switch(direction){
    case 0:
        t = T(3811);//h
        B(1,0) -= t;
        B(0,1) -= t;

        t = T(487);//e
        B(2,0) -= t;
        B(0,2) -= t;

        t = T(506);//f
        B(3,0) -= t;
        B(0,3) -= t;

        t = T(135);//c
        B(4,0) -= t;
        B(0,4) -= t;
        B(2,1) += t;
        B(1,2) += t;
        B(3,1) += t;
        B(1,3) += t;

        t = T(173);//d
        B(5,0) -= t;
        B(0,5) -= t;

        t = T(61);//b
        B(6,0) -= t;
        B(0,6) -= t;
        B(5,1) += t;
        B(1,5) += t;

        t = T(42); //a
        B(7,0) -= t;
        B(0,7) -= t;
        B(4,1) += t;
        B(1,4) += t;
        B(4,4) += t;

        t = T(1084);//g
        B(1,1) += t;

        s->block_last_index[0] = FFMAX(s->block_last_index[0], 7*8);
        break;
    case 1:
        B(0,1) -= T(6269);
        B(0,3) -= T( 708);
        B(0,5) -= T( 172);
        B(0,7) -= T(  73);

        s->block_last_index[0] = FFMAX(s->block_last_index[0], 7*8);
        break;
    case 2:
        B(1,0) -= T(6269);
        B(3,0) -= T( 708);
        B(5,0) -= T( 172);
        B(7,0) -= T(  73);

        s->block_last_index[0] = FFMAX(s->block_last_index[0], 7);
        break;
    }
#undef B
#undef T
}

static void dsp_x8_put_solidcolor(uint8_t const pix, uint8_t * dst, int const linesize){
    int k;
    for(k=0;k<8;k++){
        memset(dst,pix,8);
        dst+=linesize;
    }
}

static const int16_t quant_table[64] = {
    256, 256, 256, 256,  256, 256, 259, 262,
    265, 269, 272, 275,  278, 282, 285, 288,
    292, 295, 299, 303,  306, 310, 314, 317,
    321, 325, 329, 333,  337, 341, 345, 349,
    353, 358, 362, 366,  371, 375, 379, 384,
    389, 393, 398, 403,  408, 413, 417, 422,
    428, 433, 438, 443,  448, 454, 459, 465,
    470, 476, 482, 488,  493, 499, 505, 511
};

static int x8_decode_intra_mb(IntraX8Context* const w, const int chroma){
    MpegEncContext * const s= w->s;

    uint8_t * scantable;
    int final,run,level;
    int ac_mode,dc_mode,est_run,dc_level;
    int pos,n;
    int zeros_only;
    int use_quant_matrix;
    int sign;

<<<<<<< HEAD
    av_assert2(w->orient<12);
    s->dsp.clear_block(s->block[0]);
=======
    assert(w->orient<12);
    s->bdsp.clear_block(s->block[0]);
>>>>>>> e74433a8

    if(chroma){
        dc_mode=2;
    }else{
        dc_mode=!!w->est_run;//0,1
    }

    if(x8_get_dc_rlf(w, dc_mode, &dc_level, &final)) return -1;
    n=0;
    zeros_only=0;
    if(!final){//decode ac
        use_quant_matrix=w->use_quant_matrix;
        if(chroma){
            ac_mode = 1;
            est_run = 64;//not used
        }else{
            if (w->raw_orient < 3){
                use_quant_matrix = 0;
            }
            if(w->raw_orient > 4){
                ac_mode = 0;
                est_run = 64;
            }else{
                if(w->est_run > 1){
                    ac_mode = 2;
                    est_run=w->est_run;
                }else{
                    ac_mode = 3;
                    est_run = 64;
                }
            }
        }
        x8_select_ac_table(w,ac_mode);
        /*scantable_selector[12]={0,2,0,1,1,1,0,2,2,0,1,2};<-
        -> 10'01' 00'10' 10'00' 01'01' 01'00' 10'00 =>0x928548 */
        scantable = w->scantable[ (0x928548>>(2*w->orient))&3 ].permutated;
        pos=0;
        do {
            n++;
            if( n >= est_run ){
                ac_mode=3;
                x8_select_ac_table(w,3);
            }

            x8_get_ac_rlf(w,ac_mode,&run,&level,&final);

            pos+=run+1;
            if(pos>63){
                //this also handles vlc error in x8_get_ac_rlf
                return -1;
            }
            level= (level+1) * w->dquant;
            level+= w->qsum;

            sign = - get_bits1(&s->gb);
            level = (level ^ sign) - sign;

            if(use_quant_matrix){
                level = (level*quant_table[pos])>>8;
            }
            s->block[0][ scantable[pos] ]=level;
        }while(!final);

        s->block_last_index[0]=pos;
    }else{//DC only
        s->block_last_index[0]=0;
        if(w->flat_dc && ((unsigned)(dc_level+1)) < 3){//[-1;1]
            int32_t divide_quant= !chroma ? w->divide_quant_dc_luma:
                                            w->divide_quant_dc_chroma;
            int32_t dc_quant    = !chroma ? w->quant:
                                            w->quant_dc_chroma;

            //original intent dc_level+=predicted_dc/quant; but it got lost somewhere in the rounding
            dc_level+= (w->predicted_dc*divide_quant + (1<<12) )>>13;

            dsp_x8_put_solidcolor( av_clip_uint8((dc_level*dc_quant+4)>>3),
                                   s->dest[chroma], s->current_picture.f->linesize[!!chroma]);

            goto block_placed;
        }
        zeros_only = (dc_level == 0);
    }
    if(!chroma){
        s->block[0][0] = dc_level*w->quant;
    }else{
        s->block[0][0] = dc_level*w->quant_dc_chroma;
    }

    //there is !zero_only check in the original, but dc_level check is enough
    if( (unsigned int)(dc_level+1) >= 3 && (w->edges&3) != 3 ){
        int direction;
        /*ac_comp_direction[orient] = { 0, 3, 3, 1, 1, 0, 0, 0, 2, 2, 2, 1 };<-
        -> 01'10' 10'10' 00'00' 00'01' 01'11' 11'00 =>0x6A017C */
        direction= (0x6A017C>>(w->orient*2))&3;
        if (direction != 3){
            x8_ac_compensation(w, direction, s->block[0][0]);//modify block_last[]
        }
    }

    if(w->flat_dc){
        dsp_x8_put_solidcolor(w->predicted_dc, s->dest[chroma], s->current_picture.f->linesize[!!chroma]);
    }else{
        w->dsp.spatial_compensation[w->orient]( s->edge_emu_buffer,
                                            s->dest[chroma],
                                            s->current_picture.f->linesize[!!chroma] );
    }
    if(!zeros_only)
        w->wdsp.idct_add (s->dest[chroma],
                          s->current_picture.f->linesize[!!chroma],
                          s->block[0] );

block_placed:

    if(!chroma){
        x8_update_predictions(w,w->orient,n);
    }

    if(s->loop_filter){
        uint8_t* ptr = s->dest[chroma];
        int linesize = s->current_picture.f->linesize[!!chroma];

        if(!( (w->edges&2) || ( zeros_only && (w->orient|4)==4 ) )){
            w->dsp.h_loop_filter(ptr, linesize, w->quant);
        }
        if(!( (w->edges&1) || ( zeros_only && (w->orient|8)==8 ) )){
            w->dsp.v_loop_filter(ptr, linesize, w->quant);
        }
    }
    return 0;
}

static void x8_init_block_index(MpegEncContext *s){ //FIXME maybe merge with ff_*
//not s->linesize as this would be wrong for field pics
//not that IntraX8 has interlacing support ;)
    const int linesize   = s->current_picture.f->linesize[0];
    const int uvlinesize = s->current_picture.f->linesize[1];

    s->dest[0] = s->current_picture.f->data[0];
    s->dest[1] = s->current_picture.f->data[1];
    s->dest[2] = s->current_picture.f->data[2];

    s->dest[0] +=   s->mb_y        *   linesize << 3;
    s->dest[1] += ( s->mb_y&(~1) ) * uvlinesize << 2;//chroma blocks are on add rows
    s->dest[2] += ( s->mb_y&(~1) ) * uvlinesize << 2;
}

/**
 * Initialize IntraX8 frame decoder.
 * Requires valid MpegEncContext with valid s->mb_width before calling.
 * @param w pointer to IntraX8Context
 * @param s pointer to MpegEncContext of the parent codec
 */
av_cold void ff_intrax8_common_init(IntraX8Context * w, MpegEncContext * const s){

    w->s=s;
    x8_vlc_init();
    av_assert0(s->mb_width>0);
    w->prediction_table=av_mallocz(s->mb_width*2*2);//two rows, 2 blocks per cannon mb

    ff_wmv2dsp_init(&w->wdsp);
    ff_init_scantable_permutation(w->idct_permutation,
                                  w->wdsp.idct_perm);

    ff_init_scantable(w->idct_permutation, &w->scantable[0], ff_wmv1_scantable[0]);
    ff_init_scantable(w->idct_permutation, &w->scantable[1], ff_wmv1_scantable[2]);
    ff_init_scantable(w->idct_permutation, &w->scantable[2], ff_wmv1_scantable[3]);

    ff_intrax8dsp_init(&w->dsp);
}

/**
 * Destroy IntraX8 frame structure.
 * @param w pointer to IntraX8Context
 */
av_cold void ff_intrax8_common_end(IntraX8Context * w)
{
    av_freep(&w->prediction_table);
}

/**
 * Decode single IntraX8 frame.
 * The parent codec must fill s->loopfilter and s->gb (bitstream).
 * The parent codec must call MPV_frame_start(), ff_er_frame_start() before calling this function.
 * The parent codec must call ff_er_frame_end(), MPV_frame_end() after calling this function.
 * This function does not use MPV_decode_mb().
 * lowres decoding is theoretically impossible.
 * @param w pointer to IntraX8Context
 * @param dquant doubled quantizer, it would be odd in case of VC-1 halfpq==1.
 * @param quant_offset offset away from zero
 */
int ff_intrax8_decode_picture(IntraX8Context * const w, int dquant, int quant_offset){
    MpegEncContext * const s= w->s;
    int mb_xy;
    w->use_quant_matrix = get_bits1(&s->gb);

    w->dquant = dquant;
    w->quant  = dquant >> 1;
    w->qsum   = quant_offset;

    w->divide_quant_dc_luma = ((1<<16) + (w->quant>>1)) / w->quant;
    if(w->quant < 5){
        w->quant_dc_chroma =  w->quant;
        w->divide_quant_dc_chroma = w->divide_quant_dc_luma;
    }else{
        w->quant_dc_chroma =  w->quant+((w->quant+3)>>3);
        w->divide_quant_dc_chroma = ((1<<16) + (w->quant_dc_chroma>>1)) / w->quant_dc_chroma;
    }
    x8_reset_vlc_tables(w);

    s->resync_mb_x=0;
    s->resync_mb_y=0;

    for(s->mb_y=0; s->mb_y < s->mb_height*2; s->mb_y++){
        x8_init_block_index(s);
        mb_xy=(s->mb_y>>1)*s->mb_stride;

        for(s->mb_x=0; s->mb_x < s->mb_width*2; s->mb_x++){
            x8_get_prediction(w);
            if(x8_setup_spatial_predictor(w,0)) goto error;
            if(x8_decode_intra_mb(w,0)) goto error;

            if( s->mb_x & s->mb_y & 1 ){
                x8_get_prediction_chroma(w);

                /*when setting up chroma, no vlc is read,
                so no error condition can be reached*/
                x8_setup_spatial_predictor(w,1);
                if(x8_decode_intra_mb(w,1)) goto error;

                x8_setup_spatial_predictor(w,2);
                if(x8_decode_intra_mb(w,2)) goto error;

                s->dest[1]+= 8;
                s->dest[2]+= 8;

                /*emulate MB info in the relevant tables*/
                s->mbskip_table [mb_xy]=0;
                s->mbintra_table[mb_xy]=1;
                s->current_picture.qscale_table[mb_xy] = w->quant;
                mb_xy++;
            }
            s->dest[0]+= 8;
        }
        if(s->mb_y&1){
            ff_mpeg_draw_horiz_band(s, (s->mb_y-1)*8, 16);
        }
    }

error:
    ff_er_add_slice(&s->er, s->resync_mb_x, s->resync_mb_y,
                        (s->mb_x>>1)-1, (s->mb_y>>1)-1,
                        ER_MB_END );
    return 0;
}<|MERGE_RESOLUTION|>--- conflicted
+++ resolved
@@ -534,13 +534,8 @@
     int use_quant_matrix;
     int sign;
 
-<<<<<<< HEAD
     av_assert2(w->orient<12);
-    s->dsp.clear_block(s->block[0]);
-=======
-    assert(w->orient<12);
     s->bdsp.clear_block(s->block[0]);
->>>>>>> e74433a8
 
     if(chroma){
         dc_mode=2;
